--- conflicted
+++ resolved
@@ -12,7 +12,6 @@
 import { InMemorySessionService } from "../sessions/in-memory-session-service.js";
 import type { Session } from "../sessions/session.js";
 import type { BaseTool } from "../tools/base/base-tool.js";
-<<<<<<< HEAD
 import type { BaseAgent } from "./base-agent.js";
 import {
 	type CompiledGraph,
@@ -22,14 +21,7 @@
 	type LangGraphNode,
 	type RunnableConfig,
 } from "./lang-graph-agent.js";
-=======
-import type {
-	AfterAgentCallback,
-	BaseAgent,
-	BeforeAgentCallback,
-} from "./base-agent.js";
-import { LangGraphAgent, type LangGraphNode } from "./lang-graph-agent.js";
->>>>>>> 57097d98
+
 import { LlmAgent } from "./llm-agent.js";
 import { LoopAgent } from "./loop-agent.js";
 import { ParallelAgent } from "./parallel-agent.js";
