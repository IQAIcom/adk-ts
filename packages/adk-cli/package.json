--- conflicted
+++ resolved
@@ -1,10 +1,6 @@
 {
 	"name": "@iqai/adk-cli",
-<<<<<<< HEAD
-	"version": "0.2.2",
-=======
 	"version": "0.2.4",
->>>>>>> 5628dae6
 	"description": "CLI tool for creating, running, and testing ADK agents",
 	"main": "dist/index.js",
 	"types": "dist/index.d.ts",
