lockfileVersion: '9.0'

settings:
  autoInstallPeers: true
  excludeLinksFromLockfile: false

importers:

  .:
    devDependencies:
      '@biomejs/biome':
        specifier: 2.0.6
        version: 2.0.6
      '@changesets/cli':
        specifier: ^2.27.1
        version: 2.29.8(@types/node@24.10.1)
      '@types/node':
        specifier: ^24.10.1
        version: 24.10.1
      husky:
        specifier: 9.1.7
        version: 9.1.7
      lint-staged:
        specifier: ^15.4.3
        version: 15.5.2
      tsx:
        specifier: ^4.19.4
        version: 4.21.0
      turbo:
        specifier: ^2.3.3
        version: 2.6.1

  apps/adk-web:
    dependencies:
      '@ai-sdk/react':
        specifier: ^2.0.39
        version: 2.0.105(react@19.1.2)(zod@4.1.13)
      '@icons-pack/react-simple-icons':
        specifier: ^13.7.0
        version: 13.8.0(react@19.1.2)
      '@radix-ui/react-alert-dialog':
        specifier: ^1.1.15
        version: 1.1.15(@types/react-dom@19.2.3(@types/react@19.2.7))(@types/react@19.2.7)(react-dom@19.1.2(react@19.1.2))(react@19.1.2)
      '@radix-ui/react-avatar':
        specifier: ^1.1.10
        version: 1.1.11(@types/react-dom@19.2.3(@types/react@19.2.7))(@types/react@19.2.7)(react-dom@19.1.2(react@19.1.2))(react@19.1.2)
      '@radix-ui/react-collapsible':
        specifier: ^1.1.12
        version: 1.1.12(@types/react-dom@19.2.3(@types/react@19.2.7))(@types/react@19.2.7)(react-dom@19.1.2(react@19.1.2))(react@19.1.2)
      '@radix-ui/react-dialog':
        specifier: ^1.1.15
        version: 1.1.15(@types/react-dom@19.2.3(@types/react@19.2.7))(@types/react@19.2.7)(react-dom@19.1.2(react@19.1.2))(react@19.1.2)
      '@radix-ui/react-dropdown-menu':
        specifier: ^2.1.16
        version: 2.1.16(@types/react-dom@19.2.3(@types/react@19.2.7))(@types/react@19.2.7)(react-dom@19.1.2(react@19.1.2))(react@19.1.2)
      '@radix-ui/react-hover-card':
        specifier: ^1.1.15
        version: 1.1.15(@types/react-dom@19.2.3(@types/react@19.2.7))(@types/react@19.2.7)(react-dom@19.1.2(react@19.1.2))(react@19.1.2)
      '@radix-ui/react-label':
        specifier: ^2.1.7
        version: 2.1.8(@types/react-dom@19.2.3(@types/react@19.2.7))(@types/react@19.2.7)(react-dom@19.1.2(react@19.1.2))(react@19.1.2)
      '@radix-ui/react-scroll-area':
        specifier: ^1.2.10
        version: 1.2.10(@types/react-dom@19.2.3(@types/react@19.2.7))(@types/react@19.2.7)(react-dom@19.1.2(react@19.1.2))(react@19.1.2)
      '@radix-ui/react-select':
        specifier: ^2.2.6
        version: 2.2.6(@types/react-dom@19.2.3(@types/react@19.2.7))(@types/react@19.2.7)(react-dom@19.1.2(react@19.1.2))(react@19.1.2)
      '@radix-ui/react-separator':
        specifier: ^1.1.7
        version: 1.1.8(@types/react-dom@19.2.3(@types/react@19.2.7))(@types/react@19.2.7)(react-dom@19.1.2(react@19.1.2))(react@19.1.2)
      '@radix-ui/react-slot':
        specifier: ^1.2.3
<<<<<<< HEAD
        version: 1.2.3(@types/react@19.1.12)(react@19.1.1)
      '@radix-ui/react-tabs':
        specifier: ^1.1.13
        version: 1.1.13(@types/react-dom@19.1.9(@types/react@19.1.12))(@types/react@19.1.12)(react-dom@19.1.1(react@19.1.1))(react@19.1.1)
=======
        version: 1.2.4(@types/react@19.2.7)(react@19.1.2)
>>>>>>> 6887d420
      '@radix-ui/react-tooltip':
        specifier: ^1.2.8
        version: 1.2.8(@types/react-dom@19.2.3(@types/react@19.2.7))(@types/react@19.2.7)(react-dom@19.1.2(react@19.1.2))(react@19.1.2)
      '@radix-ui/react-use-controllable-state':
        specifier: ^1.2.2
        version: 1.2.2(@types/react@19.2.7)(react@19.1.2)
      '@tanstack/react-query':
        specifier: ^5.87.1
        version: 5.90.11(react@19.1.2)
      '@tanstack/react-query-devtools':
        specifier: ^5.87.3
        version: 5.91.1(@tanstack/react-query@5.90.11(react@19.1.2))(react@19.1.2)
      '@uiw/react-textarea-code-editor':
        specifier: ^3.1.1
        version: 3.1.1(@babel/runtime@7.28.4)(react-dom@19.1.2(react@19.1.2))(react@19.1.2)
      '@xyflow/react':
        specifier: ^12.8.6
        version: 12.9.3(@types/react@19.2.7)(react-dom@19.1.2(react@19.1.2))(react@19.1.2)
      ai:
        specifier: ^5.0.39
        version: 5.0.105(zod@4.1.13)
      class-variance-authority:
        specifier: ^0.7.1
        version: 0.7.1
      clsx:
        specifier: ^2.1.1
        version: 2.1.1
      date-fns:
        specifier: ^4.1.0
        version: 4.1.0
      embla-carousel-react:
        specifier: ^8.6.0
        version: 8.6.0(react@19.1.2)
      harden-react-markdown:
        specifier: ^1.0.5
        version: 1.1.6(react-markdown@10.1.0(@types/react@19.2.7)(react@19.1.2))(react@19.1.2)
      katex:
        specifier: ^0.16.22
        version: 0.16.25
      lucide-react:
        specifier: ^0.543.0
        version: 0.543.0(react@19.1.2)
      next:
        specifier: 15.5.7
        version: 15.5.7(@opentelemetry/api@1.9.0)(react-dom@19.1.2(react@19.1.2))(react@19.1.2)
      next-themes:
        specifier: ^0.4.6
        version: 0.4.6(react-dom@19.1.2(react@19.1.2))(react@19.1.2)
      nuqs:
        specifier: ^2.7.2
        version: 2.8.2(next@15.5.7(@opentelemetry/api@1.9.0)(react-dom@19.1.2(react@19.1.2))(react@19.1.2))(react@19.1.2)
      react:
        specifier: 19.1.2
        version: 19.1.2
      react-dom:
        specifier: 19.1.2
        version: 19.1.2(react@19.1.2)
      react-hook-form:
        specifier: ^7.62.0
        version: 7.67.0(react@19.1.2)
      react-markdown:
        specifier: ^10.1.0
        version: 10.1.0(@types/react@19.2.7)(react@19.1.2)
      react-syntax-highlighter:
        specifier: ^15.6.6
        version: 15.6.6(react@19.1.2)
      rehype-katex:
        specifier: ^7.0.1
        version: 7.0.1
      remark-gfm:
        specifier: ^4.0.1
        version: 4.0.1
      remark-math:
        specifier: ^6.0.0
        version: 6.0.0
      semver:
        specifier: ^7.6.3
        version: 7.7.3
      sonner:
        specifier: ^2.0.7
        version: 2.0.7(react-dom@19.1.2(react@19.1.2))(react@19.1.2)
      streamdown:
        specifier: ^1.2.0
        version: 1.6.9(@types/mdast@4.0.4)(micromark-util-types@2.0.2)(micromark@4.0.2)(react@19.1.2)
      tailwind-merge:
        specifier: ^3.3.1
        version: 3.4.0
      use-stick-to-bottom:
        specifier: ^1.1.1
        version: 1.1.1(react@19.1.2)
      zod:
        specifier: ^4.1.5
        version: 4.1.13
    devDependencies:
      '@tailwindcss/postcss':
        specifier: ^4.1.13
        version: 4.1.17
      '@types/node':
        specifier: ^24.3.1
        version: 24.10.1
      '@types/react':
        specifier: ^19.1.12
        version: 19.2.7
      '@types/react-dom':
        specifier: ^19.1.9
        version: 19.2.3(@types/react@19.2.7)
      '@types/react-syntax-highlighter':
        specifier: ^15.5.13
        version: 15.5.13
      '@types/semver':
        specifier: ^7.5.8
        version: 7.7.1
      tailwindcss:
        specifier: ^4.1.13
        version: 4.1.17
      tw-animate-css:
        specifier: ^1.3.8
        version: 1.4.0
      typescript:
        specifier: ^5.9.2
        version: 5.9.3

  apps/docs:
    dependencies:
      '@radix-ui/react-slot':
        specifier: ^1.2.3
        version: 1.2.4(@types/react@19.2.7)(react@19.1.2)
      class-variance-authority:
        specifier: ^0.7.1
        version: 0.7.1
      clsx:
        specifier: ^2.1.1
        version: 2.1.1
      dedent:
        specifier: ^1.6.0
        version: 1.7.0
      fumadocs-core:
        specifier: 15.6.1
        version: 15.6.1(@types/react@19.2.7)(next@15.3.6(@opentelemetry/api@1.9.0)(react-dom@19.1.2(react@19.1.2))(react@19.1.2))(react-dom@19.1.2(react@19.1.2))(react@19.1.2)
      fumadocs-mdx:
        specifier: 11.6.10
        version: 11.6.10(fumadocs-core@15.6.1(@types/react@19.2.7)(next@15.3.6(@opentelemetry/api@1.9.0)(react-dom@19.1.2(react@19.1.2))(react@19.1.2))(react-dom@19.1.2(react@19.1.2))(react@19.1.2))(next@15.3.6(@opentelemetry/api@1.9.0)(react-dom@19.1.2(react@19.1.2))(react@19.1.2))(vite@7.2.6(@types/node@24.0.7)(jiti@2.6.1)(lightningcss@1.30.2)(tsx@4.21.0)(yaml@2.8.2))
      fumadocs-ui:
        specifier: 15.6.1
        version: 15.6.1(@types/react-dom@19.2.3(@types/react@19.2.7))(@types/react@19.2.7)(next@15.3.6(@opentelemetry/api@1.9.0)(react-dom@19.1.2(react@19.1.2))(react@19.1.2))(react-dom@19.1.2(react@19.1.2))(react@19.1.2)(tailwindcss@4.1.17)
      lucide-react:
        specifier: ^0.525.0
        version: 0.525.0(react@19.1.2)
      mermaid:
        specifier: ^11.10.1
        version: 11.12.1
      next:
        specifier: 15.3.6
        version: 15.3.6(@opentelemetry/api@1.9.0)(react-dom@19.1.2(react@19.1.2))(react@19.1.2)
      next-themes:
        specifier: ^0.4.6
        version: 0.4.6(react-dom@19.1.2(react@19.1.2))(react@19.1.2)
      posthog-js:
        specifier: ^1.257.0
        version: 1.298.1
      posthog-node:
        specifier: ^5.5.1
        version: 5.14.1
      react:
        specifier: ^19.1.2
        version: 19.1.2
      react-dom:
        specifier: ^19.1.2
        version: 19.1.2(react@19.1.2)
      remark:
        specifier: ^15.0.1
        version: 15.0.1
      remark-gfm:
        specifier: ^4.0.1
        version: 4.0.1
      remark-mdx:
        specifier: ^3.1.0
        version: 3.1.1
      tailwind-merge:
        specifier: ^3.3.1
        version: 3.4.0
    devDependencies:
      '@tailwindcss/postcss':
        specifier: ^4.1.11
        version: 4.1.17
      '@types/mdx':
        specifier: ^2.0.13
        version: 2.0.13
      '@types/node':
        specifier: 24.0.7
        version: 24.0.7
      '@types/react':
        specifier: ^19.1.8
        version: 19.2.7
      '@types/react-dom':
        specifier: ^19.1.6
        version: 19.2.3(@types/react@19.2.7)
      postcss:
        specifier: ^8.5.6
        version: 8.5.6
      tailwindcss:
        specifier: ^4.1.11
        version: 4.1.17
      tw-animate-css:
        specifier: ^1.3.5
        version: 1.4.0
      typescript:
        specifier: ^5.8.3
        version: 5.9.3

  apps/examples:
    dependencies:
      '@ai-sdk/google':
        specifier: ^2.0.13
        version: 2.0.44(zod@4.1.13)
      '@clack/prompts':
        specifier: ^0.11.0
        version: 0.11.0
      '@google/genai':
        specifier: ^1.19.0
        version: 1.30.0(@modelcontextprotocol/sdk@1.23.0(zod@4.1.13))
      '@iqai/adk':
        specifier: workspace:*
        version: link:../../packages/adk
      '@modelcontextprotocol/sdk':
        specifier: ^1.17.5
        version: 1.23.0(zod@4.1.13)
      dedent:
        specifier: ^1.7.0
        version: 1.7.0
      dotenv:
        specifier: ^17.2.2
        version: 17.2.3
      fastmcp:
        specifier: ^3.16.0
        version: 3.24.0
      rss-parser:
        specifier: ^3.13.0
        version: 3.13.0
      uuid:
        specifier: ^13.0.0
        version: 13.0.0
      zod:
        specifier: ^4.1.5
        version: 4.1.13
    devDependencies:
      '@iqai/tsconfig':
        specifier: workspace:*
        version: link:../../packages/tsconfig
      '@types/node':
        specifier: ^24.3.1
        version: 24.10.1
      ts-node:
        specifier: ^10.9.2
        version: 10.9.2(@types/node@24.10.1)(typescript@5.9.3)
      tsx:
        specifier: ^4.20.5
        version: 4.21.0
      typescript:
        specifier: ^5.9.2
        version: 5.9.3

  packages/adk:
    dependencies:
      '@anthropic-ai/sdk':
        specifier: ^0.61.0
        version: 0.61.0
      '@clack/prompts':
        specifier: ^0.11.0
        version: 0.11.0
      '@electric-sql/pglite':
        specifier: ^0.3.8
        version: 0.3.14
      '@google-cloud/storage':
        specifier: ^7.17.0
        version: 7.17.3
      '@google-cloud/vertexai':
        specifier: ^1.10.0
        version: 1.10.0
      '@google/genai':
        specifier: ^1.19.0
        version: 1.30.0(@modelcontextprotocol/sdk@1.23.0(zod@4.1.13))
      '@modelcontextprotocol/sdk':
        specifier: ^1.23.0
        version: 1.23.0(zod@4.1.13)
      '@opentelemetry/api':
        specifier: ^1.9.0
        version: 1.9.0
      '@opentelemetry/auto-instrumentations-node':
        specifier: ^0.63.0
        version: 0.63.0(@opentelemetry/api@1.9.0)(@opentelemetry/core@2.2.0(@opentelemetry/api@1.9.0))
      '@opentelemetry/exporter-trace-otlp-http':
        specifier: ^0.204.0
        version: 0.204.0(@opentelemetry/api@1.9.0)
      '@opentelemetry/resources':
        specifier: ^2.1.0
        version: 2.2.0(@opentelemetry/api@1.9.0)
      '@opentelemetry/sdk-node':
        specifier: ^0.204.0
        version: 0.204.0(@opentelemetry/api@1.9.0)
      '@opentelemetry/sdk-trace-base':
        specifier: ^2.1.0
        version: 2.2.0(@opentelemetry/api@1.9.0)
      '@opentelemetry/sdk-trace-node':
        specifier: ^2.1.0
        version: 2.2.0(@opentelemetry/api@1.9.0)
      '@opentelemetry/semantic-conventions':
        specifier: ^1.37.0
        version: 1.38.0
      '@types/cors':
        specifier: ^2.8.19
        version: 2.8.19
      ai:
        specifier: ^5.0.39
        version: 5.0.105(zod@4.1.13)
      axios:
        specifier: ^1.11.0
        version: 1.13.2
      chalk:
        specifier: ^5.6.2
        version: 5.6.2
      cors:
        specifier: ^2.8.5
        version: 2.8.5
      dedent:
        specifier: ^1.7.0
        version: 1.7.0
      dockerode:
        specifier: ^4.0.8
        version: 4.0.9
      dotenv:
        specifier: ^17.2.2
        version: 17.2.3
      drizzle-orm:
        specifier: ^0.44.5
        version: 0.44.7(@electric-sql/pglite@0.3.14)(@opentelemetry/api@1.9.0)(@types/better-sqlite3@7.6.13)(@types/pg@8.15.5)(better-sqlite3@12.5.0)(kysely@0.28.8)(mysql2@3.15.3)(pg@8.16.3)
      jsonrepair:
        specifier: ^3.13.0
        version: 3.13.1
      kysely:
        specifier: ^0.28.5
        version: 0.28.8
      openai:
        specifier: ^5.20.0
        version: 5.23.2(ws@8.18.3)(zod@4.1.13)
      socket.io:
        specifier: ^4.8.1
        version: 4.8.1
      ts-node:
        specifier: ^10.9.2
        version: 10.9.2(@types/node@24.10.1)(typescript@5.9.3)
      uuid:
        specifier: ^13.0.0
        version: 13.0.0
      zod:
        specifier: ^4.1.5
        version: 4.1.13
    devDependencies:
      '@iqai/tsconfig':
        specifier: workspace:*
        version: link:../tsconfig
      '@types/better-sqlite3':
        specifier: ^7.6.13
        version: 7.6.13
      '@types/dockerode':
        specifier: ^3.3.43
        version: 3.3.47
      '@types/node':
        specifier: ^24.3.1
        version: 24.10.1
      better-sqlite3:
        specifier: ^12.2.0
        version: 12.5.0
      mysql2:
        specifier: ^3.14.5
        version: 3.15.3
      pg:
        specifier: ^8.16.3
        version: 8.16.3
      tsup:
        specifier: ^8.5.0
        version: 8.5.1(jiti@2.6.1)(postcss@8.5.6)(tsx@4.21.0)(typescript@5.9.3)(yaml@2.8.2)
      typescript:
        specifier: ^5.9.2
        version: 5.9.3
      vitest:
        specifier: ^3.2.4
        version: 3.2.4(@types/debug@4.1.12)(@types/node@24.10.1)(jiti@2.6.1)(lightningcss@1.30.2)(tsx@4.21.0)(yaml@2.8.2)

  packages/adk-cli:
    dependencies:
      '@clack/prompts':
        specifier: ^0.11.0
        version: 0.11.0
      '@iqai/adk':
        specifier: workspace:*
        version: link:../adk
      '@nestjs/common':
        specifier: ^11.1.6
        version: 11.1.9(class-transformer@0.5.1)(class-validator@0.14.3)(reflect-metadata@0.2.2)(rxjs@7.8.2)
      '@nestjs/core':
        specifier: ^11.1.6
        version: 11.1.9(@nestjs/common@11.1.9(class-transformer@0.5.1)(class-validator@0.14.3)(reflect-metadata@0.2.2)(rxjs@7.8.2))(@nestjs/platform-express@11.1.9)(reflect-metadata@0.2.2)(rxjs@7.8.2)
      '@nestjs/platform-express':
        specifier: ^11.1.6
        version: 11.1.9(@nestjs/common@11.1.9(class-transformer@0.5.1)(class-validator@0.14.3)(reflect-metadata@0.2.2)(rxjs@7.8.2))(@nestjs/core@11.1.9)
      '@nestjs/swagger':
        specifier: ^11.2.0
        version: 11.2.3(@nestjs/common@11.1.9(class-transformer@0.5.1)(class-validator@0.14.3)(reflect-metadata@0.2.2)(rxjs@7.8.2))(@nestjs/core@11.1.9(@nestjs/common@11.1.9(class-transformer@0.5.1)(class-validator@0.14.3)(reflect-metadata@0.2.2)(rxjs@7.8.2))(@nestjs/platform-express@11.1.9)(reflect-metadata@0.2.2)(rxjs@7.8.2))(class-transformer@0.5.1)(class-validator@0.14.3)(reflect-metadata@0.2.2)
      chalk:
        specifier: ^5.6.2
        version: 5.6.2
      class-transformer:
        specifier: ^0.5.1
        version: 0.5.1
      class-validator:
        specifier: ^0.14.2
        version: 0.14.3
      dedent:
        specifier: ^1.7.0
        version: 1.7.0
      esbuild:
        specifier: ^0.25.9
        version: 0.25.12
      giget:
        specifier: ^2.0.0
        version: 2.0.0
      marked:
        specifier: ^16.2.1
        version: 16.4.2
      marked-terminal:
        specifier: ^7.3.0
        version: 7.3.0(marked@16.4.2)
      nest-commander:
        specifier: ^3.19.1
        version: 3.20.1(@nestjs/common@11.1.9(class-transformer@0.5.1)(class-validator@0.14.3)(reflect-metadata@0.2.2)(rxjs@7.8.2))(@nestjs/core@11.1.9(@nestjs/common@11.1.9(class-transformer@0.5.1)(class-validator@0.14.3)(reflect-metadata@0.2.2)(rxjs@7.8.2))(@nestjs/platform-express@11.1.9)(reflect-metadata@0.2.2)(rxjs@7.8.2))(@types/inquirer@8.2.12)(@types/node@24.10.1)(typescript@5.9.3)
      reflect-metadata:
        specifier: ^0.2.2
        version: 0.2.2
      rxjs:
        specifier: ^7.8.2
        version: 7.8.2
      swagger-ui-express:
        specifier: ^5.0.1
        version: 5.0.1(express@5.1.0)
      zod:
        specifier: ^4.1.5
        version: 4.1.13
    devDependencies:
      '@iqai/tsconfig':
        specifier: workspace:*
        version: link:../tsconfig
      '@types/marked-terminal':
        specifier: ^6.1.1
        version: 6.1.1
      '@types/node':
        specifier: ^24.3.1
        version: 24.10.1
      typescript:
        specifier: ^5.9.2
        version: 5.9.3
      vitest:
        specifier: ^3.2.4
        version: 3.2.4(@types/debug@4.1.12)(@types/node@24.10.1)(jiti@2.6.1)(lightningcss@1.30.2)(tsx@4.21.0)(yaml@2.8.2)

  packages/tsconfig: {}

packages:

  '@ai-sdk/gateway@2.0.17':
    resolution: {integrity: sha512-oVAG6q72KsjKlrYdLhWjRO7rcqAR8CjokAbYuyVZoCO4Uh2PH/VzZoxZav71w2ipwlXhHCNaInGYWNs889MMDA==}
    engines: {node: '>=18'}
    peerDependencies:
      zod: ^3.25.76 || ^4.1.8

  '@ai-sdk/google@2.0.44':
    resolution: {integrity: sha512-c5dck36FjqiVoeeMJQLTEmUheoURcGTU/nBT6iJu8/nZiKFT/y8pD85KMDRB7RerRYaaQOtslR2d6/5PditiRw==}
    engines: {node: '>=18'}
    peerDependencies:
      zod: ^3.25.76 || ^4.1.8

  '@ai-sdk/provider-utils@3.0.18':
    resolution: {integrity: sha512-ypv1xXMsgGcNKUP+hglKqtdDuMg68nWHucPPAhIENrbFAI+xCHiqPVN8Zllxyv1TNZwGWUghPxJXU+Mqps0YRQ==}
    engines: {node: '>=18'}
    peerDependencies:
      zod: ^3.25.76 || ^4.1.8

  '@ai-sdk/provider@2.0.0':
    resolution: {integrity: sha512-6o7Y2SeO9vFKB8lArHXehNuusnpddKPk7xqL7T2/b+OvXMRIXUO1rR4wcv1hAFUAT9avGZshty3Wlua/XA7TvA==}
    engines: {node: '>=18'}

  '@ai-sdk/react@2.0.105':
    resolution: {integrity: sha512-d/nr3fuAsgLli7g9CcShqME+QdTN3S6vbtyL9ZT8iAWfR0xBKYuNrzX3a89vY49lnbdgAqB65l67hsVNCsmVIg==}
    engines: {node: '>=18'}
    peerDependencies:
      react: ^18 || ^19 || ^19.0.0-rc
      zod: ^3.25.76 || ^4.1.8
    peerDependenciesMeta:
      zod:
        optional: true

  '@alloc/quick-lru@5.2.0':
    resolution: {integrity: sha512-UrcABB+4bUrFABwbluTIBErXwvbsU/V7TZWfmbgJfbkwiBuziS9gxdODUyuiecfdGQ85jglMW6juS3+z5TsKLw==}
    engines: {node: '>=10'}

  '@antfu/install-pkg@1.1.0':
    resolution: {integrity: sha512-MGQsmw10ZyI+EJo45CdSER4zEb+p31LpDAFp2Z3gkSd1yqVZGi0Ebx++YTEMonJy4oChEMLsxZ64j8FH6sSqtQ==}

  '@anthropic-ai/sdk@0.61.0':
    resolution: {integrity: sha512-GnlOXrPxow0uoaVB3DGNh9EJBU1MyagCBCLpU+bwDVlj/oOPYIwoiasMWlykkfYcQOrDP2x/zHnRD0xN7PeZPw==}
    hasBin: true

  '@babel/code-frame@7.27.1':
    resolution: {integrity: sha512-cjQ7ZlQ0Mv3b47hABuTevyTuYN4i+loJKGeV9flcCgIK37cCXRh+L1bd3iBHlynerhQ7BhCkn2BPbQUL+rGqFg==}
    engines: {node: '>=6.9.0'}

  '@babel/helper-validator-identifier@7.28.5':
    resolution: {integrity: sha512-qSs4ifwzKJSV39ucNjsvc6WVHs6b7S03sOh2OcHF9UHfVPqWWALUsNUVzhSBiItjRZoLHx7nIarVjqKVusUZ1Q==}
    engines: {node: '>=6.9.0'}

  '@babel/runtime@7.28.4':
    resolution: {integrity: sha512-Q/N6JNWvIvPnLDvjlE1OUBLPQHH6l3CltCEsHIujp45zQUSSh8K+gHnaEX45yAT1nyngnINhvWtzN+Nb9D8RAQ==}
    engines: {node: '>=6.9.0'}

  '@balena/dockerignore@1.0.2':
    resolution: {integrity: sha512-wMue2Sy4GAVTk6Ic4tJVcnfdau+gx2EnG7S+uAEe+TWJFqE4YoWN4/H8MSLj4eYJKxGg26lZwboEniNiNwZQ6Q==}

  '@biomejs/biome@2.0.6':
    resolution: {integrity: sha512-RRP+9cdh5qwe2t0gORwXaa27oTOiQRQvrFf49x2PA1tnpsyU7FIHX4ZOFMtBC4QNtyWsN7Dqkf5EDbg4X+9iqA==}
    engines: {node: '>=14.21.3'}
    hasBin: true

  '@biomejs/cli-darwin-arm64@2.0.6':
    resolution: {integrity: sha512-AzdiNNjNzsE6LfqWyBvcL29uWoIuZUkndu+wwlXW13EKcBHbbKjNQEZIJKYDc6IL+p7bmWGx3v9ZtcRyIoIz5A==}
    engines: {node: '>=14.21.3'}
    cpu: [arm64]
    os: [darwin]

  '@biomejs/cli-darwin-x64@2.0.6':
    resolution: {integrity: sha512-wJjjP4E7bO4WJmiQaLnsdXMa516dbtC6542qeRkyJg0MqMXP0fvs4gdsHhZ7p9XWTAmGIjZHFKXdsjBvKGIJJQ==}
    engines: {node: '>=14.21.3'}
    cpu: [x64]
    os: [darwin]

  '@biomejs/cli-linux-arm64-musl@2.0.6':
    resolution: {integrity: sha512-CVPEMlin3bW49sBqLBg2x016Pws7eUXA27XYDFlEtponD0luYjg2zQaMJ2nOqlkKG9fqzzkamdYxHdMDc2gZFw==}
    engines: {node: '>=14.21.3'}
    cpu: [arm64]
    os: [linux]

  '@biomejs/cli-linux-arm64@2.0.6':
    resolution: {integrity: sha512-ZSVf6TYo5rNMUHIW1tww+rs/krol7U5A1Is/yzWyHVZguuB0lBnIodqyFuwCNqG9aJGyk7xIMS8HG0qGUPz0SA==}
    engines: {node: '>=14.21.3'}
    cpu: [arm64]
    os: [linux]

  '@biomejs/cli-linux-x64-musl@2.0.6':
    resolution: {integrity: sha512-mKHE/e954hR/hSnAcJSjkf4xGqZc/53Kh39HVW1EgO5iFi0JutTN07TSjEMg616julRtfSNJi0KNyxvc30Y4rQ==}
    engines: {node: '>=14.21.3'}
    cpu: [x64]
    os: [linux]

  '@biomejs/cli-linux-x64@2.0.6':
    resolution: {integrity: sha512-geM1MkHTV1Kh2Cs/Xzot9BOF3WBacihw6bkEmxkz4nSga8B9/hWy5BDiOG3gHDGIBa8WxT0nzsJs2f/hPqQIQw==}
    engines: {node: '>=14.21.3'}
    cpu: [x64]
    os: [linux]

  '@biomejs/cli-win32-arm64@2.0.6':
    resolution: {integrity: sha512-290V4oSFoKaprKE1zkYVsDfAdn0An5DowZ+GIABgjoq1ndhvNxkJcpxPsiYtT7slbVe3xmlT0ncdfOsN7KruzA==}
    engines: {node: '>=14.21.3'}
    cpu: [arm64]
    os: [win32]

  '@biomejs/cli-win32-x64@2.0.6':
    resolution: {integrity: sha512-bfM1Bce0d69Ao7pjTjUS+AWSZ02+5UHdiAP85Th8e9yV5xzw6JrHXbL5YWlcEKQ84FIZMdDc7ncuti1wd2sdbw==}
    engines: {node: '>=14.21.3'}
    cpu: [x64]
    os: [win32]

  '@borewit/text-codec@0.1.1':
    resolution: {integrity: sha512-5L/uBxmjaCIX5h8Z+uu+kA9BQLkc/Wl06UGR5ajNRxu+/XjonB5i8JpgFMrPj3LXTCPA0pv8yxUvbUi+QthGGA==}

  '@braintree/sanitize-url@7.1.1':
    resolution: {integrity: sha512-i1L7noDNxtFyL5DmZafWy1wRVhGehQmzZaz1HiN5e7iylJMSZR7ekOV7NsIqa5qBldlLrsKv4HbgFUVlQrz8Mw==}

  '@changesets/apply-release-plan@7.0.14':
    resolution: {integrity: sha512-ddBvf9PHdy2YY0OUiEl3TV78mH9sckndJR14QAt87KLEbIov81XO0q0QAmvooBxXlqRRP8I9B7XOzZwQG7JkWA==}

  '@changesets/assemble-release-plan@6.0.9':
    resolution: {integrity: sha512-tPgeeqCHIwNo8sypKlS3gOPmsS3wP0zHt67JDuL20P4QcXiw/O4Hl7oXiuLnP9yg+rXLQ2sScdV1Kkzde61iSQ==}

  '@changesets/changelog-git@0.2.1':
    resolution: {integrity: sha512-x/xEleCFLH28c3bQeQIyeZf8lFXyDFVn1SgcBiR2Tw/r4IAWlk1fzxCEZ6NxQAjF2Nwtczoen3OA2qR+UawQ8Q==}

  '@changesets/cli@2.29.8':
    resolution: {integrity: sha512-1weuGZpP63YWUYjay/E84qqwcnt5yJMM0tep10Up7Q5cS/DGe2IZ0Uj3HNMxGhCINZuR7aO9WBMdKnPit5ZDPA==}
    hasBin: true

  '@changesets/config@3.1.2':
    resolution: {integrity: sha512-CYiRhA4bWKemdYi/uwImjPxqWNpqGPNbEBdX1BdONALFIDK7MCUj6FPkzD+z9gJcvDFUQJn9aDVf4UG7OT6Kog==}

  '@changesets/errors@0.2.0':
    resolution: {integrity: sha512-6BLOQUscTpZeGljvyQXlWOItQyU71kCdGz7Pi8H8zdw6BI0g3m43iL4xKUVPWtG+qrrL9DTjpdn8eYuCQSRpow==}

  '@changesets/get-dependents-graph@2.1.3':
    resolution: {integrity: sha512-gphr+v0mv2I3Oxt19VdWRRUxq3sseyUpX9DaHpTUmLj92Y10AGy+XOtV+kbM6L/fDcpx7/ISDFK6T8A/P3lOdQ==}

  '@changesets/get-release-plan@4.0.14':
    resolution: {integrity: sha512-yjZMHpUHgl4Xl5gRlolVuxDkm4HgSJqT93Ri1Uz8kGrQb+5iJ8dkXJ20M2j/Y4iV5QzS2c5SeTxVSKX+2eMI0g==}

  '@changesets/get-version-range-type@0.4.0':
    resolution: {integrity: sha512-hwawtob9DryoGTpixy1D3ZXbGgJu1Rhr+ySH2PvTLHvkZuQ7sRT4oQwMh0hbqZH1weAooedEjRsbrWcGLCeyVQ==}

  '@changesets/git@3.0.4':
    resolution: {integrity: sha512-BXANzRFkX+XcC1q/d27NKvlJ1yf7PSAgi8JG6dt8EfbHFHi4neau7mufcSca5zRhwOL8j9s6EqsxmT+s+/E6Sw==}

  '@changesets/logger@0.1.1':
    resolution: {integrity: sha512-OQtR36ZlnuTxKqoW4Sv6x5YIhOmClRd5pWsjZsddYxpWs517R0HkyiefQPIytCVh4ZcC5x9XaG8KTdd5iRQUfg==}

  '@changesets/parse@0.4.2':
    resolution: {integrity: sha512-Uo5MC5mfg4OM0jU3up66fmSn6/NE9INK+8/Vn/7sMVcdWg46zfbvvUSjD9EMonVqPi9fbrJH9SXHn48Tr1f2yA==}

  '@changesets/pre@2.0.2':
    resolution: {integrity: sha512-HaL/gEyFVvkf9KFg6484wR9s0qjAXlZ8qWPDkTyKF6+zqjBe/I2mygg3MbpZ++hdi0ToqNUF8cjj7fBy0dg8Ug==}

  '@changesets/read@0.6.6':
    resolution: {integrity: sha512-P5QaN9hJSQQKJShzzpBT13FzOSPyHbqdoIBUd2DJdgvnECCyO6LmAOWSV+O8se2TaZJVwSXjL+v9yhb+a9JeJg==}

  '@changesets/should-skip-package@0.1.2':
    resolution: {integrity: sha512-qAK/WrqWLNCP22UDdBTMPH5f41elVDlsNyat180A33dWxuUDyNpg6fPi/FyTZwRriVjg0L8gnjJn2F9XAoF0qw==}

  '@changesets/types@4.1.0':
    resolution: {integrity: sha512-LDQvVDv5Kb50ny2s25Fhm3d9QSZimsoUGBsUioj6MC3qbMUCuC8GPIvk/M6IvXx3lYhAs0lwWUQLb+VIEUCECw==}

  '@changesets/types@6.1.0':
    resolution: {integrity: sha512-rKQcJ+o1nKNgeoYRHKOS07tAMNd3YSN0uHaJOZYjBAgxfV7TUE7JE+z4BzZdQwb5hKaYbayKN5KrYV7ODb2rAA==}

  '@changesets/write@0.4.0':
    resolution: {integrity: sha512-CdTLvIOPiCNuH71pyDu3rA+Q0n65cmAbXnwWH84rKGiFumFzkmHNT8KHTMEchcxN+Kl8I54xGUhJ7l3E7X396Q==}

  '@chevrotain/cst-dts-gen@11.0.3':
    resolution: {integrity: sha512-BvIKpRLeS/8UbfxXxgC33xOumsacaeCKAjAeLyOn7Pcp95HiRbrpl14S+9vaZLolnbssPIUuiUd8IvgkRyt6NQ==}

  '@chevrotain/gast@11.0.3':
    resolution: {integrity: sha512-+qNfcoNk70PyS/uxmj3li5NiECO+2YKZZQMbmjTqRI3Qchu8Hig/Q9vgkHpI3alNjr7M+a2St5pw5w5F6NL5/Q==}

  '@chevrotain/regexp-to-ast@11.0.3':
    resolution: {integrity: sha512-1fMHaBZxLFvWI067AVbGJav1eRY7N8DDvYCTwGBiE/ytKBgP8azTdgyrKyWZ9Mfh09eHWb5PgTSO8wi7U824RA==}

  '@chevrotain/types@11.0.3':
    resolution: {integrity: sha512-gsiM3G8b58kZC2HaWR50gu6Y1440cHiJ+i3JUvcp/35JchYejb2+5MVeJK0iKThYpAa/P2PYFV4hoi44HD+aHQ==}

  '@chevrotain/utils@11.0.3':
    resolution: {integrity: sha512-YslZMgtJUyuMbZ+aKvfF3x1f5liK4mWNxghFRv7jqRR9C3R3fAOGTTKvxXDa2Y1s9zSbcpuO0cAxDYsc9SrXoQ==}

  '@clack/core@0.5.0':
    resolution: {integrity: sha512-p3y0FIOwaYRUPRcMO7+dlmLh8PSRcrjuTndsiA0WAFbWES0mLZlrjVoBRZ9DzkPFJZG6KGkJmoEAY0ZcVWTkow==}

  '@clack/prompts@0.11.0':
    resolution: {integrity: sha512-pMN5FcrEw9hUkZA4f+zLlzivQSeQf5dRGJjSUbvVYDLvpKCdQx5OaknvKzgbtXOizhP+SJJJjqEbOe55uKKfAw==}

  '@colors/colors@1.5.0':
    resolution: {integrity: sha512-ooWCrlZP11i8GImSjTHYHLkvFDP48nS4+204nGb1RiX/WXYHmJA2III9/e2DWVabCESdW7hBAEzHRqUn9OUVvQ==}
    engines: {node: '>=0.1.90'}

  '@cspotcode/source-map-support@0.8.1':
    resolution: {integrity: sha512-IchNf6dN4tHoMFIn/7OE8LWZ19Y6q/67Bmf6vnGREv8RSbBVb9LPJxEcnwrcwX6ixSvaiGoomAUvu4YSxXrVgw==}
    engines: {node: '>=12'}

  '@electric-sql/pglite@0.3.14':
    resolution: {integrity: sha512-3DB258dhqdsArOI1fIt7cb9RpUOgcDg5hXWVgVHAeqVQ/qxtFy605QKs4gx6mFq3jWsSPqDN8TgSEsqC3OfV9Q==}

  '@emnapi/runtime@1.7.1':
    resolution: {integrity: sha512-PVtJr5CmLwYAU9PZDMITZoR5iAOShYREoR45EyyLrbntV50mdePTgUn4AmOw90Ifcj+x2kRjdzr1HP3RrNiHGA==}

  '@esbuild/aix-ppc64@0.25.12':
    resolution: {integrity: sha512-Hhmwd6CInZ3dwpuGTF8fJG6yoWmsToE+vYgD4nytZVxcu1ulHpUQRAB1UJ8+N1Am3Mz4+xOByoQoSZf4D+CpkA==}
    engines: {node: '>=18'}
    cpu: [ppc64]
    os: [aix]

  '@esbuild/aix-ppc64@0.27.0':
    resolution: {integrity: sha512-KuZrd2hRjz01y5JK9mEBSD3Vj3mbCvemhT466rSuJYeE/hjuBrHfjjcjMdTm/sz7au+++sdbJZJmuBwQLuw68A==}
    engines: {node: '>=18'}
    cpu: [ppc64]
    os: [aix]

  '@esbuild/android-arm64@0.25.12':
    resolution: {integrity: sha512-6AAmLG7zwD1Z159jCKPvAxZd4y/VTO0VkprYy+3N2FtJ8+BQWFXU+OxARIwA46c5tdD9SsKGZ/1ocqBS/gAKHg==}
    engines: {node: '>=18'}
    cpu: [arm64]
    os: [android]

  '@esbuild/android-arm64@0.27.0':
    resolution: {integrity: sha512-CC3vt4+1xZrs97/PKDkl0yN7w8edvU2vZvAFGD16n9F0Cvniy5qvzRXjfO1l94efczkkQE6g1x0i73Qf5uthOQ==}
    engines: {node: '>=18'}
    cpu: [arm64]
    os: [android]

  '@esbuild/android-arm@0.25.12':
    resolution: {integrity: sha512-VJ+sKvNA/GE7Ccacc9Cha7bpS8nyzVv0jdVgwNDaR4gDMC/2TTRc33Ip8qrNYUcpkOHUT5OZ0bUcNNVZQ9RLlg==}
    engines: {node: '>=18'}
    cpu: [arm]
    os: [android]

  '@esbuild/android-arm@0.27.0':
    resolution: {integrity: sha512-j67aezrPNYWJEOHUNLPj9maeJte7uSMM6gMoxfPC9hOg8N02JuQi/T7ewumf4tNvJadFkvLZMlAq73b9uwdMyQ==}
    engines: {node: '>=18'}
    cpu: [arm]
    os: [android]

  '@esbuild/android-x64@0.25.12':
    resolution: {integrity: sha512-5jbb+2hhDHx5phYR2By8GTWEzn6I9UqR11Kwf22iKbNpYrsmRB18aX/9ivc5cabcUiAT/wM+YIZ6SG9QO6a8kg==}
    engines: {node: '>=18'}
    cpu: [x64]
    os: [android]

  '@esbuild/android-x64@0.27.0':
    resolution: {integrity: sha512-wurMkF1nmQajBO1+0CJmcN17U4BP6GqNSROP8t0X/Jiw2ltYGLHpEksp9MpoBqkrFR3kv2/te6Sha26k3+yZ9Q==}
    engines: {node: '>=18'}
    cpu: [x64]
    os: [android]

  '@esbuild/darwin-arm64@0.25.12':
    resolution: {integrity: sha512-N3zl+lxHCifgIlcMUP5016ESkeQjLj/959RxxNYIthIg+CQHInujFuXeWbWMgnTo4cp5XVHqFPmpyu9J65C1Yg==}
    engines: {node: '>=18'}
    cpu: [arm64]
    os: [darwin]

  '@esbuild/darwin-arm64@0.27.0':
    resolution: {integrity: sha512-uJOQKYCcHhg07DL7i8MzjvS2LaP7W7Pn/7uA0B5S1EnqAirJtbyw4yC5jQ5qcFjHK9l6o/MX9QisBg12kNkdHg==}
    engines: {node: '>=18'}
    cpu: [arm64]
    os: [darwin]

  '@esbuild/darwin-x64@0.25.12':
    resolution: {integrity: sha512-HQ9ka4Kx21qHXwtlTUVbKJOAnmG1ipXhdWTmNXiPzPfWKpXqASVcWdnf2bnL73wgjNrFXAa3yYvBSd9pzfEIpA==}
    engines: {node: '>=18'}
    cpu: [x64]
    os: [darwin]

  '@esbuild/darwin-x64@0.27.0':
    resolution: {integrity: sha512-8mG6arH3yB/4ZXiEnXof5MK72dE6zM9cDvUcPtxhUZsDjESl9JipZYW60C3JGreKCEP+p8P/72r69m4AZGJd5g==}
    engines: {node: '>=18'}
    cpu: [x64]
    os: [darwin]

  '@esbuild/freebsd-arm64@0.25.12':
    resolution: {integrity: sha512-gA0Bx759+7Jve03K1S0vkOu5Lg/85dou3EseOGUes8flVOGxbhDDh/iZaoek11Y8mtyKPGF3vP8XhnkDEAmzeg==}
    engines: {node: '>=18'}
    cpu: [arm64]
    os: [freebsd]

  '@esbuild/freebsd-arm64@0.27.0':
    resolution: {integrity: sha512-9FHtyO988CwNMMOE3YIeci+UV+x5Zy8fI2qHNpsEtSF83YPBmE8UWmfYAQg6Ux7Gsmd4FejZqnEUZCMGaNQHQw==}
    engines: {node: '>=18'}
    cpu: [arm64]
    os: [freebsd]

  '@esbuild/freebsd-x64@0.25.12':
    resolution: {integrity: sha512-TGbO26Yw2xsHzxtbVFGEXBFH0FRAP7gtcPE7P5yP7wGy7cXK2oO7RyOhL5NLiqTlBh47XhmIUXuGciXEqYFfBQ==}
    engines: {node: '>=18'}
    cpu: [x64]
    os: [freebsd]

  '@esbuild/freebsd-x64@0.27.0':
    resolution: {integrity: sha512-zCMeMXI4HS/tXvJz8vWGexpZj2YVtRAihHLk1imZj4efx1BQzN76YFeKqlDr3bUWI26wHwLWPd3rwh6pe4EV7g==}
    engines: {node: '>=18'}
    cpu: [x64]
    os: [freebsd]

  '@esbuild/linux-arm64@0.25.12':
    resolution: {integrity: sha512-8bwX7a8FghIgrupcxb4aUmYDLp8pX06rGh5HqDT7bB+8Rdells6mHvrFHHW2JAOPZUbnjUpKTLg6ECyzvas2AQ==}
    engines: {node: '>=18'}
    cpu: [arm64]
    os: [linux]

  '@esbuild/linux-arm64@0.27.0':
    resolution: {integrity: sha512-AS18v0V+vZiLJyi/4LphvBE+OIX682Pu7ZYNsdUHyUKSoRwdnOsMf6FDekwoAFKej14WAkOef3zAORJgAtXnlQ==}
    engines: {node: '>=18'}
    cpu: [arm64]
    os: [linux]

  '@esbuild/linux-arm@0.25.12':
    resolution: {integrity: sha512-lPDGyC1JPDou8kGcywY0YILzWlhhnRjdof3UlcoqYmS9El818LLfJJc3PXXgZHrHCAKs/Z2SeZtDJr5MrkxtOw==}
    engines: {node: '>=18'}
    cpu: [arm]
    os: [linux]

  '@esbuild/linux-arm@0.27.0':
    resolution: {integrity: sha512-t76XLQDpxgmq2cNXKTVEB7O7YMb42atj2Re2Haf45HkaUpjM2J0UuJZDuaGbPbamzZ7bawyGFUkodL+zcE+jvQ==}
    engines: {node: '>=18'}
    cpu: [arm]
    os: [linux]

  '@esbuild/linux-ia32@0.25.12':
    resolution: {integrity: sha512-0y9KrdVnbMM2/vG8KfU0byhUN+EFCny9+8g202gYqSSVMonbsCfLjUO+rCci7pM0WBEtz+oK/PIwHkzxkyharA==}
    engines: {node: '>=18'}
    cpu: [ia32]
    os: [linux]

  '@esbuild/linux-ia32@0.27.0':
    resolution: {integrity: sha512-Mz1jxqm/kfgKkc/KLHC5qIujMvnnarD9ra1cEcrs7qshTUSksPihGrWHVG5+osAIQ68577Zpww7SGapmzSt4Nw==}
    engines: {node: '>=18'}
    cpu: [ia32]
    os: [linux]

  '@esbuild/linux-loong64@0.25.12':
    resolution: {integrity: sha512-h///Lr5a9rib/v1GGqXVGzjL4TMvVTv+s1DPoxQdz7l/AYv6LDSxdIwzxkrPW438oUXiDtwM10o9PmwS/6Z0Ng==}
    engines: {node: '>=18'}
    cpu: [loong64]
    os: [linux]

  '@esbuild/linux-loong64@0.27.0':
    resolution: {integrity: sha512-QbEREjdJeIreIAbdG2hLU1yXm1uu+LTdzoq1KCo4G4pFOLlvIspBm36QrQOar9LFduavoWX2msNFAAAY9j4BDg==}
    engines: {node: '>=18'}
    cpu: [loong64]
    os: [linux]

  '@esbuild/linux-mips64el@0.25.12':
    resolution: {integrity: sha512-iyRrM1Pzy9GFMDLsXn1iHUm18nhKnNMWscjmp4+hpafcZjrr2WbT//d20xaGljXDBYHqRcl8HnxbX6uaA/eGVw==}
    engines: {node: '>=18'}
    cpu: [mips64el]
    os: [linux]

  '@esbuild/linux-mips64el@0.27.0':
    resolution: {integrity: sha512-sJz3zRNe4tO2wxvDpH/HYJilb6+2YJxo/ZNbVdtFiKDufzWq4JmKAiHy9iGoLjAV7r/W32VgaHGkk35cUXlNOg==}
    engines: {node: '>=18'}
    cpu: [mips64el]
    os: [linux]

  '@esbuild/linux-ppc64@0.25.12':
    resolution: {integrity: sha512-9meM/lRXxMi5PSUqEXRCtVjEZBGwB7P/D4yT8UG/mwIdze2aV4Vo6U5gD3+RsoHXKkHCfSxZKzmDssVlRj1QQA==}
    engines: {node: '>=18'}
    cpu: [ppc64]
    os: [linux]

  '@esbuild/linux-ppc64@0.27.0':
    resolution: {integrity: sha512-z9N10FBD0DCS2dmSABDBb5TLAyF1/ydVb+N4pi88T45efQ/w4ohr/F/QYCkxDPnkhkp6AIpIcQKQ8F0ANoA2JA==}
    engines: {node: '>=18'}
    cpu: [ppc64]
    os: [linux]

  '@esbuild/linux-riscv64@0.25.12':
    resolution: {integrity: sha512-Zr7KR4hgKUpWAwb1f3o5ygT04MzqVrGEGXGLnj15YQDJErYu/BGg+wmFlIDOdJp0PmB0lLvxFIOXZgFRrdjR0w==}
    engines: {node: '>=18'}
    cpu: [riscv64]
    os: [linux]

  '@esbuild/linux-riscv64@0.27.0':
    resolution: {integrity: sha512-pQdyAIZ0BWIC5GyvVFn5awDiO14TkT/19FTmFcPdDec94KJ1uZcmFs21Fo8auMXzD4Tt+diXu1LW1gHus9fhFQ==}
    engines: {node: '>=18'}
    cpu: [riscv64]
    os: [linux]

  '@esbuild/linux-s390x@0.25.12':
    resolution: {integrity: sha512-MsKncOcgTNvdtiISc/jZs/Zf8d0cl/t3gYWX8J9ubBnVOwlk65UIEEvgBORTiljloIWnBzLs4qhzPkJcitIzIg==}
    engines: {node: '>=18'}
    cpu: [s390x]
    os: [linux]

  '@esbuild/linux-s390x@0.27.0':
    resolution: {integrity: sha512-hPlRWR4eIDDEci953RI1BLZitgi5uqcsjKMxwYfmi4LcwyWo2IcRP+lThVnKjNtk90pLS8nKdroXYOqW+QQH+w==}
    engines: {node: '>=18'}
    cpu: [s390x]
    os: [linux]

  '@esbuild/linux-x64@0.25.12':
    resolution: {integrity: sha512-uqZMTLr/zR/ed4jIGnwSLkaHmPjOjJvnm6TVVitAa08SLS9Z0VM8wIRx7gWbJB5/J54YuIMInDquWyYvQLZkgw==}
    engines: {node: '>=18'}
    cpu: [x64]
    os: [linux]

  '@esbuild/linux-x64@0.27.0':
    resolution: {integrity: sha512-1hBWx4OUJE2cab++aVZ7pObD6s+DK4mPGpemtnAORBvb5l/g5xFGk0vc0PjSkrDs0XaXj9yyob3d14XqvnQ4gw==}
    engines: {node: '>=18'}
    cpu: [x64]
    os: [linux]

  '@esbuild/netbsd-arm64@0.25.12':
    resolution: {integrity: sha512-xXwcTq4GhRM7J9A8Gv5boanHhRa/Q9KLVmcyXHCTaM4wKfIpWkdXiMog/KsnxzJ0A1+nD+zoecuzqPmCRyBGjg==}
    engines: {node: '>=18'}
    cpu: [arm64]
    os: [netbsd]

  '@esbuild/netbsd-arm64@0.27.0':
    resolution: {integrity: sha512-6m0sfQfxfQfy1qRuecMkJlf1cIzTOgyaeXaiVaaki8/v+WB+U4hc6ik15ZW6TAllRlg/WuQXxWj1jx6C+dfy3w==}
    engines: {node: '>=18'}
    cpu: [arm64]
    os: [netbsd]

  '@esbuild/netbsd-x64@0.25.12':
    resolution: {integrity: sha512-Ld5pTlzPy3YwGec4OuHh1aCVCRvOXdH8DgRjfDy/oumVovmuSzWfnSJg+VtakB9Cm0gxNO9BzWkj6mtO1FMXkQ==}
    engines: {node: '>=18'}
    cpu: [x64]
    os: [netbsd]

  '@esbuild/netbsd-x64@0.27.0':
    resolution: {integrity: sha512-xbbOdfn06FtcJ9d0ShxxvSn2iUsGd/lgPIO2V3VZIPDbEaIj1/3nBBe1AwuEZKXVXkMmpr6LUAgMkLD/4D2PPA==}
    engines: {node: '>=18'}
    cpu: [x64]
    os: [netbsd]

  '@esbuild/openbsd-arm64@0.25.12':
    resolution: {integrity: sha512-fF96T6KsBo/pkQI950FARU9apGNTSlZGsv1jZBAlcLL1MLjLNIWPBkj5NlSz8aAzYKg+eNqknrUJ24QBybeR5A==}
    engines: {node: '>=18'}
    cpu: [arm64]
    os: [openbsd]

  '@esbuild/openbsd-arm64@0.27.0':
    resolution: {integrity: sha512-fWgqR8uNbCQ/GGv0yhzttj6sU/9Z5/Sv/VGU3F5OuXK6J6SlriONKrQ7tNlwBrJZXRYk5jUhuWvF7GYzGguBZQ==}
    engines: {node: '>=18'}
    cpu: [arm64]
    os: [openbsd]

  '@esbuild/openbsd-x64@0.25.12':
    resolution: {integrity: sha512-MZyXUkZHjQxUvzK7rN8DJ3SRmrVrke8ZyRusHlP+kuwqTcfWLyqMOE3sScPPyeIXN/mDJIfGXvcMqCgYKekoQw==}
    engines: {node: '>=18'}
    cpu: [x64]
    os: [openbsd]

  '@esbuild/openbsd-x64@0.27.0':
    resolution: {integrity: sha512-aCwlRdSNMNxkGGqQajMUza6uXzR/U0dIl1QmLjPtRbLOx3Gy3otfFu/VjATy4yQzo9yFDGTxYDo1FfAD9oRD2A==}
    engines: {node: '>=18'}
    cpu: [x64]
    os: [openbsd]

  '@esbuild/openharmony-arm64@0.25.12':
    resolution: {integrity: sha512-rm0YWsqUSRrjncSXGA7Zv78Nbnw4XL6/dzr20cyrQf7ZmRcsovpcRBdhD43Nuk3y7XIoW2OxMVvwuRvk9XdASg==}
    engines: {node: '>=18'}
    cpu: [arm64]
    os: [openharmony]

  '@esbuild/openharmony-arm64@0.27.0':
    resolution: {integrity: sha512-nyvsBccxNAsNYz2jVFYwEGuRRomqZ149A39SHWk4hV0jWxKM0hjBPm3AmdxcbHiFLbBSwG6SbpIcUbXjgyECfA==}
    engines: {node: '>=18'}
    cpu: [arm64]
    os: [openharmony]

  '@esbuild/sunos-x64@0.25.12':
    resolution: {integrity: sha512-3wGSCDyuTHQUzt0nV7bocDy72r2lI33QL3gkDNGkod22EsYl04sMf0qLb8luNKTOmgF/eDEDP5BFNwoBKH441w==}
    engines: {node: '>=18'}
    cpu: [x64]
    os: [sunos]

  '@esbuild/sunos-x64@0.27.0':
    resolution: {integrity: sha512-Q1KY1iJafM+UX6CFEL+F4HRTgygmEW568YMqDA5UV97AuZSm21b7SXIrRJDwXWPzr8MGr75fUZPV67FdtMHlHA==}
    engines: {node: '>=18'}
    cpu: [x64]
    os: [sunos]

  '@esbuild/win32-arm64@0.25.12':
    resolution: {integrity: sha512-rMmLrur64A7+DKlnSuwqUdRKyd3UE7oPJZmnljqEptesKM8wx9J8gx5u0+9Pq0fQQW8vqeKebwNXdfOyP+8Bsg==}
    engines: {node: '>=18'}
    cpu: [arm64]
    os: [win32]

  '@esbuild/win32-arm64@0.27.0':
    resolution: {integrity: sha512-W1eyGNi6d+8kOmZIwi/EDjrL9nxQIQ0MiGqe/AWc6+IaHloxHSGoeRgDRKHFISThLmsewZ5nHFvGFWdBYlgKPg==}
    engines: {node: '>=18'}
    cpu: [arm64]
    os: [win32]

  '@esbuild/win32-ia32@0.25.12':
    resolution: {integrity: sha512-HkqnmmBoCbCwxUKKNPBixiWDGCpQGVsrQfJoVGYLPT41XWF8lHuE5N6WhVia2n4o5QK5M4tYr21827fNhi4byQ==}
    engines: {node: '>=18'}
    cpu: [ia32]
    os: [win32]

  '@esbuild/win32-ia32@0.27.0':
    resolution: {integrity: sha512-30z1aKL9h22kQhilnYkORFYt+3wp7yZsHWus+wSKAJR8JtdfI76LJ4SBdMsCopTR3z/ORqVu5L1vtnHZWVj4cQ==}
    engines: {node: '>=18'}
    cpu: [ia32]
    os: [win32]

  '@esbuild/win32-x64@0.25.12':
    resolution: {integrity: sha512-alJC0uCZpTFrSL0CCDjcgleBXPnCrEAhTBILpeAp7M/OFgoqtAetfBzX0xM00MUsVVPpVjlPuMbREqnZCXaTnA==}
    engines: {node: '>=18'}
    cpu: [x64]
    os: [win32]

  '@esbuild/win32-x64@0.27.0':
    resolution: {integrity: sha512-aIitBcjQeyOhMTImhLZmtxfdOcuNRpwlPNmlFKPcHQYPhEssw75Cl1TSXJXpMkzaua9FUetx/4OQKq7eJul5Cg==}
    engines: {node: '>=18'}
    cpu: [x64]
    os: [win32]

  '@fig/complete-commander@3.2.0':
    resolution: {integrity: sha512-1Holl3XtRiANVKURZwgpjCnPuV4RsHp+XC0MhgvyAX/avQwj7F2HUItYOvGi/bXjJCkEzgBZmVfCr0HBA+q+Bw==}
    peerDependencies:
      commander: ^11.1.0

  '@floating-ui/core@1.7.3':
    resolution: {integrity: sha512-sGnvb5dmrJaKEZ+LDIpguvdX3bDlEllmv4/ClQ9awcmCZrlx5jQyyMWFM5kBI+EyNOCDDiKk8il0zeuX3Zlg/w==}

  '@floating-ui/dom@1.7.4':
    resolution: {integrity: sha512-OOchDgh4F2CchOX94cRVqhvy7b3AFb+/rQXyswmzmGakRfkMgoWVjfnLWkRirfLEfuD4ysVW16eXzwt3jHIzKA==}

  '@floating-ui/react-dom@2.1.6':
    resolution: {integrity: sha512-4JX6rEatQEvlmgU80wZyq9RT96HZJa88q8hp0pBd+LrczeDI4o6uA2M+uvxngVHo4Ihr8uibXxH6+70zhAFrVw==}
    peerDependencies:
      react: '>=16.8.0'
      react-dom: '>=16.8.0'

  '@floating-ui/utils@0.2.10':
    resolution: {integrity: sha512-aGTxbpbg8/b5JfU1HXSrbH3wXZuLPJcNEcZQFMxLs3oSzgtVu6nFPkbbGGUvBcUjKV2YyB9Wxxabo+HEH9tcRQ==}

  '@formatjs/intl-localematcher@0.6.2':
    resolution: {integrity: sha512-XOMO2Hupl0wdd172Y06h6kLpBz6Dv+J4okPLl4LPtzbr8f66WbIoy4ev98EBuZ6ZK4h5ydTN6XneT4QVpD7cdA==}

  '@golevelup/nestjs-discovery@5.0.0':
    resolution: {integrity: sha512-NaIWLCLI+XvneUK05LH2idHLmLNITYT88YnpOuUQmllKtiJNIS3woSt7QXrMZ5k3qUWuZpehEVz1JtlX4I1KyA==}
    peerDependencies:
      '@nestjs/common': ^11.0.20
      '@nestjs/core': ^11.0.20

  '@google-cloud/paginator@5.0.2':
    resolution: {integrity: sha512-DJS3s0OVH4zFDB1PzjxAsHqJT6sKVbRwwML0ZBP9PbU7Yebtu/7SWMRzvO2J3nUi9pRNITCfu4LJeooM2w4pjg==}
    engines: {node: '>=14.0.0'}

  '@google-cloud/projectify@4.0.0':
    resolution: {integrity: sha512-MmaX6HeSvyPbWGwFq7mXdo0uQZLGBYCwziiLIGq5JVX+/bdI3SAq6bP98trV5eTWfLuvsMcIC1YJOF2vfteLFA==}
    engines: {node: '>=14.0.0'}

  '@google-cloud/promisify@4.0.0':
    resolution: {integrity: sha512-Orxzlfb9c67A15cq2JQEyVc7wEsmFBmHjZWZYQMUyJ1qivXyMwdyNOs9odi79hze+2zqdTtu1E19IM/FtqZ10g==}
    engines: {node: '>=14'}

  '@google-cloud/storage@7.17.3':
    resolution: {integrity: sha512-gOnCAbFgAYKRozywLsxagdevTF7Gm+2Ncz5u5CQAuOv/2VCa0rdGJWvJFDOftPx1tc+q8TXiC2pEJfFKu+yeMQ==}
    engines: {node: '>=14'}

  '@google-cloud/vertexai@1.10.0':
    resolution: {integrity: sha512-HqYqoivNtkq59po8m7KI0n+lWKdz4kabENncYQXZCX/hBWJfXtKAfR/2nUQsP+TwSfHKoA7zDL2RrJYIv/j3VQ==}
    engines: {node: '>=18.0.0'}

  '@google/genai@1.30.0':
    resolution: {integrity: sha512-3MRcgczBFbUat1wIlZoLJ0vCCfXgm7Qxjh59cZi2X08RgWLtm9hKOspzp7TOg1TV2e26/MLxR2GR5yD5GmBV2w==}
    engines: {node: '>=20.0.0'}
    peerDependencies:
      '@modelcontextprotocol/sdk': ^1.20.1
    peerDependenciesMeta:
      '@modelcontextprotocol/sdk':
        optional: true

  '@grpc/grpc-js@1.14.1':
    resolution: {integrity: sha512-sPxgEWtPUR3EnRJCEtbGZG2iX8LQDUls2wUS3o27jg07KqJFMq6YDeWvMo1wfpmy3rqRdS0rivpLwhqQtEyCuQ==}
    engines: {node: '>=12.10.0'}

  '@grpc/proto-loader@0.7.15':
    resolution: {integrity: sha512-tMXdRCfYVixjuFK+Hk0Q1s38gV9zDiDJfWL3h1rv4Qc39oILCu1TRTDt7+fGUI8K4G1Fj125Hx/ru3azECWTyQ==}
    engines: {node: '>=6'}
    hasBin: true

  '@grpc/proto-loader@0.8.0':
    resolution: {integrity: sha512-rc1hOQtjIWGxcxpb9aHAfLpIctjEnsDehj0DAiVfBlmT84uvR0uUtN2hEi/ecvWVjXUGf5qPF4qEgiLOx1YIMQ==}
    engines: {node: '>=6'}
    hasBin: true

  '@iconify/types@2.0.0':
    resolution: {integrity: sha512-+wluvCrRhXrhyOmRDJ3q8mux9JkKy5SJ/v8ol2tu4FVjyYvtEzkc/3pK15ET6RKg4b4w4BmTk1+gsCUhf21Ykg==}

  '@iconify/utils@3.1.0':
    resolution: {integrity: sha512-Zlzem1ZXhI1iHeeERabLNzBHdOa4VhQbqAcOQaMKuTuyZCpwKbC2R4Dd0Zo3g9EAc+Y4fiarO8HIHRAth7+skw==}

  '@icons-pack/react-simple-icons@13.8.0':
    resolution: {integrity: sha512-iZrhL1fSklfCCVn68IYHaAoKfcby3RakUTn2tRPyHBkhr2tkYqeQbjJWf+NizIYBzKBn2IarDJXmTdXd6CuEfw==}
    peerDependencies:
      react: ^16.13 || ^17 || ^18 || ^19

  '@img/colour@1.0.0':
    resolution: {integrity: sha512-A5P/LfWGFSl6nsckYtjw9da+19jB8hkJ6ACTGcDfEJ0aE+l2n2El7dsVM7UVHZQ9s2lmYMWlrS21YLy2IR1LUw==}
    engines: {node: '>=18'}

  '@img/sharp-darwin-arm64@0.34.5':
    resolution: {integrity: sha512-imtQ3WMJXbMY4fxb/Ndp6HBTNVtWCUI0WdobyheGf5+ad6xX8VIDO8u2xE4qc/fr08CKG/7dDseFtn6M6g/r3w==}
    engines: {node: ^18.17.0 || ^20.3.0 || >=21.0.0}
    cpu: [arm64]
    os: [darwin]

  '@img/sharp-darwin-x64@0.34.5':
    resolution: {integrity: sha512-YNEFAF/4KQ/PeW0N+r+aVVsoIY0/qxxikF2SWdp+NRkmMB7y9LBZAVqQ4yhGCm/H3H270OSykqmQMKLBhBJDEw==}
    engines: {node: ^18.17.0 || ^20.3.0 || >=21.0.0}
    cpu: [x64]
    os: [darwin]

  '@img/sharp-libvips-darwin-arm64@1.2.4':
    resolution: {integrity: sha512-zqjjo7RatFfFoP0MkQ51jfuFZBnVE2pRiaydKJ1G/rHZvnsrHAOcQALIi9sA5co5xenQdTugCvtb1cuf78Vf4g==}
    cpu: [arm64]
    os: [darwin]

  '@img/sharp-libvips-darwin-x64@1.2.4':
    resolution: {integrity: sha512-1IOd5xfVhlGwX+zXv2N93k0yMONvUlANylbJw1eTah8K/Jtpi15KC+WSiaX/nBmbm2HxRM1gZ0nSdjSsrZbGKg==}
    cpu: [x64]
    os: [darwin]

  '@img/sharp-libvips-linux-arm64@1.2.4':
    resolution: {integrity: sha512-excjX8DfsIcJ10x1Kzr4RcWe1edC9PquDRRPx3YVCvQv+U5p7Yin2s32ftzikXojb1PIFc/9Mt28/y+iRklkrw==}
    cpu: [arm64]
    os: [linux]

  '@img/sharp-libvips-linux-arm@1.2.4':
    resolution: {integrity: sha512-bFI7xcKFELdiNCVov8e44Ia4u2byA+l3XtsAj+Q8tfCwO6BQ8iDojYdvoPMqsKDkuoOo+X6HZA0s0q11ANMQ8A==}
    cpu: [arm]
    os: [linux]

  '@img/sharp-libvips-linux-ppc64@1.2.4':
    resolution: {integrity: sha512-FMuvGijLDYG6lW+b/UvyilUWu5Ayu+3r2d1S8notiGCIyYU/76eig1UfMmkZ7vwgOrzKzlQbFSuQfgm7GYUPpA==}
    cpu: [ppc64]
    os: [linux]

  '@img/sharp-libvips-linux-riscv64@1.2.4':
    resolution: {integrity: sha512-oVDbcR4zUC0ce82teubSm+x6ETixtKZBh/qbREIOcI3cULzDyb18Sr/Wcyx7NRQeQzOiHTNbZFF1UwPS2scyGA==}
    cpu: [riscv64]
    os: [linux]

  '@img/sharp-libvips-linux-s390x@1.2.4':
    resolution: {integrity: sha512-qmp9VrzgPgMoGZyPvrQHqk02uyjA0/QrTO26Tqk6l4ZV0MPWIW6LTkqOIov+J1yEu7MbFQaDpwdwJKhbJvuRxQ==}
    cpu: [s390x]
    os: [linux]

  '@img/sharp-libvips-linux-x64@1.2.4':
    resolution: {integrity: sha512-tJxiiLsmHc9Ax1bz3oaOYBURTXGIRDODBqhveVHonrHJ9/+k89qbLl0bcJns+e4t4rvaNBxaEZsFtSfAdquPrw==}
    cpu: [x64]
    os: [linux]

  '@img/sharp-libvips-linuxmusl-arm64@1.2.4':
    resolution: {integrity: sha512-FVQHuwx1IIuNow9QAbYUzJ+En8KcVm9Lk5+uGUQJHaZmMECZmOlix9HnH7n1TRkXMS0pGxIJokIVB9SuqZGGXw==}
    cpu: [arm64]
    os: [linux]

  '@img/sharp-libvips-linuxmusl-x64@1.2.4':
    resolution: {integrity: sha512-+LpyBk7L44ZIXwz/VYfglaX/okxezESc6UxDSoyo2Ks6Jxc4Y7sGjpgU9s4PMgqgjj1gZCylTieNamqA1MF7Dg==}
    cpu: [x64]
    os: [linux]

  '@img/sharp-linux-arm64@0.34.5':
    resolution: {integrity: sha512-bKQzaJRY/bkPOXyKx5EVup7qkaojECG6NLYswgktOZjaXecSAeCWiZwwiFf3/Y+O1HrauiE3FVsGxFg8c24rZg==}
    engines: {node: ^18.17.0 || ^20.3.0 || >=21.0.0}
    cpu: [arm64]
    os: [linux]

  '@img/sharp-linux-arm@0.34.5':
    resolution: {integrity: sha512-9dLqsvwtg1uuXBGZKsxem9595+ujv0sJ6Vi8wcTANSFpwV/GONat5eCkzQo/1O6zRIkh0m/8+5BjrRr7jDUSZw==}
    engines: {node: ^18.17.0 || ^20.3.0 || >=21.0.0}
    cpu: [arm]
    os: [linux]

  '@img/sharp-linux-ppc64@0.34.5':
    resolution: {integrity: sha512-7zznwNaqW6YtsfrGGDA6BRkISKAAE1Jo0QdpNYXNMHu2+0dTrPflTLNkpc8l7MUP5M16ZJcUvysVWWrMefZquA==}
    engines: {node: ^18.17.0 || ^20.3.0 || >=21.0.0}
    cpu: [ppc64]
    os: [linux]

  '@img/sharp-linux-riscv64@0.34.5':
    resolution: {integrity: sha512-51gJuLPTKa7piYPaVs8GmByo7/U7/7TZOq+cnXJIHZKavIRHAP77e3N2HEl3dgiqdD/w0yUfiJnII77PuDDFdw==}
    engines: {node: ^18.17.0 || ^20.3.0 || >=21.0.0}
    cpu: [riscv64]
    os: [linux]

  '@img/sharp-linux-s390x@0.34.5':
    resolution: {integrity: sha512-nQtCk0PdKfho3eC5MrbQoigJ2gd1CgddUMkabUj+rBevs8tZ2cULOx46E7oyX+04WGfABgIwmMC0VqieTiR4jg==}
    engines: {node: ^18.17.0 || ^20.3.0 || >=21.0.0}
    cpu: [s390x]
    os: [linux]

  '@img/sharp-linux-x64@0.34.5':
    resolution: {integrity: sha512-MEzd8HPKxVxVenwAa+JRPwEC7QFjoPWuS5NZnBt6B3pu7EG2Ge0id1oLHZpPJdn3OQK+BQDiw9zStiHBTJQQQQ==}
    engines: {node: ^18.17.0 || ^20.3.0 || >=21.0.0}
    cpu: [x64]
    os: [linux]

  '@img/sharp-linuxmusl-arm64@0.34.5':
    resolution: {integrity: sha512-fprJR6GtRsMt6Kyfq44IsChVZeGN97gTD331weR1ex1c1rypDEABN6Tm2xa1wE6lYb5DdEnk03NZPqA7Id21yg==}
    engines: {node: ^18.17.0 || ^20.3.0 || >=21.0.0}
    cpu: [arm64]
    os: [linux]

  '@img/sharp-linuxmusl-x64@0.34.5':
    resolution: {integrity: sha512-Jg8wNT1MUzIvhBFxViqrEhWDGzqymo3sV7z7ZsaWbZNDLXRJZoRGrjulp60YYtV4wfY8VIKcWidjojlLcWrd8Q==}
    engines: {node: ^18.17.0 || ^20.3.0 || >=21.0.0}
    cpu: [x64]
    os: [linux]

  '@img/sharp-wasm32@0.34.5':
    resolution: {integrity: sha512-OdWTEiVkY2PHwqkbBI8frFxQQFekHaSSkUIJkwzclWZe64O1X4UlUjqqqLaPbUpMOQk6FBu/HtlGXNblIs0huw==}
    engines: {node: ^18.17.0 || ^20.3.0 || >=21.0.0}
    cpu: [wasm32]

  '@img/sharp-win32-arm64@0.34.5':
    resolution: {integrity: sha512-WQ3AgWCWYSb2yt+IG8mnC6Jdk9Whs7O0gxphblsLvdhSpSTtmu69ZG1Gkb6NuvxsNACwiPV6cNSZNzt0KPsw7g==}
    engines: {node: ^18.17.0 || ^20.3.0 || >=21.0.0}
    cpu: [arm64]
    os: [win32]

  '@img/sharp-win32-ia32@0.34.5':
    resolution: {integrity: sha512-FV9m/7NmeCmSHDD5j4+4pNI8Cp3aW+JvLoXcTUo0IqyjSfAZJ8dIUmijx1qaJsIiU+Hosw6xM5KijAWRJCSgNg==}
    engines: {node: ^18.17.0 || ^20.3.0 || >=21.0.0}
    cpu: [ia32]
    os: [win32]

  '@img/sharp-win32-x64@0.34.5':
    resolution: {integrity: sha512-+29YMsqY2/9eFEiW93eqWnuLcWcufowXewwSNIT6UwZdUUCrM3oFjMWH/Z6/TMmb4hlFenmfAVbpWeup2jryCw==}
    engines: {node: ^18.17.0 || ^20.3.0 || >=21.0.0}
    cpu: [x64]
    os: [win32]

  '@inquirer/external-editor@1.0.3':
    resolution: {integrity: sha512-RWbSrDiYmO4LbejWY7ttpxczuwQyZLBUyygsA9Nsv95hpzUWwnNTVQmAq3xuh7vNwCp07UTmE5i11XAEExx4RA==}
    engines: {node: '>=18'}
    peerDependencies:
      '@types/node': '>=18'
    peerDependenciesMeta:
      '@types/node':
        optional: true

  '@isaacs/cliui@8.0.2':
    resolution: {integrity: sha512-O8jcjabXaleOG9DQ0+ARXWZBTfnP4WNAqzuiJK7ll44AmxGKv/J2M4TPjxjY3znBCfvBXFzucm1twdyFybFqEA==}
    engines: {node: '>=12'}

  '@jridgewell/gen-mapping@0.3.13':
    resolution: {integrity: sha512-2kkt/7niJ6MgEPxF0bYdQ6etZaA+fQvDcLKckhy1yIQOzaoKjBBjSj63/aLVjYE3qhRt5dvM+uUyfCg6UKCBbA==}

  '@jridgewell/remapping@2.3.5':
    resolution: {integrity: sha512-LI9u/+laYG4Ds1TDKSJW2YPrIlcVYOwi2fUC6xB43lueCjgxV4lffOCZCtYFiH6TNOX+tQKXx97T4IKHbhyHEQ==}

  '@jridgewell/resolve-uri@3.1.2':
    resolution: {integrity: sha512-bRISgCIjP20/tbWSPWMEi54QVPRZExkuD9lJL+UIxUKtwVJA8wW1Trb1jMs1RFXo1CBTNZ/5hpC9QvmKWdopKw==}
    engines: {node: '>=6.0.0'}

  '@jridgewell/sourcemap-codec@1.5.5':
    resolution: {integrity: sha512-cYQ9310grqxueWbl+WuIUIaiUaDcj7WOq5fVhEljNVgRfOUhY9fy2zTvfoqWsnebh8Sl70VScFbICvJnLKB0Og==}

  '@jridgewell/trace-mapping@0.3.31':
    resolution: {integrity: sha512-zzNR+SdQSDJzc8joaeP8QQoCQr8NuYx2dIIytl1QeBEZHJ9uW6hebsrYgbz8hJwUQao3TWCMtmfV8Nu1twOLAw==}

  '@jridgewell/trace-mapping@0.3.9':
    resolution: {integrity: sha512-3Belt6tdc8bPgAtbcmdtNJlirVoTmEb5e2gC94PnkwEW9jI6CAHUeoG85tjWP5WquqfavoMtMwiG4P926ZKKuQ==}

  '@js-sdsl/ordered-map@4.4.2':
    resolution: {integrity: sha512-iUKgm52T8HOE/makSxjqoWhe95ZJA1/G1sYsGev2JDKUSS14KAgg1LHb+Ba+IPow0xflbnSkOsZcO08C7w1gYw==}

  '@lukeed/csprng@1.1.0':
    resolution: {integrity: sha512-Z7C/xXCiGWsg0KuKsHTKJxbWhpI3Vs5GwLfOean7MGyVFGqdRgBbAjOCh6u4bbjPc/8MJ2pZmK/0DLdCbivLDA==}
    engines: {node: '>=8'}

  '@manypkg/find-root@1.1.0':
    resolution: {integrity: sha512-mki5uBvhHzO8kYYix/WRy2WX8S3B5wdVSc9D6KcU5lQNglP2yt58/VfLuAK49glRXChosY8ap2oJ1qgma3GUVA==}

  '@manypkg/get-packages@1.1.3':
    resolution: {integrity: sha512-fo+QhuU3qE/2TQMQmbVMqaQ6EWbMhi4ABWP+O4AM1NqPBuy0OrApV5LO6BrrgnhtAHS2NH6RrVk9OL181tTi8A==}

  '@mdx-js/mdx@3.1.1':
    resolution: {integrity: sha512-f6ZO2ifpwAQIpzGWaBQT2TXxPv6z3RBzQKpVftEWN78Vl/YweF1uwussDx8ECAXVtr3Rs89fKyG9YlzUs9DyGQ==}

  '@mermaid-js/parser@0.6.3':
    resolution: {integrity: sha512-lnjOhe7zyHjc+If7yT4zoedx2vo4sHaTmtkl1+or8BRTnCtDmcTpAjpzDSfCZrshM5bCoz0GyidzadJAH1xobA==}

  '@microsoft/tsdoc@0.16.0':
    resolution: {integrity: sha512-xgAyonlVVS+q7Vc7qLW0UrJU7rSFcETRWsqdXZtjzRU8dF+6CkozTK4V4y1LwOX7j8r/vHphjDeMeGI4tNGeGA==}

  '@modelcontextprotocol/sdk@1.23.0':
    resolution: {integrity: sha512-MCGd4K9aZKvuSqdoBkdMvZNcYXCkZRYVs/Gh92mdV5IHbctX9H9uIvd4X93+9g8tBbXv08sxc/QHXTzf8y65bA==}
    engines: {node: '>=18'}
    peerDependencies:
      '@cfworker/json-schema': ^4.1.1
      zod: ^3.25 || ^4.0
    peerDependenciesMeta:
      '@cfworker/json-schema':
        optional: true

  '@nestjs/common@11.1.9':
    resolution: {integrity: sha512-zDntUTReRbAThIfSp3dQZ9kKqI+LjgLp5YZN5c1bgNRDuoeLySAoZg46Bg1a+uV8TMgIRziHocglKGNzr6l+bQ==}
    peerDependencies:
      class-transformer: '>=0.4.1'
      class-validator: '>=0.13.2'
      reflect-metadata: ^0.1.12 || ^0.2.0
      rxjs: ^7.1.0
    peerDependenciesMeta:
      class-transformer:
        optional: true
      class-validator:
        optional: true

  '@nestjs/core@11.1.9':
    resolution: {integrity: sha512-a00B0BM4X+9z+t3UxJqIZlemIwCQdYoPKrMcM+ky4z3pkqqG1eTWexjs+YXpGObnLnjtMPVKWlcZHp3adDYvUw==}
    engines: {node: '>= 20'}
    peerDependencies:
      '@nestjs/common': ^11.0.0
      '@nestjs/microservices': ^11.0.0
      '@nestjs/platform-express': ^11.0.0
      '@nestjs/websockets': ^11.0.0
      reflect-metadata: ^0.1.12 || ^0.2.0
      rxjs: ^7.1.0
    peerDependenciesMeta:
      '@nestjs/microservices':
        optional: true
      '@nestjs/platform-express':
        optional: true
      '@nestjs/websockets':
        optional: true

  '@nestjs/mapped-types@2.1.0':
    resolution: {integrity: sha512-W+n+rM69XsFdwORF11UqJahn4J3xi4g/ZEOlJNL6KoW5ygWSmBB2p0S2BZ4FQeS/NDH72e6xIcu35SfJnE8bXw==}
    peerDependencies:
      '@nestjs/common': ^10.0.0 || ^11.0.0
      class-transformer: ^0.4.0 || ^0.5.0
      class-validator: ^0.13.0 || ^0.14.0
      reflect-metadata: ^0.1.12 || ^0.2.0
    peerDependenciesMeta:
      class-transformer:
        optional: true
      class-validator:
        optional: true

  '@nestjs/platform-express@11.1.9':
    resolution: {integrity: sha512-GVd3+0lO0mJq2m1kl9hDDnVrX3Nd4oH3oDfklz0pZEVEVS0KVSp63ufHq2Lu9cyPdSBuelJr9iPm2QQ1yX+Kmw==}
    peerDependencies:
      '@nestjs/common': ^11.0.0
      '@nestjs/core': ^11.0.0

  '@nestjs/swagger@11.2.3':
    resolution: {integrity: sha512-a0xFfjeqk69uHIUpP8u0ryn4cKuHdra2Ug96L858i0N200Hxho+n3j+TlQXyOF4EstLSGjTfxI1Xb2E1lUxeNg==}
    peerDependencies:
      '@fastify/static': ^8.0.0
      '@nestjs/common': ^11.0.1
      '@nestjs/core': ^11.0.1
      class-transformer: '*'
      class-validator: '*'
      reflect-metadata: ^0.1.12 || ^0.2.0
    peerDependenciesMeta:
      '@fastify/static':
        optional: true
      class-transformer:
        optional: true
      class-validator:
        optional: true

  '@next/env@15.3.6':
    resolution: {integrity: sha512-/cK+QPcfRbDZxmI/uckT4lu9pHCfRIPBLqy88MhE+7Vg5hKrEYc333Ae76dn/cw2FBP2bR/GoK/4DU+U7by/Nw==}

  '@next/env@15.5.7':
    resolution: {integrity: sha512-4h6Y2NyEkIEN7Z8YxkA27pq6zTkS09bUSYC0xjd0NpwFxjnIKeZEeH591o5WECSmjpUhLn3H2QLJcDye3Uzcvg==}

  '@next/swc-darwin-arm64@15.3.5':
    resolution: {integrity: sha512-lM/8tilIsqBq+2nq9kbTW19vfwFve0NR7MxfkuSUbRSgXlMQoJYg+31+++XwKVSXk4uT23G2eF/7BRIKdn8t8w==}
    engines: {node: '>= 10'}
    cpu: [arm64]
    os: [darwin]

  '@next/swc-darwin-arm64@15.5.7':
    resolution: {integrity: sha512-IZwtxCEpI91HVU/rAUOOobWSZv4P2DeTtNaCdHqLcTJU4wdNXgAySvKa/qJCgR5m6KI8UsKDXtO2B31jcaw1Yw==}
    engines: {node: '>= 10'}
    cpu: [arm64]
    os: [darwin]

  '@next/swc-darwin-x64@15.3.5':
    resolution: {integrity: sha512-WhwegPQJ5IfoUNZUVsI9TRAlKpjGVK0tpJTL6KeiC4cux9774NYE9Wu/iCfIkL/5J8rPAkqZpG7n+EfiAfidXA==}
    engines: {node: '>= 10'}
    cpu: [x64]
    os: [darwin]

  '@next/swc-darwin-x64@15.5.7':
    resolution: {integrity: sha512-UP6CaDBcqaCBuiq/gfCEJw7sPEoX1aIjZHnBWN9v9qYHQdMKvCKcAVs4OX1vIjeE+tC5EIuwDTVIoXpUes29lg==}
    engines: {node: '>= 10'}
    cpu: [x64]
    os: [darwin]

  '@next/swc-linux-arm64-gnu@15.3.5':
    resolution: {integrity: sha512-LVD6uMOZ7XePg3KWYdGuzuvVboxujGjbcuP2jsPAN3MnLdLoZUXKRc6ixxfs03RH7qBdEHCZjyLP/jBdCJVRJQ==}
    engines: {node: '>= 10'}
    cpu: [arm64]
    os: [linux]

  '@next/swc-linux-arm64-gnu@15.5.7':
    resolution: {integrity: sha512-NCslw3GrNIw7OgmRBxHtdWFQYhexoUCq+0oS2ccjyYLtcn1SzGzeM54jpTFonIMUjNbHmpKpziXnpxhSWLcmBA==}
    engines: {node: '>= 10'}
    cpu: [arm64]
    os: [linux]

  '@next/swc-linux-arm64-musl@15.3.5':
    resolution: {integrity: sha512-k8aVScYZ++BnS2P69ClK7v4nOu702jcF9AIHKu6llhHEtBSmM2zkPGl9yoqbSU/657IIIb0QHpdxEr0iW9z53A==}
    engines: {node: '>= 10'}
    cpu: [arm64]
    os: [linux]

  '@next/swc-linux-arm64-musl@15.5.7':
    resolution: {integrity: sha512-nfymt+SE5cvtTrG9u1wdoxBr9bVB7mtKTcj0ltRn6gkP/2Nu1zM5ei8rwP9qKQP0Y//umK+TtkKgNtfboBxRrw==}
    engines: {node: '>= 10'}
    cpu: [arm64]
    os: [linux]

  '@next/swc-linux-x64-gnu@15.3.5':
    resolution: {integrity: sha512-2xYU0DI9DGN/bAHzVwADid22ba5d/xrbrQlr2U+/Q5WkFUzeL0TDR963BdrtLS/4bMmKZGptLeg6282H/S2i8A==}
    engines: {node: '>= 10'}
    cpu: [x64]
    os: [linux]

  '@next/swc-linux-x64-gnu@15.5.7':
    resolution: {integrity: sha512-hvXcZvCaaEbCZcVzcY7E1uXN9xWZfFvkNHwbe/n4OkRhFWrs1J1QV+4U1BN06tXLdaS4DazEGXwgqnu/VMcmqw==}
    engines: {node: '>= 10'}
    cpu: [x64]
    os: [linux]

  '@next/swc-linux-x64-musl@15.3.5':
    resolution: {integrity: sha512-TRYIqAGf1KCbuAB0gjhdn5Ytd8fV+wJSM2Nh2is/xEqR8PZHxfQuaiNhoF50XfY90sNpaRMaGhF6E+qjV1b9Tg==}
    engines: {node: '>= 10'}
    cpu: [x64]
    os: [linux]

  '@next/swc-linux-x64-musl@15.5.7':
    resolution: {integrity: sha512-4IUO539b8FmF0odY6/SqANJdgwn1xs1GkPO5doZugwZ3ETF6JUdckk7RGmsfSf7ws8Qb2YB5It33mvNL/0acqA==}
    engines: {node: '>= 10'}
    cpu: [x64]
    os: [linux]

  '@next/swc-win32-arm64-msvc@15.3.5':
    resolution: {integrity: sha512-h04/7iMEUSMY6fDGCvdanKqlO1qYvzNxntZlCzfE8i5P0uqzVQWQquU1TIhlz0VqGQGXLrFDuTJVONpqGqjGKQ==}
    engines: {node: '>= 10'}
    cpu: [arm64]
    os: [win32]

  '@next/swc-win32-arm64-msvc@15.5.7':
    resolution: {integrity: sha512-CpJVTkYI3ZajQkC5vajM7/ApKJUOlm6uP4BknM3XKvJ7VXAvCqSjSLmM0LKdYzn6nBJVSjdclx8nYJSa3xlTgQ==}
    engines: {node: '>= 10'}
    cpu: [arm64]
    os: [win32]

  '@next/swc-win32-x64-msvc@15.3.5':
    resolution: {integrity: sha512-5fhH6fccXxnX2KhllnGhkYMndhOiLOLEiVGYjP2nizqeGWkN10sA9taATlXwake2E2XMvYZjjz0Uj7T0y+z1yw==}
    engines: {node: '>= 10'}
    cpu: [x64]
    os: [win32]

  '@next/swc-win32-x64-msvc@15.5.7':
    resolution: {integrity: sha512-gMzgBX164I6DN+9/PGA+9dQiwmTkE4TloBNx8Kv9UiGARsr9Nba7IpcBRA1iTV9vwlYnrE3Uy6I7Aj6qLjQuqw==}
    engines: {node: '>= 10'}
    cpu: [x64]
    os: [win32]

  '@nodelib/fs.scandir@2.1.5':
    resolution: {integrity: sha512-vq24Bq3ym5HEQm2NKCr3yXDwjc7vTsEThRDnkp2DK9p1uqLR+DHurm/NOTo0KG7HYHU7eppKZj3MyqYuMBf62g==}
    engines: {node: '>= 8'}

  '@nodelib/fs.stat@2.0.5':
    resolution: {integrity: sha512-RkhPPp2zrqDAQA/2jNhnztcPAlv64XdhIp7a7454A5ovI7Bukxgt7MX7udwAu3zg1DcpPU0rz3VV1SeaqvY4+A==}
    engines: {node: '>= 8'}

  '@nodelib/fs.walk@1.2.8':
    resolution: {integrity: sha512-oGB+UxlgWcgQkgwo8GcEGwemoTFt3FIO9ababBmaGwXIoBKZ+GTy0pP185beGg7Llih/NSHSV2XAs1lnznocSg==}
    engines: {node: '>= 8'}

  '@nuxt/opencollective@0.4.1':
    resolution: {integrity: sha512-GXD3wy50qYbxCJ652bDrDzgMr3NFEkIS374+IgFQKkCvk9yiYcLvX2XDYr7UyQxf4wK0e+yqDYRubZ0DtOxnmQ==}
    engines: {node: ^14.18.0 || >=16.10.0, npm: '>=5.10.0'}
    hasBin: true

  '@opentelemetry/api-logs@0.204.0':
    resolution: {integrity: sha512-DqxY8yoAaiBPivoJD4UtgrMS8gEmzZ5lnaxzPojzLVHBGqPxgWm4zcuvcUHZiqQ6kRX2Klel2r9y8cA2HAtqpw==}
    engines: {node: '>=8.0.0'}

  '@opentelemetry/api@1.9.0':
    resolution: {integrity: sha512-3giAOQvZiH5F9bMlMiv8+GSPMeqg0dbaeo58/0SlA9sxSqZhnUtxzX9/2FzyhS9sWQf5S0GJE0AKBrFqjpeYcg==}
    engines: {node: '>=8.0.0'}

  '@opentelemetry/auto-instrumentations-node@0.63.0':
    resolution: {integrity: sha512-qAUWAq9khWoEY8WR7l7vSGZaDHqn6pjUB+kp4b41GHyoWwlXu9o2JNcNd+7C0vbDyPtPptt2Yvy+NLH/1RMldA==}
    engines: {node: ^18.19.0 || >=20.6.0}
    peerDependencies:
      '@opentelemetry/api': ^1.4.1
      '@opentelemetry/core': ^2.0.0

  '@opentelemetry/context-async-hooks@2.1.0':
    resolution: {integrity: sha512-zOyetmZppnwTyPrt4S7jMfXiSX9yyfF0hxlA8B5oo2TtKl+/RGCy7fi4DrBfIf3lCPrkKsRBWZZD7RFojK7FDg==}
    engines: {node: ^18.19.0 || >=20.6.0}
    peerDependencies:
      '@opentelemetry/api': '>=1.0.0 <1.10.0'

  '@opentelemetry/context-async-hooks@2.2.0':
    resolution: {integrity: sha512-qRkLWiUEZNAmYapZ7KGS5C4OmBLcP/H2foXeOEaowYCR0wi89fHejrfYfbuLVCMLp/dWZXKvQusdbUEZjERfwQ==}
    engines: {node: ^18.19.0 || >=20.6.0}
    peerDependencies:
      '@opentelemetry/api': '>=1.0.0 <1.10.0'

  '@opentelemetry/core@2.1.0':
    resolution: {integrity: sha512-RMEtHsxJs/GiHHxYT58IY57UXAQTuUnZVco6ymDEqTNlJKTimM4qPUPVe8InNFyBjhHBEAx4k3Q8LtNayBsbUQ==}
    engines: {node: ^18.19.0 || >=20.6.0}
    peerDependencies:
      '@opentelemetry/api': '>=1.0.0 <1.10.0'

  '@opentelemetry/core@2.2.0':
    resolution: {integrity: sha512-FuabnnUm8LflnieVxs6eP7Z383hgQU4W1e3KJS6aOG3RxWxcHyBxH8fDMHNgu/gFx/M2jvTOW/4/PHhLz6bjWw==}
    engines: {node: ^18.19.0 || >=20.6.0}
    peerDependencies:
      '@opentelemetry/api': '>=1.0.0 <1.10.0'

  '@opentelemetry/exporter-logs-otlp-grpc@0.204.0':
    resolution: {integrity: sha512-0dBqvTU04wvJVze4o5cGxFR2qmMkzJ0rnqL7vt35Xkn+OVrl7CUxmhZtkWxEePuWnyjIWQeCyDIrQUVXeXhQAQ==}
    engines: {node: ^18.19.0 || >=20.6.0}
    peerDependencies:
      '@opentelemetry/api': ^1.3.0

  '@opentelemetry/exporter-logs-otlp-http@0.204.0':
    resolution: {integrity: sha512-cQyIIZxUnXy3M6n9LTW3uhw/cem4WP+k7NtrXp8pf4U3v0RljSCBeD0kA8TRotPJj2YutCjUIDrWOn0u+06PSA==}
    engines: {node: ^18.19.0 || >=20.6.0}
    peerDependencies:
      '@opentelemetry/api': ^1.3.0

  '@opentelemetry/exporter-logs-otlp-proto@0.204.0':
    resolution: {integrity: sha512-TeinnqCmgAW9WjZJtmzyTlJxu76WMWvGQ+qkYBHXm1yvsRzClHoUcpODD7X7sZqEELGL6bjpfEMUJap7Eh3tlA==}
    engines: {node: ^18.19.0 || >=20.6.0}
    peerDependencies:
      '@opentelemetry/api': ^1.3.0

  '@opentelemetry/exporter-metrics-otlp-grpc@0.204.0':
    resolution: {integrity: sha512-wA4a97B9fGUw9ezrtjcMEh3NPzDXhXzHudEorSrc9JjO7pBdV2kHz8nLB5BG/h955I/5m+yj1bzSf9BiYtJkQw==}
    engines: {node: ^18.19.0 || >=20.6.0}
    peerDependencies:
      '@opentelemetry/api': ^1.3.0

  '@opentelemetry/exporter-metrics-otlp-http@0.204.0':
    resolution: {integrity: sha512-E+2GjtHcOdYscUhKBgNI/+9pDRqknm4MwXlW8mDRImDwcwbdalTNbiJGjUUmdFK/1IVNHR5DsI/o9ASLAN6f+w==}
    engines: {node: ^18.19.0 || >=20.6.0}
    peerDependencies:
      '@opentelemetry/api': ^1.3.0

  '@opentelemetry/exporter-metrics-otlp-proto@0.204.0':
    resolution: {integrity: sha512-3jUOeqwtw1QNo3mtjxYHu5sZQqT08nJbntyt0Irpya0a46+Z2GLwcB13Eg8Lr459vbxC7T+T9hL1YhaRr1b/Cg==}
    engines: {node: ^18.19.0 || >=20.6.0}
    peerDependencies:
      '@opentelemetry/api': ^1.3.0

  '@opentelemetry/exporter-prometheus@0.204.0':
    resolution: {integrity: sha512-X+P2Qk2ZBG1etKX0A2T64D5Vj2itmzNavDmzgO4t22C9P6V3yUEsbdcZZLFl04pi7wxUaYe72dCf6EvC3v0R9Q==}
    engines: {node: ^18.19.0 || >=20.6.0}
    peerDependencies:
      '@opentelemetry/api': ^1.3.0

  '@opentelemetry/exporter-trace-otlp-grpc@0.204.0':
    resolution: {integrity: sha512-sBnu+sEmHrHH8FGYFLH4ipfQx8p2KjtXTzbMhfUKEcR7vb4WTfTdNSUhyrVgM7HolKFM3IUbEj3Kahnp5lrRvw==}
    engines: {node: ^18.19.0 || >=20.6.0}
    peerDependencies:
      '@opentelemetry/api': ^1.3.0

  '@opentelemetry/exporter-trace-otlp-http@0.204.0':
    resolution: {integrity: sha512-yS/yPKJF0p+/9aE3MaZuB12NGTPGeBky1NwE3jUGzSM7cQ8tLxpSTPN3uMtLMoNtHRiGTWgE4nkaGgX2vQIqkA==}
    engines: {node: ^18.19.0 || >=20.6.0}
    peerDependencies:
      '@opentelemetry/api': ^1.3.0

  '@opentelemetry/exporter-trace-otlp-proto@0.204.0':
    resolution: {integrity: sha512-lqoHMT+NgqdjGp+jeRKsdm3fxBayGVUPOMWXFndSE9Q4Ph6LoG5W3o/a4s9df3MAUHLpFsJPUT5ktI0C/mwETg==}
    engines: {node: ^18.19.0 || >=20.6.0}
    peerDependencies:
      '@opentelemetry/api': ^1.3.0

  '@opentelemetry/exporter-zipkin@2.1.0':
    resolution: {integrity: sha512-0mEI0VDZrrX9t5RE1FhAyGz+jAGt96HSuXu73leswtY3L5YZD11gtcpARY2KAx/s6Z2+rj5Mhj566JsI2C7mfA==}
    engines: {node: ^18.19.0 || >=20.6.0}
    peerDependencies:
      '@opentelemetry/api': ^1.0.0

  '@opentelemetry/instrumentation-amqplib@0.51.0':
    resolution: {integrity: sha512-XGmjYwjVRktD4agFnWBWQXo9SiYHKBxR6Ag3MLXwtLE4R99N3a08kGKM5SC1qOFKIELcQDGFEFT9ydXMH00Luw==}
    engines: {node: ^18.19.0 || >=20.6.0}
    peerDependencies:
      '@opentelemetry/api': ^1.3.0

  '@opentelemetry/instrumentation-aws-lambda@0.55.0':
    resolution: {integrity: sha512-9BQob37unFy4B/anIxa+hWu6ZDPmNwtWWUJsSmRpol/xFFFXT6Em6TpY26Qief9zzDfgcceXVIGfiiRIG16Fqw==}
    engines: {node: ^18.19.0 || >=20.6.0}
    peerDependencies:
      '@opentelemetry/api': ^1.3.0

  '@opentelemetry/instrumentation-aws-sdk@0.59.0':
    resolution: {integrity: sha512-GN/9YGBMb//s0vnchM2jMCkCaIKDB/Piau72fcuqcDXNBffMgu+AA9vCHZD2umriciXLtXJ2GXTh2/yaaHwLIw==}
    engines: {node: ^18.19.0 || >=20.6.0}
    peerDependencies:
      '@opentelemetry/api': ^1.3.0

  '@opentelemetry/instrumentation-bunyan@0.50.0':
    resolution: {integrity: sha512-phTNmUmLYE9/z0euoElk8Llen6AETTHRu9edixAMNRLV6qSslL4jYrvM+25cpzrgJav62MvljtSUhXe+z8cI5A==}
    engines: {node: ^18.19.0 || >=20.6.0}
    peerDependencies:
      '@opentelemetry/api': ^1.3.0

  '@opentelemetry/instrumentation-cassandra-driver@0.50.0':
    resolution: {integrity: sha512-6q8i8aYBaFR9UakeLvd3w4nMxTjIlL/qBlzrrCsC7CAKHXCRCb78X2GpZWecblU9Z0j6YRx29NvZfJeIuFh/PQ==}
    engines: {node: ^18.19.0 || >=20.6.0}
    peerDependencies:
      '@opentelemetry/api': ^1.3.0

  '@opentelemetry/instrumentation-connect@0.48.0':
    resolution: {integrity: sha512-OMjc3SFL4pC16PeK+tDhwP7MRvDPalYCGSvGqUhX5rASkI2H0RuxZHOWElYeXkV0WP+70Gw6JHWac/2Zqwmhdw==}
    engines: {node: ^18.19.0 || >=20.6.0}
    peerDependencies:
      '@opentelemetry/api': ^1.3.0

  '@opentelemetry/instrumentation-cucumber@0.20.0':
    resolution: {integrity: sha512-YkrOZvJzXxAY0uO8oA8t0tIZyLou/9OqDtk6RhD8nkDKFnhlXGFBPf7zZXZHl6yFQDvB5PuvXG2ztw96C/NTgg==}
    engines: {node: ^18.19.0 || >=20.6.0}
    peerDependencies:
      '@opentelemetry/api': ^1.0.0

  '@opentelemetry/instrumentation-dataloader@0.22.0':
    resolution: {integrity: sha512-bXnTcwtngQsI1CvodFkTemrrRSQjAjZxqHVc+CJZTDnidT0T6wt3jkKhnsjU/Kkkc0lacr6VdRpCu2CUWa0OKw==}
    engines: {node: ^18.19.0 || >=20.6.0}
    peerDependencies:
      '@opentelemetry/api': ^1.3.0

  '@opentelemetry/instrumentation-dns@0.48.0':
    resolution: {integrity: sha512-lxt6AHhnK+i9ByhRsPWcd35ImJZ3fVRMFJyQOH+I0hXUQAdbsInJgydfK+CocEq8kd1JU+31Vt6l6QObjXh8tA==}
    engines: {node: ^18.19.0 || >=20.6.0}
    peerDependencies:
      '@opentelemetry/api': ^1.3.0

  '@opentelemetry/instrumentation-express@0.53.0':
    resolution: {integrity: sha512-r/PBafQmFYRjuxLYEHJ3ze1iBnP2GDA1nXOSS6E02KnYNZAVjj6WcDA1MSthtdAUUK0XnotHvvWM8/qz7DMO5A==}
    engines: {node: ^18.19.0 || >=20.6.0}
    peerDependencies:
      '@opentelemetry/api': ^1.3.0

  '@opentelemetry/instrumentation-fastify@0.49.0':
    resolution: {integrity: sha512-lOxGSWL8wD+tKuDZt8x6c1CVfwT5cA/BCIa16Uxr67H+2mKmSrmxgkBAiMzA31Wl5gnQaBl48kTPqM1bnLhuqQ==}
    engines: {node: ^18.19.0 || >=20.6.0}
    peerDependencies:
      '@opentelemetry/api': ^1.3.0

  '@opentelemetry/instrumentation-fs@0.24.0':
    resolution: {integrity: sha512-HjIxJ6CBRD770KNVaTdMXIv29Sjz4C1kPCCK5x1Ujpc6SNnLGPqUVyJYZ3LUhhnHAqdbrl83ogVWjCgeT4Q0yw==}
    engines: {node: ^18.19.0 || >=20.6.0}
    peerDependencies:
      '@opentelemetry/api': ^1.3.0

  '@opentelemetry/instrumentation-generic-pool@0.48.0':
    resolution: {integrity: sha512-TLv/On8pufynNR+pUbpkyvuESVASZZKMlqCm4bBImTpXKTpqXaJJ3o/MUDeMlM91rpen+PEv2SeyOKcHCSlgag==}
    engines: {node: ^18.19.0 || >=20.6.0}
    peerDependencies:
      '@opentelemetry/api': ^1.3.0

  '@opentelemetry/instrumentation-graphql@0.52.0':
    resolution: {integrity: sha512-3fEJ8jOOMwopvldY16KuzHbRhPk8wSsOTSF0v2psmOCGewh6ad+ZbkTx/xyUK9rUdUMWAxRVU0tFpj4Wx1vkPA==}
    engines: {node: ^18.19.0 || >=20.6.0}
    peerDependencies:
      '@opentelemetry/api': ^1.3.0

  '@opentelemetry/instrumentation-grpc@0.204.0':
    resolution: {integrity: sha512-K7aBUFNxnMUHFzOJKZ7jarkvpm/WNmtzKv/Ah35+0CVn3R5lK4jpVZDKKmV9OSF3JQq8+uaEveQzxCAxGLyprA==}
    engines: {node: ^18.19.0 || >=20.6.0}
    peerDependencies:
      '@opentelemetry/api': ^1.3.0

  '@opentelemetry/instrumentation-hapi@0.51.0':
    resolution: {integrity: sha512-qyf27DaFNL1Qhbo/da+04MSCw982B02FhuOS5/UF+PMhM61CcOiu7fPuXj8TvbqyReQuJFljXE6UirlvoT/62g==}
    engines: {node: ^18.19.0 || >=20.6.0}
    peerDependencies:
      '@opentelemetry/api': ^1.3.0

  '@opentelemetry/instrumentation-http@0.204.0':
    resolution: {integrity: sha512-1afJYyGRA4OmHTv0FfNTrTAzoEjPQUYgd+8ih/lX0LlZBnGio/O80vxA0lN3knsJPS7FiDrsDrWq25K7oAzbkw==}
    engines: {node: ^18.19.0 || >=20.6.0}
    peerDependencies:
      '@opentelemetry/api': ^1.3.0

  '@opentelemetry/instrumentation-ioredis@0.52.0':
    resolution: {integrity: sha512-rUvlyZwI90HRQPYicxpDGhT8setMrlHKokCtBtZgYxQWRF5RBbG4q0pGtbZvd7kyseuHbFpA3I/5z7M8b/5ywg==}
    engines: {node: ^18.19.0 || >=20.6.0}
    peerDependencies:
      '@opentelemetry/api': ^1.3.0

  '@opentelemetry/instrumentation-kafkajs@0.14.0':
    resolution: {integrity: sha512-kbB5yXS47dTIdO/lfbbXlzhvHFturbux4EpP0+6H78Lk0Bn4QXiZQW7rmZY1xBCY16mNcCb8Yt0mhz85hTnSVA==}
    engines: {node: ^18.19.0 || >=20.6.0}
    peerDependencies:
      '@opentelemetry/api': ^1.3.0

  '@opentelemetry/instrumentation-knex@0.49.0':
    resolution: {integrity: sha512-NKsRRT27fbIYL4Ix+BjjP8h4YveyKc+2gD6DMZbr5R5rUeDqfC8+DTfIt3c3ex3BIc5Vvek4rqHnN7q34ZetLQ==}
    engines: {node: ^18.19.0 || >=20.6.0}
    peerDependencies:
      '@opentelemetry/api': ^1.3.0

  '@opentelemetry/instrumentation-koa@0.52.0':
    resolution: {integrity: sha512-JJSBYLDx/mNSy8Ibi/uQixu2rH0bZODJa8/cz04hEhRaiZQoeJ5UrOhO/mS87IdgVsHrnBOsZ6vDu09znupyuA==}
    engines: {node: ^18.19.0 || >=20.6.0}
    peerDependencies:
      '@opentelemetry/api': ^1.3.0

  '@opentelemetry/instrumentation-lru-memoizer@0.49.0':
    resolution: {integrity: sha512-ctXu+O/1HSadAxtjoEg2w307Z5iPyLOMM8IRNwjaKrIpNAthYGSOanChbk1kqY6zU5CrpkPHGdAT6jk8dXiMqw==}
    engines: {node: ^18.19.0 || >=20.6.0}
    peerDependencies:
      '@opentelemetry/api': ^1.3.0

  '@opentelemetry/instrumentation-memcached@0.48.0':
    resolution: {integrity: sha512-+Pv6XMu+A5VGoLoQu1nekz411xjXRbkX3M9EZYNax+i/r5LDABmMYNC1Njh22j36G3S382QLyYshh0g7sj7TsA==}
    engines: {node: ^18.19.0 || >=20.6.0}
    peerDependencies:
      '@opentelemetry/api': ^1.3.0

  '@opentelemetry/instrumentation-mongodb@0.57.0':
    resolution: {integrity: sha512-KD6Rg0KSHWDkik+qjIOWoksi1xqSpix8TSPfquIK1DTmd9OTFb5PHmMkzJe16TAPVEuElUW8gvgP59cacFcrMQ==}
    engines: {node: ^18.19.0 || >=20.6.0}
    peerDependencies:
      '@opentelemetry/api': ^1.3.0

  '@opentelemetry/instrumentation-mongoose@0.51.0':
    resolution: {integrity: sha512-gwWaAlhhV2By7XcbyU3DOLMvzsgeaymwP/jktDC+/uPkCmgB61zurwqOQdeiRq9KAf22Y2dtE5ZLXxytJRbEVA==}
    engines: {node: ^18.19.0 || >=20.6.0}
    peerDependencies:
      '@opentelemetry/api': ^1.3.0

  '@opentelemetry/instrumentation-mysql2@0.51.0':
    resolution: {integrity: sha512-zT2Wg22Xn43RyfU3NOUmnFtb5zlDI0fKcijCj9AcK9zuLZ4ModgtLXOyBJSSfO+hsOCZSC1v/Fxwj+nZJFdzLQ==}
    engines: {node: ^18.19.0 || >=20.6.0}
    peerDependencies:
      '@opentelemetry/api': ^1.3.0

  '@opentelemetry/instrumentation-mysql@0.50.0':
    resolution: {integrity: sha512-duKAvMRI3vq6u9JwzIipY9zHfikN20bX05sL7GjDeLKr2qV0LQ4ADtKST7KStdGcQ+MTN5wghWbbVdLgNcB3rA==}
    engines: {node: ^18.19.0 || >=20.6.0}
    peerDependencies:
      '@opentelemetry/api': ^1.3.0

  '@opentelemetry/instrumentation-nestjs-core@0.50.0':
    resolution: {integrity: sha512-10u2Gjw260W8vdUem6pM7ENrb8i+UAyrgouhjN7HRdQYh9rcit51tRhgrI52fxTsRjrrBNIItHkX0YM8WnEU2w==}
    engines: {node: ^18.19.0 || >=20.6.0}
    peerDependencies:
      '@opentelemetry/api': ^1.3.0

  '@opentelemetry/instrumentation-net@0.48.0':
    resolution: {integrity: sha512-GbB8vTcslC8g7JjqiGrFx09QinoQhZWlScB6DGNxqahCP2y2T44SdCVDM9QHFH9mNlmQ5M1GVKAPgQfuwTNmUw==}
    engines: {node: ^18.19.0 || >=20.6.0}
    peerDependencies:
      '@opentelemetry/api': ^1.3.0

  '@opentelemetry/instrumentation-oracledb@0.30.0':
    resolution: {integrity: sha512-3nOZaSDjVIpTMt0GNZMNTi6/n8lgNap2jjO/fUyroPK+SmcrceUtZVwIVyHaolkOewO1hRD0vAwX5hbrGjPZcA==}
    engines: {node: ^18.19.0 || >=20.6.0}
    peerDependencies:
      '@opentelemetry/api': ^1.3.0

  '@opentelemetry/instrumentation-pg@0.57.0':
    resolution: {integrity: sha512-dWLGE+r5lBgm2A8SaaSYDE3OKJ/kwwy5WLyGyzor8PLhUL9VnJRiY6qhp4njwhnljiLtzeffRtG2Mf/YyWLeTw==}
    engines: {node: ^18.19.0 || >=20.6.0}
    peerDependencies:
      '@opentelemetry/api': ^1.3.0

  '@opentelemetry/instrumentation-pino@0.51.0':
    resolution: {integrity: sha512-kb4og8tm55YMrLPczNZIauPhFRl4y/yyAAHFbHgMn2+cnpkodRNf1K8EVDvDCptUgFdNwMSFbhb/yAKip0Ia/g==}
    engines: {node: ^18.19.0 || >=20.6.0}
    peerDependencies:
      '@opentelemetry/api': ^1.3.0

  '@opentelemetry/instrumentation-redis@0.53.0':
    resolution: {integrity: sha512-WUHV8fr+8yo5RmzyU7D5BIE1zwiaNQcTyZPwtxlfr7px6NYYx7IIpSihJK7WA60npWynfxxK1T67RAVF0Gdfjg==}
    engines: {node: ^18.19.0 || >=20.6.0}
    peerDependencies:
      '@opentelemetry/api': ^1.3.0

  '@opentelemetry/instrumentation-restify@0.50.0':
    resolution: {integrity: sha512-V2+uESW5fUHjNdrJLO44F4c+uVLcSJzWJLuunr78ifn/Ht6/EH7GLPq+jzX0lPD0GaF/3gUPaIvJjMuBrdOC2g==}
    engines: {node: ^18.19.0 || >=20.6.0}
    peerDependencies:
      '@opentelemetry/api': ^1.3.0

  '@opentelemetry/instrumentation-router@0.49.0':
    resolution: {integrity: sha512-OPynrjLKg4L1vgAaL4ydGMc131YwtGS5aovUB4EHRKJVneR8U2VYMKq9IHPqtZG6oGV+NO9P70mkhFKSzhz6+A==}
    engines: {node: ^18.19.0 || >=20.6.0}
    peerDependencies:
      '@opentelemetry/api': ^1.3.0

  '@opentelemetry/instrumentation-runtime-node@0.18.0':
    resolution: {integrity: sha512-w7as78544HDopTDc5/3QxMlgj1/TYzlhCaqQ9KGpQq+JiE2uYoZdMPPXPJTHws5/Pu0pe1USxOaeNg4vvZIZcQ==}
    engines: {node: ^18.19.0 || >=20.6.0}
    peerDependencies:
      '@opentelemetry/api': ^1.3.0

  '@opentelemetry/instrumentation-socket.io@0.51.0':
    resolution: {integrity: sha512-1iU9Ig8XGlfm899d/lJIXWK14T4It1/zDDLZmFVW6G5FeVOpzFH5O9s6wxZGLV6WWN6fIp8y8gk4Qwr9h7Giow==}
    engines: {node: ^18.19.0 || >=20.6.0}
    peerDependencies:
      '@opentelemetry/api': ^1.3.0

  '@opentelemetry/instrumentation-tedious@0.23.0':
    resolution: {integrity: sha512-3TMTk/9VtlRonVTaU4tCzbg4YqW+Iq/l5VnN2e5whP6JgEg/PKfrGbqQ+CxQWNLfLaQYIUgEZqAn5gk/inh1uQ==}
    engines: {node: ^18.19.0 || >=20.6.0}
    peerDependencies:
      '@opentelemetry/api': ^1.3.0

  '@opentelemetry/instrumentation-undici@0.15.0':
    resolution: {integrity: sha512-sNFGA/iCDlVkNjzTzPRcudmI11vT/WAfAguRdZY9IspCw02N4WSC72zTuQhSMheh2a1gdeM9my1imnKRvEEvEg==}
    engines: {node: ^18.19.0 || >=20.6.0}
    peerDependencies:
      '@opentelemetry/api': ^1.7.0

  '@opentelemetry/instrumentation-winston@0.49.0':
    resolution: {integrity: sha512-LjL+bQs4Wix1WBEsX84payw8cnmmaPVGuMMgelETumRD/BMWwpzU3VID6OYiBFWX1rjm/2lzd0ZlRYC7uyblKw==}
    engines: {node: ^18.19.0 || >=20.6.0}
    peerDependencies:
      '@opentelemetry/api': ^1.3.0

  '@opentelemetry/instrumentation@0.204.0':
    resolution: {integrity: sha512-vV5+WSxktzoMP8JoYWKeopChy6G3HKk4UQ2hESCRDUUTZqQ3+nM3u8noVG0LmNfRWwcFBnbZ71GKC7vaYYdJ1g==}
    engines: {node: ^18.19.0 || >=20.6.0}
    peerDependencies:
      '@opentelemetry/api': ^1.3.0

  '@opentelemetry/otlp-exporter-base@0.204.0':
    resolution: {integrity: sha512-K1LB1Ht4rGgOtZQ1N8xAwUnE1h9EQBfI4XUbSorbC6OxK6s/fLzl+UAhZX1cmBsDqM5mdx5+/k4QaKlDxX6UXQ==}
    engines: {node: ^18.19.0 || >=20.6.0}
    peerDependencies:
      '@opentelemetry/api': ^1.3.0

  '@opentelemetry/otlp-grpc-exporter-base@0.204.0':
    resolution: {integrity: sha512-U9EsCWHLflUyZX13CpT7056bvpLTOntdHZamZoOwlzwwosvqaKeuxNzmjGB1KFtsiLyAwcb9NNrKSHNytuVDhg==}
    engines: {node: ^18.19.0 || >=20.6.0}
    peerDependencies:
      '@opentelemetry/api': ^1.3.0

  '@opentelemetry/otlp-transformer@0.204.0':
    resolution: {integrity: sha512-AekB2dgHJ0PMS0b3LH7xA2HDKZ0QqqZW4n5r/AVZy00gKnFoeyVF9t0AUz051fm80G7tKjGSLqOUSazqfTNpVQ==}
    engines: {node: ^18.19.0 || >=20.6.0}
    peerDependencies:
      '@opentelemetry/api': ^1.3.0

  '@opentelemetry/propagator-b3@2.1.0':
    resolution: {integrity: sha512-yOdHmFseIChYanddMMz0mJIFQHyjwbNhoxc65fEAA8yanxcBPwoFDoh1+WBUWAO/Z0NRgk+k87d+aFIzAZhcBw==}
    engines: {node: ^18.19.0 || >=20.6.0}
    peerDependencies:
      '@opentelemetry/api': '>=1.0.0 <1.10.0'

  '@opentelemetry/propagator-jaeger@2.1.0':
    resolution: {integrity: sha512-QYo7vLyMjrBCUTpwQBF/e+rvP7oGskrSELGxhSvLj5gpM0az9oJnu/0O4l2Nm7LEhAff80ntRYKkAcSwVgvSVQ==}
    engines: {node: ^18.19.0 || >=20.6.0}
    peerDependencies:
      '@opentelemetry/api': '>=1.0.0 <1.10.0'

  '@opentelemetry/redis-common@0.38.2':
    resolution: {integrity: sha512-1BCcU93iwSRZvDAgwUxC/DV4T/406SkMfxGqu5ojc3AvNI+I9GhV7v0J1HljsczuuhcnFLYqD5VmwVXfCGHzxA==}
    engines: {node: ^18.19.0 || >=20.6.0}

  '@opentelemetry/resource-detector-alibaba-cloud@0.31.11':
    resolution: {integrity: sha512-R/asn6dAOWMfkLeEwqHCUz0cNbb9oiHVyd11iwlypeT/p9bR1lCX5juu5g/trOwxo62dbuFcDbBdKCJd3O2Edg==}
    engines: {node: ^18.19.0 || >=20.6.0}
    peerDependencies:
      '@opentelemetry/api': ^1.0.0

  '@opentelemetry/resource-detector-aws@2.8.0':
    resolution: {integrity: sha512-L8K5L3bsDKboX7sDofZyRonyK8dfS+CF7ho8YbZ6OrH+d5uyRBsrjuokPzcju1jP2ZzgtpYzhLwzi9zPXyRLlA==}
    engines: {node: ^18.19.0 || >=20.6.0}
    peerDependencies:
      '@opentelemetry/api': ^1.0.0

  '@opentelemetry/resource-detector-azure@0.11.0':
    resolution: {integrity: sha512-60+t9OGzTvCQFpMN/noUELg1z+kvtKq0UAssbeQTkwIvGqFa58szn1l1M43EXMovzePko98RB9AIxC5Yfq6AXA==}
    engines: {node: ^18.19.0 || >=20.6.0}
    peerDependencies:
      '@opentelemetry/api': ^1.0.0

  '@opentelemetry/resource-detector-container@0.7.11':
    resolution: {integrity: sha512-XUxnGuANa/EdxagipWMXKYFC7KURwed9/V0+NtYjFmwWHzV9/J4IYVGTK8cWDpyUvAQf/vE4sMa3rnS025ivXQ==}
    engines: {node: ^18.19.0 || >=20.6.0}
    peerDependencies:
      '@opentelemetry/api': ^1.0.0

  '@opentelemetry/resource-detector-gcp@0.38.0':
    resolution: {integrity: sha512-cyPu52FGKG9olVUotTioadJu3bcS4k+SVkhnOh/3whYVUKXIRaaDWS72O5XVz2VIGtiabf93McxrNeizneaciw==}
    engines: {node: ^18.19.0 || >=20.6.0}
    peerDependencies:
      '@opentelemetry/api': ^1.0.0

  '@opentelemetry/resources@2.1.0':
    resolution: {integrity: sha512-1CJjf3LCvoefUOgegxi8h6r4B/wLSzInyhGP2UmIBYNlo4Qk5CZ73e1eEyWmfXvFtm1ybkmfb2DqWvspsYLrWw==}
    engines: {node: ^18.19.0 || >=20.6.0}
    peerDependencies:
      '@opentelemetry/api': '>=1.3.0 <1.10.0'

  '@opentelemetry/resources@2.2.0':
    resolution: {integrity: sha512-1pNQf/JazQTMA0BiO5NINUzH0cbLbbl7mntLa4aJNmCCXSj0q03T5ZXXL0zw4G55TjdL9Tz32cznGClf+8zr5A==}
    engines: {node: ^18.19.0 || >=20.6.0}
    peerDependencies:
      '@opentelemetry/api': '>=1.3.0 <1.10.0'

  '@opentelemetry/sdk-logs@0.204.0':
    resolution: {integrity: sha512-y32iNNmpMUVFWSqbNrXE8xY/6EMge+HX3PXsMnCDV4cXT4SNT+W/3NgyMDf80KJL0fUK17/a0NmfXcrBhkFWrg==}
    engines: {node: ^18.19.0 || >=20.6.0}
    peerDependencies:
      '@opentelemetry/api': '>=1.4.0 <1.10.0'

  '@opentelemetry/sdk-metrics@2.1.0':
    resolution: {integrity: sha512-J9QX459mzqHLL9Y6FZ4wQPRZG4TOpMCyPOh6mkr/humxE1W2S3Bvf4i75yiMW9uyed2Kf5rxmLhTm/UK8vNkAw==}
    engines: {node: ^18.19.0 || >=20.6.0}
    peerDependencies:
      '@opentelemetry/api': '>=1.9.0 <1.10.0'

  '@opentelemetry/sdk-node@0.204.0':
    resolution: {integrity: sha512-HRMTjiA6urw9kLpBJrhe6jxDw+69KdXkqr2tBhmsLgpdN7LlVWWPUQbYUtiUg9nWaEOk1Q1blhV2sGQoFNZk+g==}
    engines: {node: ^18.19.0 || >=20.6.0}
    peerDependencies:
      '@opentelemetry/api': '>=1.3.0 <1.10.0'

  '@opentelemetry/sdk-trace-base@2.1.0':
    resolution: {integrity: sha512-uTX9FBlVQm4S2gVQO1sb5qyBLq/FPjbp+tmGoxu4tIgtYGmBYB44+KX/725RFDe30yBSaA9Ml9fqphe1hbUyLQ==}
    engines: {node: ^18.19.0 || >=20.6.0}
    peerDependencies:
      '@opentelemetry/api': '>=1.3.0 <1.10.0'

  '@opentelemetry/sdk-trace-base@2.2.0':
    resolution: {integrity: sha512-xWQgL0Bmctsalg6PaXExmzdedSp3gyKV8mQBwK/j9VGdCDu2fmXIb2gAehBKbkXCpJ4HPkgv3QfoJWRT4dHWbw==}
    engines: {node: ^18.19.0 || >=20.6.0}
    peerDependencies:
      '@opentelemetry/api': '>=1.3.0 <1.10.0'

  '@opentelemetry/sdk-trace-node@2.1.0':
    resolution: {integrity: sha512-SvVlBFc/jI96u/mmlKm86n9BbTCbQ35nsPoOohqJX6DXH92K0kTe73zGY5r8xoI1QkjR9PizszVJLzMC966y9Q==}
    engines: {node: ^18.19.0 || >=20.6.0}
    peerDependencies:
      '@opentelemetry/api': '>=1.0.0 <1.10.0'

  '@opentelemetry/sdk-trace-node@2.2.0':
    resolution: {integrity: sha512-+OaRja3f0IqGG2kptVeYsrZQK9nKRSpfFrKtRBq4uh6nIB8bTBgaGvYQrQoRrQWQMA5dK5yLhDMDc0dvYvCOIQ==}
    engines: {node: ^18.19.0 || >=20.6.0}
    peerDependencies:
      '@opentelemetry/api': '>=1.0.0 <1.10.0'

  '@opentelemetry/semantic-conventions@1.38.0':
    resolution: {integrity: sha512-kocjix+/sSggfJhwXqClZ3i9Y/MI0fp7b+g7kCRm6psy2dsf8uApTRclwG18h8Avm7C9+fnt+O36PspJ/OzoWg==}
    engines: {node: '>=14'}

  '@opentelemetry/sql-common@0.41.2':
    resolution: {integrity: sha512-4mhWm3Z8z+i508zQJ7r6Xi7y4mmoJpdvH0fZPFRkWrdp5fq7hhZ2HhYokEOLkfqSMgPR4Z9EyB3DBkbKGOqZiQ==}
    engines: {node: ^18.19.0 || >=20.6.0}
    peerDependencies:
      '@opentelemetry/api': ^1.1.0

  '@orama/orama@3.1.16':
    resolution: {integrity: sha512-scSmQBD8eANlMUOglxHrN1JdSW8tDghsPuS83otqealBiIeMukCQMOf/wc0JJjDXomqwNdEQFLXLGHrU6PGxuA==}
    engines: {node: '>= 20.0.0'}

  '@pkgjs/parseargs@0.11.0':
    resolution: {integrity: sha512-+1VkjdD0QBLPodGrJUeqarH8VAIvQODIbwh9XpP5Syisf7YoQgsJKPNFoqqLQlu+VQ/tVSshMR6loPMn8U+dPg==}
    engines: {node: '>=14'}

  '@posthog/core@1.6.0':
    resolution: {integrity: sha512-Tbh8UACwbb7jFdDC7wwXHtfNzO+4wKh3VbyMHmp2UBe6w1jliJixexTJNfkqdGZm+ht3M10mcKvGGPnoZ2zLBg==}

  '@protobufjs/aspromise@1.1.2':
    resolution: {integrity: sha512-j+gKExEuLmKwvz3OgROXtrJ2UG2x8Ch2YZUxahh+s1F2HZ+wAceUNLkvy6zKCPVRkU++ZWQrdxsUeQXmcg4uoQ==}

  '@protobufjs/base64@1.1.2':
    resolution: {integrity: sha512-AZkcAA5vnN/v4PDqKyMR5lx7hZttPDgClv83E//FMNhR2TMcLUhfRUBHCmSl0oi9zMgDDqRUJkSxO3wm85+XLg==}

  '@protobufjs/codegen@2.0.4':
    resolution: {integrity: sha512-YyFaikqM5sH0ziFZCN3xDC7zeGaB/d0IUb9CATugHWbd1FRFwWwt4ld4OYMPWu5a3Xe01mGAULCdqhMlPl29Jg==}

  '@protobufjs/eventemitter@1.1.0':
    resolution: {integrity: sha512-j9ednRT81vYJ9OfVuXG6ERSTdEL1xVsNgqpkxMsbIabzSo3goCjDIveeGv5d03om39ML71RdmrGNjG5SReBP/Q==}

  '@protobufjs/fetch@1.1.0':
    resolution: {integrity: sha512-lljVXpqXebpsijW71PZaCYeIcE5on1w5DlQy5WH6GLbFryLUrBD4932W/E2BSpfRJWseIL4v/KPgBFxDOIdKpQ==}

  '@protobufjs/float@1.0.2':
    resolution: {integrity: sha512-Ddb+kVXlXst9d+R9PfTIxh1EdNkgoRe5tOX6t01f1lYWOvJnSPDBlG241QLzcyPdoNTsblLUdujGSE4RzrTZGQ==}

  '@protobufjs/inquire@1.1.0':
    resolution: {integrity: sha512-kdSefcPdruJiFMVSbn801t4vFK7KB/5gd2fYvrxhuJYg8ILrmn9SKSX2tZdV6V+ksulWqS7aXjBcRXl3wHoD9Q==}

  '@protobufjs/path@1.1.2':
    resolution: {integrity: sha512-6JOcJ5Tm08dOHAbdR3GrvP+yUUfkjG5ePsHYczMFLq3ZmMkAD98cDgcT2iA1lJ9NVwFd4tH/iSSoe44YWkltEA==}

  '@protobufjs/pool@1.1.0':
    resolution: {integrity: sha512-0kELaGSIDBKvcgS4zkjz1PeddatrjYcmMWOlAuAPwAeccUrPHdUqo/J6LiymHHEiJT5NrF1UVwxY14f+fy4WQw==}

  '@protobufjs/utf8@1.1.0':
    resolution: {integrity: sha512-Vvn3zZrhQZkkBE8LSuW3em98c0FwgO4nxzv6OdSxPKJIEKY2bGbHn+mhGIPerzI4twdxaP8/0+06HBpwf345Lw==}

  '@radix-ui/number@1.1.1':
    resolution: {integrity: sha512-MkKCwxlXTgz6CFoJx3pCwn07GKp36+aZyu/u2Ln2VrA5DcdyCZkASEDBTd8x5whTQQL5CiYf4prXKLcgQdv29g==}

  '@radix-ui/primitive@1.1.3':
    resolution: {integrity: sha512-JTF99U/6XIjCBo0wqkU5sK10glYe27MRRsfwoiq5zzOEZLHU3A3KCMa5X/azekYRCJ0HlwI0crAXS/5dEHTzDg==}

  '@radix-ui/react-accordion@1.2.12':
    resolution: {integrity: sha512-T4nygeh9YE9dLRPhAHSeOZi7HBXo+0kYIPJXayZfvWOWA0+n3dESrZbjfDPUABkUNym6Hd+f2IR113To8D2GPA==}
    peerDependencies:
      '@types/react': '*'
      '@types/react-dom': '*'
      react: ^16.8 || ^17.0 || ^18.0 || ^19.0 || ^19.0.0-rc
      react-dom: ^16.8 || ^17.0 || ^18.0 || ^19.0 || ^19.0.0-rc
    peerDependenciesMeta:
      '@types/react':
        optional: true
      '@types/react-dom':
        optional: true

  '@radix-ui/react-alert-dialog@1.1.15':
    resolution: {integrity: sha512-oTVLkEw5GpdRe29BqJ0LSDFWI3qu0vR1M0mUkOQWDIUnY/QIkLpgDMWuKxP94c2NAC2LGcgVhG1ImF3jkZ5wXw==}
    peerDependencies:
      '@types/react': '*'
      '@types/react-dom': '*'
      react: ^16.8 || ^17.0 || ^18.0 || ^19.0 || ^19.0.0-rc
      react-dom: ^16.8 || ^17.0 || ^18.0 || ^19.0 || ^19.0.0-rc
    peerDependenciesMeta:
      '@types/react':
        optional: true
      '@types/react-dom':
        optional: true

  '@radix-ui/react-arrow@1.1.7':
    resolution: {integrity: sha512-F+M1tLhO+mlQaOWspE8Wstg+z6PwxwRd8oQ8IXceWz92kfAmalTRf0EjrouQeo7QssEPfCn05B4Ihs1K9WQ/7w==}
    peerDependencies:
      '@types/react': '*'
      '@types/react-dom': '*'
      react: ^16.8 || ^17.0 || ^18.0 || ^19.0 || ^19.0.0-rc
      react-dom: ^16.8 || ^17.0 || ^18.0 || ^19.0 || ^19.0.0-rc
    peerDependenciesMeta:
      '@types/react':
        optional: true
      '@types/react-dom':
        optional: true

  '@radix-ui/react-avatar@1.1.11':
    resolution: {integrity: sha512-0Qk603AHGV28BOBO34p7IgD5m+V5Sg/YovfayABkoDDBM5d3NCx0Mp4gGrjzLGes1jV5eNOE1r3itqOR33VC6Q==}
    peerDependencies:
      '@types/react': '*'
      '@types/react-dom': '*'
      react: ^16.8 || ^17.0 || ^18.0 || ^19.0 || ^19.0.0-rc
      react-dom: ^16.8 || ^17.0 || ^18.0 || ^19.0 || ^19.0.0-rc
    peerDependenciesMeta:
      '@types/react':
        optional: true
      '@types/react-dom':
        optional: true

  '@radix-ui/react-collapsible@1.1.12':
    resolution: {integrity: sha512-Uu+mSh4agx2ib1uIGPP4/CKNULyajb3p92LsVXmH2EHVMTfZWpll88XJ0j4W0z3f8NK1eYl1+Mf/szHPmcHzyA==}
    peerDependencies:
      '@types/react': '*'
      '@types/react-dom': '*'
      react: ^16.8 || ^17.0 || ^18.0 || ^19.0 || ^19.0.0-rc
      react-dom: ^16.8 || ^17.0 || ^18.0 || ^19.0 || ^19.0.0-rc
    peerDependenciesMeta:
      '@types/react':
        optional: true
      '@types/react-dom':
        optional: true

  '@radix-ui/react-collection@1.1.7':
    resolution: {integrity: sha512-Fh9rGN0MoI4ZFUNyfFVNU4y9LUz93u9/0K+yLgA2bwRojxM8JU1DyvvMBabnZPBgMWREAJvU2jjVzq+LrFUglw==}
    peerDependencies:
      '@types/react': '*'
      '@types/react-dom': '*'
      react: ^16.8 || ^17.0 || ^18.0 || ^19.0 || ^19.0.0-rc
      react-dom: ^16.8 || ^17.0 || ^18.0 || ^19.0 || ^19.0.0-rc
    peerDependenciesMeta:
      '@types/react':
        optional: true
      '@types/react-dom':
        optional: true

  '@radix-ui/react-compose-refs@1.1.2':
    resolution: {integrity: sha512-z4eqJvfiNnFMHIIvXP3CY57y2WJs5g2v3X0zm9mEJkrkNv4rDxu+sg9Jh8EkXyeqBkB7SOcboo9dMVqhyrACIg==}
    peerDependencies:
      '@types/react': '*'
      react: ^16.8 || ^17.0 || ^18.0 || ^19.0 || ^19.0.0-rc
    peerDependenciesMeta:
      '@types/react':
        optional: true

  '@radix-ui/react-context@1.1.2':
    resolution: {integrity: sha512-jCi/QKUM2r1Ju5a3J64TH2A5SpKAgh0LpknyqdQ4m6DCV0xJ2HG1xARRwNGPQfi1SLdLWZ1OJz6F4OMBBNiGJA==}
    peerDependencies:
      '@types/react': '*'
      react: ^16.8 || ^17.0 || ^18.0 || ^19.0 || ^19.0.0-rc
    peerDependenciesMeta:
      '@types/react':
        optional: true

  '@radix-ui/react-context@1.1.3':
    resolution: {integrity: sha512-ieIFACdMpYfMEjF0rEf5KLvfVyIkOz6PDGyNnP+u+4xQ6jny3VCgA4OgXOwNx2aUkxn8zx9fiVcM8CfFYv9Lxw==}
    peerDependencies:
      '@types/react': '*'
      react: ^16.8 || ^17.0 || ^18.0 || ^19.0 || ^19.0.0-rc
    peerDependenciesMeta:
      '@types/react':
        optional: true

  '@radix-ui/react-dialog@1.1.15':
    resolution: {integrity: sha512-TCglVRtzlffRNxRMEyR36DGBLJpeusFcgMVD9PZEzAKnUs1lKCgX5u9BmC2Yg+LL9MgZDugFFs1Vl+Jp4t/PGw==}
    peerDependencies:
      '@types/react': '*'
      '@types/react-dom': '*'
      react: ^16.8 || ^17.0 || ^18.0 || ^19.0 || ^19.0.0-rc
      react-dom: ^16.8 || ^17.0 || ^18.0 || ^19.0 || ^19.0.0-rc
    peerDependenciesMeta:
      '@types/react':
        optional: true
      '@types/react-dom':
        optional: true

  '@radix-ui/react-direction@1.1.1':
    resolution: {integrity: sha512-1UEWRX6jnOA2y4H5WczZ44gOOjTEmlqv1uNW4GAJEO5+bauCBhv8snY65Iw5/VOS/ghKN9gr2KjnLKxrsvoMVw==}
    peerDependencies:
      '@types/react': '*'
      react: ^16.8 || ^17.0 || ^18.0 || ^19.0 || ^19.0.0-rc
    peerDependenciesMeta:
      '@types/react':
        optional: true

  '@radix-ui/react-dismissable-layer@1.1.11':
    resolution: {integrity: sha512-Nqcp+t5cTB8BinFkZgXiMJniQH0PsUt2k51FUhbdfeKvc4ACcG2uQniY/8+h1Yv6Kza4Q7lD7PQV0z0oicE0Mg==}
    peerDependencies:
      '@types/react': '*'
      '@types/react-dom': '*'
      react: ^16.8 || ^17.0 || ^18.0 || ^19.0 || ^19.0.0-rc
      react-dom: ^16.8 || ^17.0 || ^18.0 || ^19.0 || ^19.0.0-rc
    peerDependenciesMeta:
      '@types/react':
        optional: true
      '@types/react-dom':
        optional: true

  '@radix-ui/react-dropdown-menu@2.1.16':
    resolution: {integrity: sha512-1PLGQEynI/3OX/ftV54COn+3Sud/Mn8vALg2rWnBLnRaGtJDduNW/22XjlGgPdpcIbiQxjKtb7BkcjP00nqfJw==}
    peerDependencies:
      '@types/react': '*'
      '@types/react-dom': '*'
      react: ^16.8 || ^17.0 || ^18.0 || ^19.0 || ^19.0.0-rc
      react-dom: ^16.8 || ^17.0 || ^18.0 || ^19.0 || ^19.0.0-rc
    peerDependenciesMeta:
      '@types/react':
        optional: true
      '@types/react-dom':
        optional: true

  '@radix-ui/react-focus-guards@1.1.3':
    resolution: {integrity: sha512-0rFg/Rj2Q62NCm62jZw0QX7a3sz6QCQU0LpZdNrJX8byRGaGVTqbrW9jAoIAHyMQqsNpeZ81YgSizOt5WXq0Pw==}
    peerDependencies:
      '@types/react': '*'
      react: ^16.8 || ^17.0 || ^18.0 || ^19.0 || ^19.0.0-rc
    peerDependenciesMeta:
      '@types/react':
        optional: true

  '@radix-ui/react-focus-scope@1.1.7':
    resolution: {integrity: sha512-t2ODlkXBQyn7jkl6TNaw/MtVEVvIGelJDCG41Okq/KwUsJBwQ4XVZsHAVUkK4mBv3ewiAS3PGuUWuY2BoK4ZUw==}
    peerDependencies:
      '@types/react': '*'
      '@types/react-dom': '*'
      react: ^16.8 || ^17.0 || ^18.0 || ^19.0 || ^19.0.0-rc
      react-dom: ^16.8 || ^17.0 || ^18.0 || ^19.0 || ^19.0.0-rc
    peerDependenciesMeta:
      '@types/react':
        optional: true
      '@types/react-dom':
        optional: true

  '@radix-ui/react-hover-card@1.1.15':
    resolution: {integrity: sha512-qgTkjNT1CfKMoP0rcasmlH2r1DAiYicWsDsufxl940sT2wHNEWWv6FMWIQXWhVdmC1d/HYfbhQx60KYyAtKxjg==}
    peerDependencies:
      '@types/react': '*'
      '@types/react-dom': '*'
      react: ^16.8 || ^17.0 || ^18.0 || ^19.0 || ^19.0.0-rc
      react-dom: ^16.8 || ^17.0 || ^18.0 || ^19.0 || ^19.0.0-rc
    peerDependenciesMeta:
      '@types/react':
        optional: true
      '@types/react-dom':
        optional: true

  '@radix-ui/react-id@1.1.1':
    resolution: {integrity: sha512-kGkGegYIdQsOb4XjsfM97rXsiHaBwco+hFI66oO4s9LU+PLAC5oJ7khdOVFxkhsmlbpUqDAvXw11CluXP+jkHg==}
    peerDependencies:
      '@types/react': '*'
      react: ^16.8 || ^17.0 || ^18.0 || ^19.0 || ^19.0.0-rc
    peerDependenciesMeta:
      '@types/react':
        optional: true

  '@radix-ui/react-label@2.1.8':
    resolution: {integrity: sha512-FmXs37I6hSBVDlO4y764TNz1rLgKwjJMQ0EGte6F3Cb3f4bIuHB/iLa/8I9VKkmOy+gNHq8rql3j686ACVV21A==}
    peerDependencies:
      '@types/react': '*'
      '@types/react-dom': '*'
      react: ^16.8 || ^17.0 || ^18.0 || ^19.0 || ^19.0.0-rc
      react-dom: ^16.8 || ^17.0 || ^18.0 || ^19.0 || ^19.0.0-rc
    peerDependenciesMeta:
      '@types/react':
        optional: true
      '@types/react-dom':
        optional: true

  '@radix-ui/react-menu@2.1.16':
    resolution: {integrity: sha512-72F2T+PLlphrqLcAotYPp0uJMr5SjP5SL01wfEspJbru5Zs5vQaSHb4VB3ZMJPimgHHCHG7gMOeOB9H3Hdmtxg==}
    peerDependencies:
      '@types/react': '*'
      '@types/react-dom': '*'
      react: ^16.8 || ^17.0 || ^18.0 || ^19.0 || ^19.0.0-rc
      react-dom: ^16.8 || ^17.0 || ^18.0 || ^19.0 || ^19.0.0-rc
    peerDependenciesMeta:
      '@types/react':
        optional: true
      '@types/react-dom':
        optional: true

  '@radix-ui/react-navigation-menu@1.2.14':
    resolution: {integrity: sha512-YB9mTFQvCOAQMHU+C/jVl96WmuWeltyUEpRJJky51huhds5W2FQr1J8D/16sQlf0ozxkPK8uF3niQMdUwZPv5w==}
    peerDependencies:
      '@types/react': '*'
      '@types/react-dom': '*'
      react: ^16.8 || ^17.0 || ^18.0 || ^19.0 || ^19.0.0-rc
      react-dom: ^16.8 || ^17.0 || ^18.0 || ^19.0 || ^19.0.0-rc
    peerDependenciesMeta:
      '@types/react':
        optional: true
      '@types/react-dom':
        optional: true

  '@radix-ui/react-popover@1.1.15':
    resolution: {integrity: sha512-kr0X2+6Yy/vJzLYJUPCZEc8SfQcf+1COFoAqauJm74umQhta9M7lNJHP7QQS3vkvcGLQUbWpMzwrXYwrYztHKA==}
    peerDependencies:
      '@types/react': '*'
      '@types/react-dom': '*'
      react: ^16.8 || ^17.0 || ^18.0 || ^19.0 || ^19.0.0-rc
      react-dom: ^16.8 || ^17.0 || ^18.0 || ^19.0 || ^19.0.0-rc
    peerDependenciesMeta:
      '@types/react':
        optional: true
      '@types/react-dom':
        optional: true

  '@radix-ui/react-popper@1.2.8':
    resolution: {integrity: sha512-0NJQ4LFFUuWkE7Oxf0htBKS6zLkkjBH+hM1uk7Ng705ReR8m/uelduy1DBo0PyBXPKVnBA6YBlU94MBGXrSBCw==}
    peerDependencies:
      '@types/react': '*'
      '@types/react-dom': '*'
      react: ^16.8 || ^17.0 || ^18.0 || ^19.0 || ^19.0.0-rc
      react-dom: ^16.8 || ^17.0 || ^18.0 || ^19.0 || ^19.0.0-rc
    peerDependenciesMeta:
      '@types/react':
        optional: true
      '@types/react-dom':
        optional: true

  '@radix-ui/react-portal@1.1.9':
    resolution: {integrity: sha512-bpIxvq03if6UNwXZ+HTK71JLh4APvnXntDc6XOX8UVq4XQOVl7lwok0AvIl+b8zgCw3fSaVTZMpAPPagXbKmHQ==}
    peerDependencies:
      '@types/react': '*'
      '@types/react-dom': '*'
      react: ^16.8 || ^17.0 || ^18.0 || ^19.0 || ^19.0.0-rc
      react-dom: ^16.8 || ^17.0 || ^18.0 || ^19.0 || ^19.0.0-rc
    peerDependenciesMeta:
      '@types/react':
        optional: true
      '@types/react-dom':
        optional: true

  '@radix-ui/react-presence@1.1.5':
    resolution: {integrity: sha512-/jfEwNDdQVBCNvjkGit4h6pMOzq8bHkopq458dPt2lMjx+eBQUohZNG9A7DtO/O5ukSbxuaNGXMjHicgwy6rQQ==}
    peerDependencies:
      '@types/react': '*'
      '@types/react-dom': '*'
      react: ^16.8 || ^17.0 || ^18.0 || ^19.0 || ^19.0.0-rc
      react-dom: ^16.8 || ^17.0 || ^18.0 || ^19.0 || ^19.0.0-rc
    peerDependenciesMeta:
      '@types/react':
        optional: true
      '@types/react-dom':
        optional: true

  '@radix-ui/react-primitive@2.1.3':
    resolution: {integrity: sha512-m9gTwRkhy2lvCPe6QJp4d3G1TYEUHn/FzJUtq9MjH46an1wJU+GdoGC5VLof8RX8Ft/DlpshApkhswDLZzHIcQ==}
    peerDependencies:
      '@types/react': '*'
      '@types/react-dom': '*'
      react: ^16.8 || ^17.0 || ^18.0 || ^19.0 || ^19.0.0-rc
      react-dom: ^16.8 || ^17.0 || ^18.0 || ^19.0 || ^19.0.0-rc
    peerDependenciesMeta:
      '@types/react':
        optional: true
      '@types/react-dom':
        optional: true

  '@radix-ui/react-primitive@2.1.4':
    resolution: {integrity: sha512-9hQc4+GNVtJAIEPEqlYqW5RiYdrr8ea5XQ0ZOnD6fgru+83kqT15mq2OCcbe8KnjRZl5vF3ks69AKz3kh1jrhg==}
    peerDependencies:
      '@types/react': '*'
      '@types/react-dom': '*'
      react: ^16.8 || ^17.0 || ^18.0 || ^19.0 || ^19.0.0-rc
      react-dom: ^16.8 || ^17.0 || ^18.0 || ^19.0 || ^19.0.0-rc
    peerDependenciesMeta:
      '@types/react':
        optional: true
      '@types/react-dom':
        optional: true

  '@radix-ui/react-roving-focus@1.1.11':
    resolution: {integrity: sha512-7A6S9jSgm/S+7MdtNDSb+IU859vQqJ/QAtcYQcfFC6W8RS4IxIZDldLR0xqCFZ6DCyrQLjLPsxtTNch5jVA4lA==}
    peerDependencies:
      '@types/react': '*'
      '@types/react-dom': '*'
      react: ^16.8 || ^17.0 || ^18.0 || ^19.0 || ^19.0.0-rc
      react-dom: ^16.8 || ^17.0 || ^18.0 || ^19.0 || ^19.0.0-rc
    peerDependenciesMeta:
      '@types/react':
        optional: true
      '@types/react-dom':
        optional: true

  '@radix-ui/react-scroll-area@1.2.10':
    resolution: {integrity: sha512-tAXIa1g3sM5CGpVT0uIbUx/U3Gs5N8T52IICuCtObaos1S8fzsrPXG5WObkQN3S6NVl6wKgPhAIiBGbWnvc97A==}
    peerDependencies:
      '@types/react': '*'
      '@types/react-dom': '*'
      react: ^16.8 || ^17.0 || ^18.0 || ^19.0 || ^19.0.0-rc
      react-dom: ^16.8 || ^17.0 || ^18.0 || ^19.0 || ^19.0.0-rc
    peerDependenciesMeta:
      '@types/react':
        optional: true
      '@types/react-dom':
        optional: true

  '@radix-ui/react-select@2.2.6':
    resolution: {integrity: sha512-I30RydO+bnn2PQztvo25tswPH+wFBjehVGtmagkU78yMdwTwVf12wnAOF+AeP8S2N8xD+5UPbGhkUfPyvT+mwQ==}
    peerDependencies:
      '@types/react': '*'
      '@types/react-dom': '*'
      react: ^16.8 || ^17.0 || ^18.0 || ^19.0 || ^19.0.0-rc
      react-dom: ^16.8 || ^17.0 || ^18.0 || ^19.0 || ^19.0.0-rc
    peerDependenciesMeta:
      '@types/react':
        optional: true
      '@types/react-dom':
        optional: true

  '@radix-ui/react-separator@1.1.8':
    resolution: {integrity: sha512-sDvqVY4itsKwwSMEe0jtKgfTh+72Sy3gPmQpjqcQneqQ4PFmr/1I0YA+2/puilhggCe2gJcx5EBAYFkWkdpa5g==}
    peerDependencies:
      '@types/react': '*'
      '@types/react-dom': '*'
      react: ^16.8 || ^17.0 || ^18.0 || ^19.0 || ^19.0.0-rc
      react-dom: ^16.8 || ^17.0 || ^18.0 || ^19.0 || ^19.0.0-rc
    peerDependenciesMeta:
      '@types/react':
        optional: true
      '@types/react-dom':
        optional: true

  '@radix-ui/react-slot@1.2.3':
    resolution: {integrity: sha512-aeNmHnBxbi2St0au6VBVC7JXFlhLlOnvIIlePNniyUNAClzmtAUEY8/pBiK3iHjufOlwA+c20/8jngo7xcrg8A==}
    peerDependencies:
      '@types/react': '*'
      react: ^16.8 || ^17.0 || ^18.0 || ^19.0 || ^19.0.0-rc
    peerDependenciesMeta:
      '@types/react':
        optional: true

  '@radix-ui/react-slot@1.2.4':
    resolution: {integrity: sha512-Jl+bCv8HxKnlTLVrcDE8zTMJ09R9/ukw4qBs/oZClOfoQk/cOTbDn+NceXfV7j09YPVQUryJPHurafcSg6EVKA==}
    peerDependencies:
      '@types/react': '*'
      react: ^16.8 || ^17.0 || ^18.0 || ^19.0 || ^19.0.0-rc
    peerDependenciesMeta:
      '@types/react':
        optional: true

  '@radix-ui/react-tabs@1.1.13':
    resolution: {integrity: sha512-7xdcatg7/U+7+Udyoj2zodtI9H/IIopqo+YOIcZOq1nJwXWBZ9p8xiu5llXlekDbZkca79a/fozEYQXIA4sW6A==}
    peerDependencies:
      '@types/react': '*'
      '@types/react-dom': '*'
      react: ^16.8 || ^17.0 || ^18.0 || ^19.0 || ^19.0.0-rc
      react-dom: ^16.8 || ^17.0 || ^18.0 || ^19.0 || ^19.0.0-rc
    peerDependenciesMeta:
      '@types/react':
        optional: true
      '@types/react-dom':
        optional: true

  '@radix-ui/react-tooltip@1.2.8':
    resolution: {integrity: sha512-tY7sVt1yL9ozIxvmbtN5qtmH2krXcBCfjEiCgKGLqunJHvgvZG2Pcl2oQ3kbcZARb1BGEHdkLzcYGO8ynVlieg==}
    peerDependencies:
      '@types/react': '*'
      '@types/react-dom': '*'
      react: ^16.8 || ^17.0 || ^18.0 || ^19.0 || ^19.0.0-rc
      react-dom: ^16.8 || ^17.0 || ^18.0 || ^19.0 || ^19.0.0-rc
    peerDependenciesMeta:
      '@types/react':
        optional: true
      '@types/react-dom':
        optional: true

  '@radix-ui/react-use-callback-ref@1.1.1':
    resolution: {integrity: sha512-FkBMwD+qbGQeMu1cOHnuGB6x4yzPjho8ap5WtbEJ26umhgqVXbhekKUQO+hZEL1vU92a3wHwdp0HAcqAUF5iDg==}
    peerDependencies:
      '@types/react': '*'
      react: ^16.8 || ^17.0 || ^18.0 || ^19.0 || ^19.0.0-rc
    peerDependenciesMeta:
      '@types/react':
        optional: true

  '@radix-ui/react-use-controllable-state@1.2.2':
    resolution: {integrity: sha512-BjasUjixPFdS+NKkypcyyN5Pmg83Olst0+c6vGov0diwTEo6mgdqVR6hxcEgFuh4QrAs7Rc+9KuGJ9TVCj0Zzg==}
    peerDependencies:
      '@types/react': '*'
      react: ^16.8 || ^17.0 || ^18.0 || ^19.0 || ^19.0.0-rc
    peerDependenciesMeta:
      '@types/react':
        optional: true

  '@radix-ui/react-use-effect-event@0.0.2':
    resolution: {integrity: sha512-Qp8WbZOBe+blgpuUT+lw2xheLP8q0oatc9UpmiemEICxGvFLYmHm9QowVZGHtJlGbS6A6yJ3iViad/2cVjnOiA==}
    peerDependencies:
      '@types/react': '*'
      react: ^16.8 || ^17.0 || ^18.0 || ^19.0 || ^19.0.0-rc
    peerDependenciesMeta:
      '@types/react':
        optional: true

  '@radix-ui/react-use-escape-keydown@1.1.1':
    resolution: {integrity: sha512-Il0+boE7w/XebUHyBjroE+DbByORGR9KKmITzbR7MyQ4akpORYP/ZmbhAr0DG7RmmBqoOnZdy2QlvajJ2QA59g==}
    peerDependencies:
      '@types/react': '*'
      react: ^16.8 || ^17.0 || ^18.0 || ^19.0 || ^19.0.0-rc
    peerDependenciesMeta:
      '@types/react':
        optional: true

  '@radix-ui/react-use-is-hydrated@0.1.0':
    resolution: {integrity: sha512-U+UORVEq+cTnRIaostJv9AGdV3G6Y+zbVd+12e18jQ5A3c0xL03IhnHuiU4UV69wolOQp5GfR58NW/EgdQhwOA==}
    peerDependencies:
      '@types/react': '*'
      react: ^16.8 || ^17.0 || ^18.0 || ^19.0 || ^19.0.0-rc
    peerDependenciesMeta:
      '@types/react':
        optional: true

  '@radix-ui/react-use-layout-effect@1.1.1':
    resolution: {integrity: sha512-RbJRS4UWQFkzHTTwVymMTUv8EqYhOp8dOOviLj2ugtTiXRaRQS7GLGxZTLL1jWhMeoSCf5zmcZkqTl9IiYfXcQ==}
    peerDependencies:
      '@types/react': '*'
      react: ^16.8 || ^17.0 || ^18.0 || ^19.0 || ^19.0.0-rc
    peerDependenciesMeta:
      '@types/react':
        optional: true

  '@radix-ui/react-use-previous@1.1.1':
    resolution: {integrity: sha512-2dHfToCj/pzca2Ck724OZ5L0EVrr3eHRNsG/b3xQJLA2hZpVCS99bLAX+hm1IHXDEnzU6by5z/5MIY794/a8NQ==}
    peerDependencies:
      '@types/react': '*'
      react: ^16.8 || ^17.0 || ^18.0 || ^19.0 || ^19.0.0-rc
    peerDependenciesMeta:
      '@types/react':
        optional: true

  '@radix-ui/react-use-rect@1.1.1':
    resolution: {integrity: sha512-QTYuDesS0VtuHNNvMh+CjlKJ4LJickCMUAqjlE3+j8w+RlRpwyX3apEQKGFzbZGdo7XNG1tXa+bQqIE7HIXT2w==}
    peerDependencies:
      '@types/react': '*'
      react: ^16.8 || ^17.0 || ^18.0 || ^19.0 || ^19.0.0-rc
    peerDependenciesMeta:
      '@types/react':
        optional: true

  '@radix-ui/react-use-size@1.1.1':
    resolution: {integrity: sha512-ewrXRDTAqAXlkl6t/fkXWNAhFX9I+CkKlw6zjEwk86RSPKwZr3xpBRso655aqYafwtnbpHLj6toFzmd6xdVptQ==}
    peerDependencies:
      '@types/react': '*'
      react: ^16.8 || ^17.0 || ^18.0 || ^19.0 || ^19.0.0-rc
    peerDependenciesMeta:
      '@types/react':
        optional: true

  '@radix-ui/react-visually-hidden@1.2.3':
    resolution: {integrity: sha512-pzJq12tEaaIhqjbzpCuv/OypJY/BPavOofm+dbab+MHLajy277+1lLm6JFcGgF5eskJ6mquGirhXY2GD/8u8Ug==}
    peerDependencies:
      '@types/react': '*'
      '@types/react-dom': '*'
      react: ^16.8 || ^17.0 || ^18.0 || ^19.0 || ^19.0.0-rc
      react-dom: ^16.8 || ^17.0 || ^18.0 || ^19.0 || ^19.0.0-rc
    peerDependenciesMeta:
      '@types/react':
        optional: true
      '@types/react-dom':
        optional: true

  '@radix-ui/rect@1.1.1':
    resolution: {integrity: sha512-HPwpGIzkl28mWyZqG52jiqDJ12waP11Pa1lGoiyUkIEuMLBP0oeK/C89esbXrxsky5we7dfd8U58nm0SgAWpVw==}

  '@rollup/rollup-android-arm-eabi@4.53.3':
    resolution: {integrity: sha512-mRSi+4cBjrRLoaal2PnqH82Wqyb+d3HsPUN/W+WslCXsZsyHa9ZeQQX/pQsZaVIWDkPcpV6jJ+3KLbTbgnwv8w==}
    cpu: [arm]
    os: [android]

  '@rollup/rollup-android-arm64@4.53.3':
    resolution: {integrity: sha512-CbDGaMpdE9sh7sCmTrTUyllhrg65t6SwhjlMJsLr+J8YjFuPmCEjbBSx4Z/e4SmDyH3aB5hGaJUP2ltV/vcs4w==}
    cpu: [arm64]
    os: [android]

  '@rollup/rollup-darwin-arm64@4.53.3':
    resolution: {integrity: sha512-Nr7SlQeqIBpOV6BHHGZgYBuSdanCXuw09hon14MGOLGmXAFYjx1wNvquVPmpZnl0tLjg25dEdr4IQ6GgyToCUA==}
    cpu: [arm64]
    os: [darwin]

  '@rollup/rollup-darwin-x64@4.53.3':
    resolution: {integrity: sha512-DZ8N4CSNfl965CmPktJ8oBnfYr3F8dTTNBQkRlffnUarJ2ohudQD17sZBa097J8xhQ26AwhHJ5mvUyQW8ddTsQ==}
    cpu: [x64]
    os: [darwin]

  '@rollup/rollup-freebsd-arm64@4.53.3':
    resolution: {integrity: sha512-yMTrCrK92aGyi7GuDNtGn2sNW+Gdb4vErx4t3Gv/Tr+1zRb8ax4z8GWVRfr3Jw8zJWvpGHNpss3vVlbF58DZ4w==}
    cpu: [arm64]
    os: [freebsd]

  '@rollup/rollup-freebsd-x64@4.53.3':
    resolution: {integrity: sha512-lMfF8X7QhdQzseM6XaX0vbno2m3hlyZFhwcndRMw8fbAGUGL3WFMBdK0hbUBIUYcEcMhVLr1SIamDeuLBnXS+Q==}
    cpu: [x64]
    os: [freebsd]

  '@rollup/rollup-linux-arm-gnueabihf@4.53.3':
    resolution: {integrity: sha512-k9oD15soC/Ln6d2Wv/JOFPzZXIAIFLp6B+i14KhxAfnq76ajt0EhYc5YPeX6W1xJkAdItcVT+JhKl1QZh44/qw==}
    cpu: [arm]
    os: [linux]

  '@rollup/rollup-linux-arm-musleabihf@4.53.3':
    resolution: {integrity: sha512-vTNlKq+N6CK/8UktsrFuc+/7NlEYVxgaEgRXVUVK258Z5ymho29skzW1sutgYjqNnquGwVUObAaxae8rZ6YMhg==}
    cpu: [arm]
    os: [linux]

  '@rollup/rollup-linux-arm64-gnu@4.53.3':
    resolution: {integrity: sha512-RGrFLWgMhSxRs/EWJMIFM1O5Mzuz3Xy3/mnxJp/5cVhZ2XoCAxJnmNsEyeMJtpK+wu0FJFWz+QF4mjCA7AUQ3w==}
    cpu: [arm64]
    os: [linux]

  '@rollup/rollup-linux-arm64-musl@4.53.3':
    resolution: {integrity: sha512-kASyvfBEWYPEwe0Qv4nfu6pNkITLTb32p4yTgzFCocHnJLAHs+9LjUu9ONIhvfT/5lv4YS5muBHyuV84epBo/A==}
    cpu: [arm64]
    os: [linux]

  '@rollup/rollup-linux-loong64-gnu@4.53.3':
    resolution: {integrity: sha512-JiuKcp2teLJwQ7vkJ95EwESWkNRFJD7TQgYmCnrPtlu50b4XvT5MOmurWNrCj3IFdyjBQ5p9vnrX4JM6I8OE7g==}
    cpu: [loong64]
    os: [linux]

  '@rollup/rollup-linux-ppc64-gnu@4.53.3':
    resolution: {integrity: sha512-EoGSa8nd6d3T7zLuqdojxC20oBfNT8nexBbB/rkxgKj5T5vhpAQKKnD+h3UkoMuTyXkP5jTjK/ccNRmQrPNDuw==}
    cpu: [ppc64]
    os: [linux]

  '@rollup/rollup-linux-riscv64-gnu@4.53.3':
    resolution: {integrity: sha512-4s+Wped2IHXHPnAEbIB0YWBv7SDohqxobiiPA1FIWZpX+w9o2i4LezzH/NkFUl8LRci/8udci6cLq+jJQlh+0g==}
    cpu: [riscv64]
    os: [linux]

  '@rollup/rollup-linux-riscv64-musl@4.53.3':
    resolution: {integrity: sha512-68k2g7+0vs2u9CxDt5ktXTngsxOQkSEV/xBbwlqYcUrAVh6P9EgMZvFsnHy4SEiUl46Xf0IObWVbMvPrr2gw8A==}
    cpu: [riscv64]
    os: [linux]

  '@rollup/rollup-linux-s390x-gnu@4.53.3':
    resolution: {integrity: sha512-VYsFMpULAz87ZW6BVYw3I6sWesGpsP9OPcyKe8ofdg9LHxSbRMd7zrVrr5xi/3kMZtpWL/wC+UIJWJYVX5uTKg==}
    cpu: [s390x]
    os: [linux]

  '@rollup/rollup-linux-x64-gnu@4.53.3':
    resolution: {integrity: sha512-3EhFi1FU6YL8HTUJZ51imGJWEX//ajQPfqWLI3BQq4TlvHy4X0MOr5q3D2Zof/ka0d5FNdPwZXm3Yyib/UEd+w==}
    cpu: [x64]
    os: [linux]

  '@rollup/rollup-linux-x64-musl@4.53.3':
    resolution: {integrity: sha512-eoROhjcc6HbZCJr+tvVT8X4fW3/5g/WkGvvmwz/88sDtSJzO7r/blvoBDgISDiCjDRZmHpwud7h+6Q9JxFwq1Q==}
    cpu: [x64]
    os: [linux]

  '@rollup/rollup-openharmony-arm64@4.53.3':
    resolution: {integrity: sha512-OueLAWgrNSPGAdUdIjSWXw+u/02BRTcnfw9PN41D2vq/JSEPnJnVuBgw18VkN8wcd4fjUs+jFHVM4t9+kBSNLw==}
    cpu: [arm64]
    os: [openharmony]

  '@rollup/rollup-win32-arm64-msvc@4.53.3':
    resolution: {integrity: sha512-GOFuKpsxR/whszbF/bzydebLiXIHSgsEUp6M0JI8dWvi+fFa1TD6YQa4aSZHtpmh2/uAlj/Dy+nmby3TJ3pkTw==}
    cpu: [arm64]
    os: [win32]

  '@rollup/rollup-win32-ia32-msvc@4.53.3':
    resolution: {integrity: sha512-iah+THLcBJdpfZ1TstDFbKNznlzoxa8fmnFYK4V67HvmuNYkVdAywJSoteUszvBQ9/HqN2+9AZghbajMsFT+oA==}
    cpu: [ia32]
    os: [win32]

  '@rollup/rollup-win32-x64-gnu@4.53.3':
    resolution: {integrity: sha512-J9QDiOIZlZLdcot5NXEepDkstocktoVjkaKUtqzgzpt2yWjGlbYiKyp05rWwk4nypbYUNoFAztEgixoLaSETkg==}
    cpu: [x64]
    os: [win32]

  '@rollup/rollup-win32-x64-msvc@4.53.3':
    resolution: {integrity: sha512-UhTd8u31dXadv0MopwGgNOBpUVROFKWVQgAg5N1ESyCz8AuBcMqm4AuTjrwgQKGDfoFuz02EuMRHQIw/frmYKQ==}
    cpu: [x64]
    os: [win32]

  '@scarf/scarf@1.4.0':
    resolution: {integrity: sha512-xxeapPiUXdZAE3che6f3xogoJPeZgig6omHEy1rIY5WVsB3H2BHNnZH+gHG6x91SCWyQCzWGsuL2Hh3ClO5/qQ==}

  '@sec-ant/readable-stream@0.4.1':
    resolution: {integrity: sha512-831qok9r2t8AlxLko40y2ebgSDhenenCatLVeW/uBtnHPyhHOvG0C7TvfgecV+wHzIm5KUICgzmVpWS+IMEAeg==}

  '@shikijs/core@3.17.1':
    resolution: {integrity: sha512-VWsduykcibGU0WMi66PflThDWyqEeTOiWdCRa3wmsZuishh+1PDSOh5gGxHdSrOtS+v1pmYaxodk/JNzwusElA==}

  '@shikijs/engine-javascript@3.17.1':
    resolution: {integrity: sha512-Ars0DVJITQrkOl5Swwy+94NL/BlOi/w1NSFbPGkcsln7Dv+M2qHaVpNHwdtWCC4/arzvjuHbyWBUsWExDHPDLw==}

  '@shikijs/engine-oniguruma@3.17.1':
    resolution: {integrity: sha512-fsXPy4va/4iblEGS+22nP5V08IwwBcM+8xHUzSON0QmHm29/AJRghA95w9VDnxuwp9wOdJxEhfPkKp6vqcsN+w==}

  '@shikijs/langs@3.17.1':
    resolution: {integrity: sha512-YTBVN+L2j7zBuOVjNZ2XiSNQEkm/7wZ1TSc5UO77GJPcg7Rk25WSscWA7y8pW7Bo25JIU0EWchUkq/UQjOJlJA==}

  '@shikijs/rehype@3.17.1':
    resolution: {integrity: sha512-uUMeKFouXptXAeR6Jm+OFuB1DEsaUZ/6xq1Lfv6lUGqEDNJ66pEXHFjhUodDya+HdGAhbpRZfxHpOuOx1ZQ3Aw==}

  '@shikijs/themes@3.17.1':
    resolution: {integrity: sha512-aohwwqNUB5h2ATfgrqYRPl8vyazqCiQ2wIV4xq+UzaBRHpqLMGSemkasK+vIEpl0YaendoaKUsDfpwhCqyHIaQ==}

  '@shikijs/transformers@3.17.1':
    resolution: {integrity: sha512-vFKeOSDAK2Ju631LS2wez0aGadtiZmRd+wiTsgb8xkBMAN3s2K++HPFAzoT6JJ5HcSyqUvASuUykEHEphdt9Cg==}

  '@shikijs/types@3.17.1':
    resolution: {integrity: sha512-yUFLiCnZHHJ16KbVbt3B1EzBUadU3OVpq0PEyb301m5BbuFKApQYBzJGhrK48hH/tYWSjzwcj7BSmYbBc0zntQ==}

  '@shikijs/vscode-textmate@10.0.2':
    resolution: {integrity: sha512-83yeghZ2xxin3Nj8z1NMd/NCuca+gsYXswywDy5bHvwlWL8tpTQmzGeUuHd9FC3E/SBEMvzJRwWEOz5gGes9Qg==}

  '@sindresorhus/is@4.6.0':
    resolution: {integrity: sha512-t09vSN3MdfsyCHoFcTRCH/iUtG7OJ0CsjzB8cjAmKc/va/kIgeDI/TxsigdncE/4be734m0cvIYwNaV4i2XqAw==}
    engines: {node: '>=10'}

  '@sindresorhus/merge-streams@4.0.0':
    resolution: {integrity: sha512-tlqY9xq5ukxTUZBmoOp+m61cqwQD5pHJtFY3Mn8CA8ps6yghLH/Hw8UPdqg4OLmFW3IFlcXnQNmo/dh8HzXYIQ==}
    engines: {node: '>=18'}

  '@socket.io/component-emitter@3.1.2':
    resolution: {integrity: sha512-9BCxFwvbGg/RsZK9tjXd8s4UcwR0MWeFQ1XEKIQVVvAGJyINdrqKMcTRyLoK8Rse1GjzLV9cwjWV1olXRWEXVA==}

  '@standard-schema/spec@1.0.0':
    resolution: {integrity: sha512-m2bOd0f2RT9k8QJx1JN85cZYyH1RqFBdlwtkSlf4tBDYLCiiZnv1fIIwacK6cqwXavOydf0NPToMQgpKq+dVlA==}

  '@swc/counter@0.1.3':
    resolution: {integrity: sha512-e2BR4lsJkkRlKZ/qCHPw9ZaSxc0MVUd7gtbtaB7aMvHeJVYe8sOB8DBZkP2DtISHGSku9sCK6T6cnY0CtXrOCQ==}

  '@swc/helpers@0.5.15':
    resolution: {integrity: sha512-JQ5TuMi45Owi4/BIMAJBoSQoOJu12oOk/gADqlcUL9JEdHB8vyjUSsxqeNXnmXHjYKMi2WcYtezGEEhqUI/E2g==}

  '@tailwindcss/node@4.1.17':
    resolution: {integrity: sha512-csIkHIgLb3JisEFQ0vxr2Y57GUNYh447C8xzwj89U/8fdW8LhProdxvnVH6U8M2Y73QKiTIH+LWbK3V2BBZsAg==}

  '@tailwindcss/oxide-android-arm64@4.1.17':
    resolution: {integrity: sha512-BMqpkJHgOZ5z78qqiGE6ZIRExyaHyuxjgrJ6eBO5+hfrfGkuya0lYfw8fRHG77gdTjWkNWEEm+qeG2cDMxArLQ==}
    engines: {node: '>= 10'}
    cpu: [arm64]
    os: [android]

  '@tailwindcss/oxide-darwin-arm64@4.1.17':
    resolution: {integrity: sha512-EquyumkQweUBNk1zGEU/wfZo2qkp/nQKRZM8bUYO0J+Lums5+wl2CcG1f9BgAjn/u9pJzdYddHWBiFXJTcxmOg==}
    engines: {node: '>= 10'}
    cpu: [arm64]
    os: [darwin]

  '@tailwindcss/oxide-darwin-x64@4.1.17':
    resolution: {integrity: sha512-gdhEPLzke2Pog8s12oADwYu0IAw04Y2tlmgVzIN0+046ytcgx8uZmCzEg4VcQh+AHKiS7xaL8kGo/QTiNEGRog==}
    engines: {node: '>= 10'}
    cpu: [x64]
    os: [darwin]

  '@tailwindcss/oxide-freebsd-x64@4.1.17':
    resolution: {integrity: sha512-hxGS81KskMxML9DXsaXT1H0DyA+ZBIbyG/sSAjWNe2EDl7TkPOBI42GBV3u38itzGUOmFfCzk1iAjDXds8Oh0g==}
    engines: {node: '>= 10'}
    cpu: [x64]
    os: [freebsd]

  '@tailwindcss/oxide-linux-arm-gnueabihf@4.1.17':
    resolution: {integrity: sha512-k7jWk5E3ldAdw0cNglhjSgv501u7yrMf8oeZ0cElhxU6Y2o7f8yqelOp3fhf7evjIS6ujTI3U8pKUXV2I4iXHQ==}
    engines: {node: '>= 10'}
    cpu: [arm]
    os: [linux]

  '@tailwindcss/oxide-linux-arm64-gnu@4.1.17':
    resolution: {integrity: sha512-HVDOm/mxK6+TbARwdW17WrgDYEGzmoYayrCgmLEw7FxTPLcp/glBisuyWkFz/jb7ZfiAXAXUACfyItn+nTgsdQ==}
    engines: {node: '>= 10'}
    cpu: [arm64]
    os: [linux]

  '@tailwindcss/oxide-linux-arm64-musl@4.1.17':
    resolution: {integrity: sha512-HvZLfGr42i5anKtIeQzxdkw/wPqIbpeZqe7vd3V9vI3RQxe3xU1fLjss0TjyhxWcBaipk7NYwSrwTwK1hJARMg==}
    engines: {node: '>= 10'}
    cpu: [arm64]
    os: [linux]

  '@tailwindcss/oxide-linux-x64-gnu@4.1.17':
    resolution: {integrity: sha512-M3XZuORCGB7VPOEDH+nzpJ21XPvK5PyjlkSFkFziNHGLc5d6g3di2McAAblmaSUNl8IOmzYwLx9NsE7bplNkwQ==}
    engines: {node: '>= 10'}
    cpu: [x64]
    os: [linux]

  '@tailwindcss/oxide-linux-x64-musl@4.1.17':
    resolution: {integrity: sha512-k7f+pf9eXLEey4pBlw+8dgfJHY4PZ5qOUFDyNf7SI6lHjQ9Zt7+NcscjpwdCEbYi6FI5c2KDTDWyf2iHcCSyyQ==}
    engines: {node: '>= 10'}
    cpu: [x64]
    os: [linux]

  '@tailwindcss/oxide-wasm32-wasi@4.1.17':
    resolution: {integrity: sha512-cEytGqSSoy7zK4JRWiTCx43FsKP/zGr0CsuMawhH67ONlH+T79VteQeJQRO/X7L0juEUA8ZyuYikcRBf0vsxhg==}
    engines: {node: '>=14.0.0'}
    cpu: [wasm32]
    bundledDependencies:
      - '@napi-rs/wasm-runtime'
      - '@emnapi/core'
      - '@emnapi/runtime'
      - '@tybys/wasm-util'
      - '@emnapi/wasi-threads'
      - tslib

  '@tailwindcss/oxide-win32-arm64-msvc@4.1.17':
    resolution: {integrity: sha512-JU5AHr7gKbZlOGvMdb4722/0aYbU+tN6lv1kONx0JK2cGsh7g148zVWLM0IKR3NeKLv+L90chBVYcJ8uJWbC9A==}
    engines: {node: '>= 10'}
    cpu: [arm64]
    os: [win32]

  '@tailwindcss/oxide-win32-x64-msvc@4.1.17':
    resolution: {integrity: sha512-SKWM4waLuqx0IH+FMDUw6R66Hu4OuTALFgnleKbqhgGU30DY20NORZMZUKgLRjQXNN2TLzKvh48QXTig4h4bGw==}
    engines: {node: '>= 10'}
    cpu: [x64]
    os: [win32]

  '@tailwindcss/oxide@4.1.17':
    resolution: {integrity: sha512-F0F7d01fmkQhsTjXezGBLdrl1KresJTcI3DB8EkScCldyKp3Msz4hub4uyYaVnk88BAS1g5DQjjF6F5qczheLA==}
    engines: {node: '>= 10'}

  '@tailwindcss/postcss@4.1.17':
    resolution: {integrity: sha512-+nKl9N9mN5uJ+M7dBOOCzINw94MPstNR/GtIhz1fpZysxL/4a+No64jCBD6CPN+bIHWFx3KWuu8XJRrj/572Dw==}

  '@tanstack/query-core@5.90.11':
    resolution: {integrity: sha512-f9z/nXhCgWDF4lHqgIE30jxLe4sYv15QodfdPDKYAk7nAEjNcndy4dHz3ezhdUaR23BpWa4I2EH4/DZ0//Uf8A==}

  '@tanstack/query-devtools@5.91.1':
    resolution: {integrity: sha512-l8bxjk6BMsCaVQH6NzQEE/bEgFy1hAs5qbgXl0xhzezlaQbPk6Mgz9BqEg2vTLPOHD8N4k+w/gdgCbEzecGyNg==}

  '@tanstack/react-query-devtools@5.91.1':
    resolution: {integrity: sha512-tRnJYwEbH0kAOuToy8Ew7bJw1lX3AjkkgSlf/vzb+NpnqmHPdWM+lA2DSdGQSLi1SU0PDRrrCI1vnZnci96CsQ==}
    peerDependencies:
      '@tanstack/react-query': ^5.90.10
      react: ^18 || ^19

  '@tanstack/react-query@5.90.11':
    resolution: {integrity: sha512-3uyzz01D1fkTLXuxF3JfoJoHQMU2fxsfJwE+6N5hHy0dVNoZOvwKP8Z2k7k1KDeD54N20apcJnG75TBAStIrBA==}
    peerDependencies:
      react: ^18 || ^19

  '@tokenizer/inflate@0.3.1':
    resolution: {integrity: sha512-4oeoZEBQdLdt5WmP/hx1KZ6D3/Oid/0cUb2nk4F0pTDAWy+KCH3/EnAkZF/bvckWo8I33EqBm01lIPgmgc8rCA==}
    engines: {node: '>=18'}

  '@tokenizer/inflate@0.4.1':
    resolution: {integrity: sha512-2mAv+8pkG6GIZiF1kNg1jAjh27IDxEPKwdGul3snfztFerfPGI1LjDezZp3i7BElXompqEtPmoPx6c2wgtWsOA==}
    engines: {node: '>=18'}

  '@tokenizer/token@0.3.0':
    resolution: {integrity: sha512-OvjF+z51L3ov0OyAU0duzsYuvO01PH7x4t6DJx+guahgTnBHkhJdG7soQeTSFLWN3efnHyibZ4Z8l2EuWwJN3A==}

  '@tootallnate/once@2.0.0':
    resolution: {integrity: sha512-XCuKFP5PS55gnMVu3dty8KPatLqUoy/ZYzDzAGCQ8JNFCkLXzmI7vNHCR+XpbZaMWQK/vQubr7PkYq8g470J/A==}
    engines: {node: '>= 10'}

  '@tsconfig/node10@1.0.12':
    resolution: {integrity: sha512-UCYBaeFvM11aU2y3YPZ//O5Rhj+xKyzy7mvcIoAjASbigy8mHMryP5cK7dgjlz2hWxh1g5pLw084E0a/wlUSFQ==}

  '@tsconfig/node12@1.0.11':
    resolution: {integrity: sha512-cqefuRsh12pWyGsIoBKJA9luFu3mRxCA+ORZvA4ktLSzIuCUtWVxGIuXigEwO5/ywWFMZ2QEGKWvkZG1zDMTag==}

  '@tsconfig/node14@1.0.3':
    resolution: {integrity: sha512-ysT8mhdixWK6Hw3i1V2AeRqZ5WfXg1G43mqoYlM2nc6388Fq5jcXyr5mRsqViLx/GJYdoL0bfXD8nmF+Zn/Iow==}

  '@tsconfig/node16@1.0.4':
    resolution: {integrity: sha512-vxhUy4J8lyeyinH7Azl1pdd43GJhZH/tP2weN8TntQblOY+A0XbT8DJk1/oCPuOOyg/Ja757rG0CgHcWC8OfMA==}

  '@types/aws-lambda@8.10.152':
    resolution: {integrity: sha512-soT/c2gYBnT5ygwiHPmd9a1bftj462NWVk2tKCc1PYHSIacB2UwbTS2zYG4jzag1mRDuzg/OjtxQjQ2NKRB6Rw==}

  '@types/better-sqlite3@7.6.13':
    resolution: {integrity: sha512-NMv9ASNARoKksWtsq/SHakpYAYnhBrQgGD8zkLYk/jaK8jUGn08CfEdTRgYhMypUQAfzSP8W6gNLe0q19/t4VA==}

  '@types/bunyan@1.8.11':
    resolution: {integrity: sha512-758fRH7umIMk5qt5ELmRMff4mLDlN+xyYzC+dkPTdKwbSkJFvz6xwyScrytPU0QIBbRRwbiE8/BIg8bpajerNQ==}

  '@types/cardinal@2.1.1':
    resolution: {integrity: sha512-/xCVwg8lWvahHsV2wXZt4i64H1sdL+sN1Uoq7fAc8/FA6uYHjuIveDwPwvGUYp4VZiv85dVl6J/Bum3NDAOm8g==}

  '@types/caseless@0.12.5':
    resolution: {integrity: sha512-hWtVTC2q7hc7xZ/RLbxapMvDMgUnDvKvMOpKal4DrMyfGBUfB1oKaZlIRr6mJL+If3bAP6sV/QneGzF6tJjZDg==}

  '@types/chai@5.2.3':
    resolution: {integrity: sha512-Mw558oeA9fFbv65/y4mHtXDs9bPnFMZAL/jxdPFUpOHHIXX91mcgEHbS5Lahr+pwZFR8A7GQleRWeI6cGFC2UA==}

  '@types/connect@3.4.38':
    resolution: {integrity: sha512-K6uROf1LD88uDQqJCktA4yzL1YYAK6NgfsI0v/mTgyPKWsX1CnJ0XPSDhViejru1GcRkLWb8RlzFYJRqGUbaug==}

  '@types/cors@2.8.19':
    resolution: {integrity: sha512-mFNylyeyqN93lfe/9CSxOGREz8cpzAhH+E93xJ4xWQf62V8sQ/24reV2nyzUWM6H6Xji+GGHpkbLe7pVoUEskg==}

  '@types/d3-array@3.2.2':
    resolution: {integrity: sha512-hOLWVbm7uRza0BYXpIIW5pxfrKe0W+D5lrFiAEYR+pb6w3N2SwSMaJbXdUfSEv+dT4MfHBLtn5js0LAWaO6otw==}

  '@types/d3-axis@3.0.6':
    resolution: {integrity: sha512-pYeijfZuBd87T0hGn0FO1vQ/cgLk6E1ALJjfkC0oJ8cbwkZl3TpgS8bVBLZN+2jjGgg38epgxb2zmoGtSfvgMw==}

  '@types/d3-brush@3.0.6':
    resolution: {integrity: sha512-nH60IZNNxEcrh6L1ZSMNA28rj27ut/2ZmI3r96Zd+1jrZD++zD3LsMIjWlvg4AYrHn/Pqz4CF3veCxGjtbqt7A==}

  '@types/d3-chord@3.0.6':
    resolution: {integrity: sha512-LFYWWd8nwfwEmTZG9PfQxd17HbNPksHBiJHaKuY1XeqscXacsS2tyoo6OdRsjf+NQYeB6XrNL3a25E3gH69lcg==}

  '@types/d3-color@3.1.3':
    resolution: {integrity: sha512-iO90scth9WAbmgv7ogoq57O9YpKmFBbmoEoCHDB2xMBY0+/KVrqAaCDyCE16dUspeOvIxFFRI+0sEtqDqy2b4A==}

  '@types/d3-contour@3.0.6':
    resolution: {integrity: sha512-BjzLgXGnCWjUSYGfH1cpdo41/hgdWETu4YxpezoztawmqsvCeep+8QGfiY6YbDvfgHz/DkjeIkkZVJavB4a3rg==}

  '@types/d3-delaunay@6.0.4':
    resolution: {integrity: sha512-ZMaSKu4THYCU6sV64Lhg6qjf1orxBthaC161plr5KuPHo3CNm8DTHiLw/5Eq2b6TsNP0W0iJrUOFscY6Q450Hw==}

  '@types/d3-dispatch@3.0.7':
    resolution: {integrity: sha512-5o9OIAdKkhN1QItV2oqaE5KMIiXAvDWBDPrD85e58Qlz1c1kI/J0NcqbEG88CoTwJrYe7ntUCVfeUl2UJKbWgA==}

  '@types/d3-drag@3.0.7':
    resolution: {integrity: sha512-HE3jVKlzU9AaMazNufooRJ5ZpWmLIoc90A37WU2JMmeq28w1FQqCZswHZ3xR+SuxYftzHq6WU6KJHvqxKzTxxQ==}

  '@types/d3-dsv@3.0.7':
    resolution: {integrity: sha512-n6QBF9/+XASqcKK6waudgL0pf/S5XHPPI8APyMLLUHd8NqouBGLsU8MgtO7NINGtPBtk9Kko/W4ea0oAspwh9g==}

  '@types/d3-ease@3.0.2':
    resolution: {integrity: sha512-NcV1JjO5oDzoK26oMzbILE6HW7uVXOHLQvHshBUW4UMdZGfiY6v5BeQwh9a9tCzv+CeefZQHJt5SRgK154RtiA==}

  '@types/d3-fetch@3.0.7':
    resolution: {integrity: sha512-fTAfNmxSb9SOWNB9IoG5c8Hg6R+AzUHDRlsXsDZsNp6sxAEOP0tkP3gKkNSO/qmHPoBFTxNrjDprVHDQDvo5aA==}

  '@types/d3-force@3.0.10':
    resolution: {integrity: sha512-ZYeSaCF3p73RdOKcjj+swRlZfnYpK1EbaDiYICEEp5Q6sUiqFaFQ9qgoshp5CzIyyb/yD09kD9o2zEltCexlgw==}

  '@types/d3-format@3.0.4':
    resolution: {integrity: sha512-fALi2aI6shfg7vM5KiR1wNJnZ7r6UuggVqtDA+xiEdPZQwy/trcQaHnwShLuLdta2rTymCNpxYTiMZX/e09F4g==}

  '@types/d3-geo@3.1.0':
    resolution: {integrity: sha512-856sckF0oP/diXtS4jNsiQw/UuK5fQG8l/a9VVLeSouf1/PPbBE1i1W852zVwKwYCBkFJJB7nCFTbk6UMEXBOQ==}

  '@types/d3-hierarchy@3.1.7':
    resolution: {integrity: sha512-tJFtNoYBtRtkNysX1Xq4sxtjK8YgoWUNpIiUee0/jHGRwqvzYxkq0hGVbbOGSz+JgFxxRu4K8nb3YpG3CMARtg==}

  '@types/d3-interpolate@3.0.4':
    resolution: {integrity: sha512-mgLPETlrpVV1YRJIglr4Ez47g7Yxjl1lj7YKsiMCb27VJH9W8NVM6Bb9d8kkpG/uAQS5AmbA48q2IAolKKo1MA==}

  '@types/d3-path@3.1.1':
    resolution: {integrity: sha512-VMZBYyQvbGmWyWVea0EHs/BwLgxc+MKi1zLDCONksozI4YJMcTt8ZEuIR4Sb1MMTE8MMW49v0IwI5+b7RmfWlg==}

  '@types/d3-polygon@3.0.2':
    resolution: {integrity: sha512-ZuWOtMaHCkN9xoeEMr1ubW2nGWsp4nIql+OPQRstu4ypeZ+zk3YKqQT0CXVe/PYqrKpZAi+J9mTs05TKwjXSRA==}

  '@types/d3-quadtree@3.0.6':
    resolution: {integrity: sha512-oUzyO1/Zm6rsxKRHA1vH0NEDG58HrT5icx/azi9MF1TWdtttWl0UIUsjEQBBh+SIkrpd21ZjEv7ptxWys1ncsg==}

  '@types/d3-random@3.0.3':
    resolution: {integrity: sha512-Imagg1vJ3y76Y2ea0871wpabqp613+8/r0mCLEBfdtqC7xMSfj9idOnmBYyMoULfHePJyxMAw3nWhJxzc+LFwQ==}

  '@types/d3-scale-chromatic@3.1.0':
    resolution: {integrity: sha512-iWMJgwkK7yTRmWqRB5plb1kadXyQ5Sj8V/zYlFGMUBbIPKQScw+Dku9cAAMgJG+z5GYDoMjWGLVOvjghDEFnKQ==}

  '@types/d3-scale@4.0.9':
    resolution: {integrity: sha512-dLmtwB8zkAeO/juAMfnV+sItKjlsw2lKdZVVy6LRr0cBmegxSABiLEpGVmSJJ8O08i4+sGR6qQtb6WtuwJdvVw==}

  '@types/d3-selection@3.0.11':
    resolution: {integrity: sha512-bhAXu23DJWsrI45xafYpkQ4NtcKMwWnAC/vKrd2l+nxMFuvOT3XMYTIj2opv8vq8AO5Yh7Qac/nSeP/3zjTK0w==}

  '@types/d3-shape@3.1.7':
    resolution: {integrity: sha512-VLvUQ33C+3J+8p+Daf+nYSOsjB4GXp19/S/aGo60m9h1v6XaxjiT82lKVWJCfzhtuZ3yD7i/TPeC/fuKLLOSmg==}

  '@types/d3-time-format@4.0.3':
    resolution: {integrity: sha512-5xg9rC+wWL8kdDj153qZcsJ0FWiFt0J5RB6LYUNZjwSnesfblqrI/bJ1wBdJ8OQfncgbJG5+2F+qfqnqyzYxyg==}

  '@types/d3-time@3.0.4':
    resolution: {integrity: sha512-yuzZug1nkAAaBlBBikKZTgzCeA+k1uy4ZFwWANOfKw5z5LRhV0gNA7gNkKm7HoK+HRN0wX3EkxGk0fpbWhmB7g==}

  '@types/d3-timer@3.0.2':
    resolution: {integrity: sha512-Ps3T8E8dZDam6fUyNiMkekK3XUsaUEik+idO9/YjPtfj2qruF8tFBXS7XhtE4iIXBLxhmLjP3SXpLhVf21I9Lw==}

  '@types/d3-transition@3.0.9':
    resolution: {integrity: sha512-uZS5shfxzO3rGlu0cC3bjmMFKsXv+SmZZcgp0KD22ts4uGXp5EVYGzu/0YdwZeKmddhcAccYtREJKkPfXkZuCg==}

  '@types/d3-zoom@3.0.8':
    resolution: {integrity: sha512-iqMC4/YlFCSlO8+2Ii1GGGliCAY4XdeG748w5vQUbevlbDu0zSjH/+jojorQVBK/se0j6DUFNPBGSqD3YWYnDw==}

  '@types/d3@7.4.3':
    resolution: {integrity: sha512-lZXZ9ckh5R8uiFVt8ogUNf+pIrK4EsWrx2Np75WvF/eTpJ0FMHNhjXk8CKEx/+gpHbNQyJWehbFaTvqmHWB3ww==}

  '@types/debug@4.1.12':
    resolution: {integrity: sha512-vIChWdVG3LG1SMxEvI/AK+FWJthlrqlTu7fbrlywTkkaONwk/UAGaULXRlf8vkzFBLVm0zkMdCquhL5aOjhXPQ==}

  '@types/deep-eql@4.0.2':
    resolution: {integrity: sha512-c9h9dVVMigMPc4bwTvC5dxqtqJZwQPePsWjPlpSOnojbor6pGqdk541lfA7AqFQr5pB1BRdq0juY9db81BwyFw==}

  '@types/docker-modem@3.0.6':
    resolution: {integrity: sha512-yKpAGEuKRSS8wwx0joknWxsmLha78wNMe9R2S3UNsVOkZded8UqOrV8KoeDXoXsjndxwyF3eIhyClGbO1SEhEg==}

  '@types/dockerode@3.3.47':
    resolution: {integrity: sha512-ShM1mz7rCjdssXt7Xz0u1/R2BJC7piWa3SJpUBiVjCf2A3XNn4cP6pUVaD8bLanpPVVn4IKzJuw3dOvkJ8IbYw==}

  '@types/estree-jsx@1.0.5':
    resolution: {integrity: sha512-52CcUVNFyfb1A2ALocQw/Dd1BQFNmSdkuC3BkZ6iqhdMfQz7JWOFRuJFloOzjk+6WijU56m9oKXFAXc7o3Towg==}

  '@types/estree@1.0.8':
    resolution: {integrity: sha512-dWHzHa2WqEXI/O1E9OjrocMTKJl2mSrEolh1Iomrv6U+JuNwaHXsXx9bLu5gG7BUWFIN0skIQJQ/L1rIex4X6w==}

  '@types/geojson@7946.0.16':
    resolution: {integrity: sha512-6C8nqWur3j98U6+lXDfTUWIfgvZU+EumvpHKcYjujKH7woYyLj2sUmff0tRhrqM7BohUw7Pz3ZB1jj2gW9Fvmg==}

  '@types/hast@2.3.10':
    resolution: {integrity: sha512-McWspRw8xx8J9HurkVBfYj0xKoE25tOFlHGdx4MJ5xORQrMGZNqJhVQWaIbm6Oyla5kYOXtDiopzKRJzEOkwJw==}

  '@types/hast@3.0.4':
    resolution: {integrity: sha512-WPs+bbQw5aCj+x6laNGWLH3wviHtoCv/P3+otBhbOhJgG8qtpdAMlTCxLtsTWA7LH1Oh/bFCHsBn0TPS5m30EQ==}

  '@types/inquirer@8.2.12':
    resolution: {integrity: sha512-YxURZF2ZsSjU5TAe06tW0M3sL4UI9AMPA6dd8I72uOtppzNafcY38xkYgCZ/vsVOAyNdzHmvtTpLWilOrbP0dQ==}

  '@types/katex@0.16.7':
    resolution: {integrity: sha512-HMwFiRujE5PjrgwHQ25+bsLJgowjGjm5Z8FVSf0N6PwgJrwxH0QxzHYDcKsTfV3wva0vzrpqMTJS2jXPr5BMEQ==}

  '@types/marked-terminal@6.1.1':
    resolution: {integrity: sha512-DfoUqkmFDCED7eBY9vFUhJ9fW8oZcMAK5EwRDQ9drjTbpQa+DnBTQQCwWhTFVf4WsZ6yYcJTI8D91wxTWXRZZQ==}

  '@types/mdast@4.0.4':
    resolution: {integrity: sha512-kGaNbPh1k7AFzgpud/gMdvIm5xuECykRR+JnWKQno9TAXVa6WIVCGTPvYGekIDL4uwCZQSYbUxNBSb1aUo79oA==}

  '@types/mdx@2.0.13':
    resolution: {integrity: sha512-+OWZQfAYyio6YkJb3HLxDrvnx6SWWDbC0zVPfBRzUk0/nqoDyf6dNxQi3eArPe8rJ473nobTMQ/8Zk+LxJ+Yuw==}

  '@types/memcached@2.2.10':
    resolution: {integrity: sha512-AM9smvZN55Gzs2wRrqeMHVP7KE8KWgCJO/XL5yCly2xF6EKa4YlbpK+cLSAH4NG/Ah64HrlegmGqW8kYws7Vxg==}

  '@types/ms@2.1.0':
    resolution: {integrity: sha512-GsCCIZDE/p3i96vtEqx+7dBUGXrc7zeSK3wwPHIaRThS+9OhWIXRqzs4d6k1SVU8g91DrNRWxWUGhp5KXQb2VA==}

  '@types/mysql@2.15.27':
    resolution: {integrity: sha512-YfWiV16IY0OeBfBCk8+hXKmdTKrKlwKN1MNKAPBu5JYxLwBEZl7QzeEpGnlZb3VMGJrrGmB84gXiH+ofs/TezA==}

  '@types/node@12.20.55':
    resolution: {integrity: sha512-J8xLz7q2OFulZ2cyGTLE1TbbZcjpno7FaN6zdJNrgAdrJ+DZzh/uFR6YrTb4C+nXakvud8Q4+rbhoIWlYQbUFQ==}

  '@types/node@18.19.130':
    resolution: {integrity: sha512-GRaXQx6jGfL8sKfaIDD6OupbIHBr9jv7Jnaml9tB7l4v068PAOXqfcujMMo5PhbIs6ggR1XODELqahT2R8v0fg==}

  '@types/node@24.0.7':
    resolution: {integrity: sha512-YIEUUr4yf8q8oQoXPpSlnvKNVKDQlPMWrmOcgzoduo7kvA2UF0/BwJ/eMKFTiTtkNL17I0M6Xe2tvwFU7be6iw==}

  '@types/node@24.10.1':
    resolution: {integrity: sha512-GNWcUTRBgIRJD5zj+Tq0fKOJ5XZajIiBroOF0yvj2bSU1WvNdYS/dn9UxwsujGW4JX06dnHyjV2y9rRaybH0iQ==}

  '@types/oracledb@6.5.2':
    resolution: {integrity: sha512-kK1eBS/Adeyis+3OlBDMeQQuasIDLUYXsi2T15ccNJ0iyUpQ4xDF7svFu3+bGVrI0CMBUclPciz+lsQR3JX3TQ==}

  '@types/pg-pool@2.0.6':
    resolution: {integrity: sha512-TaAUE5rq2VQYxab5Ts7WZhKNmuN78Q6PiFonTDdpbx8a1H0M1vhy3rhiMjl+e2iHmogyMw7jZF4FrE6eJUy5HQ==}

  '@types/pg@8.15.5':
    resolution: {integrity: sha512-LF7lF6zWEKxuT3/OR8wAZGzkg4ENGXFNyiV/JeOt9z5B+0ZVwbql9McqX5c/WStFq1GaGso7H1AzP/qSzmlCKQ==}

  '@types/prismjs@1.26.5':
    resolution: {integrity: sha512-AUZTa7hQ2KY5L7AmtSiqxlhWxb4ina0yd8hNbl4TWuqnv/pFP0nDMb3YrfSBf4hJVGLh2YEIBfKaBW/9UEl6IQ==}

  '@types/react-dom@19.2.3':
    resolution: {integrity: sha512-jp2L/eY6fn+KgVVQAOqYItbF0VY/YApe5Mz2F0aykSO8gx31bYCZyvSeYxCHKvzHG5eZjc+zyaS5BrBWya2+kQ==}
    peerDependencies:
      '@types/react': ^19.2.0

  '@types/react-syntax-highlighter@15.5.13':
    resolution: {integrity: sha512-uLGJ87j6Sz8UaBAooU0T6lWJ0dBmjZgN1PZTrj05TNql2/XpC6+4HhMT5syIdFUUt+FASfCeLLv4kBygNU+8qA==}

  '@types/react@19.2.7':
    resolution: {integrity: sha512-MWtvHrGZLFttgeEj28VXHxpmwYbor/ATPYbBfSFZEIRK0ecCFLl2Qo55z52Hss+UV9CRN7trSeq1zbgx7YDWWg==}

  '@types/request@2.48.13':
    resolution: {integrity: sha512-FGJ6udDNUCjd19pp0Q3iTiDkwhYup7J8hpMW9c4k53NrccQFFWKRho6hvtPPEhnXWKvukfwAlB6DbDz4yhH5Gg==}

  '@types/semver@7.7.1':
    resolution: {integrity: sha512-FmgJfu+MOcQ370SD0ev7EI8TlCAfKYU+B4m5T3yXc1CiRN94g/SZPtsCkk506aUDtlMnFZvasDwHHUcZUEaYuA==}

  '@types/ssh2@1.15.5':
    resolution: {integrity: sha512-N1ASjp/nXH3ovBHddRJpli4ozpk6UdDYIX4RJWFa9L1YKnzdhTlVmiGHm4DZnj/jLbqZpes4aeR30EFGQtvhQQ==}

  '@types/tedious@4.0.14':
    resolution: {integrity: sha512-KHPsfX/FoVbUGbyYvk1q9MMQHLPeRZhRJZdO45Q4YjvFkv4hMNghCWTvy7rdKessBsmtz4euWCWAB6/tVpI1Iw==}

  '@types/through@0.0.33':
    resolution: {integrity: sha512-HsJ+z3QuETzP3cswwtzt2vEIiHBk/dCcHGhbmG5X3ecnwFD/lPrMpliGXxSCg03L9AhrdwA4Oz/qfspkDW+xGQ==}

  '@types/tough-cookie@4.0.5':
    resolution: {integrity: sha512-/Ad8+nIOV7Rl++6f1BdKxFSMgmoqEoYbHRpPcx3JEfv8VRsQe9Z4mCXeJBzxs7mbHY/XOZZuXlRNfhpVPbs6ZA==}

  '@types/trusted-types@2.0.7':
    resolution: {integrity: sha512-ScaPdn1dQczgbl0QFTeTOmVHFULt394XJgOQNoyVhZ6r2vLnMLJfBPd53SB52T/3G36VI1/g2MZaX0cwDuXsfw==}

  '@types/unist@2.0.11':
    resolution: {integrity: sha512-CmBKiL6NNo/OqgmMn95Fk9Whlp2mtvIv+KNpQKN2F4SjvrEesubTRWGYSg+BnWZOnlCaSTU1sMpsBOzgbYhnsA==}

  '@types/unist@3.0.3':
    resolution: {integrity: sha512-ko/gIFJRv177XgZsZcBwnqJN5x/Gien8qNOn0D5bQU/zAzVf9Zt3BlcUiLqhV9y4ARk0GbT3tnUiPNgnTXzc/Q==}

  '@types/validator@13.15.10':
    resolution: {integrity: sha512-T8L6i7wCuyoK8A/ZeLYt1+q0ty3Zb9+qbSSvrIVitzT3YjZqkTZ40IbRsPanlB4h1QB3JVL1SYCdR6ngtFYcuA==}

  '@uiw/react-textarea-code-editor@3.1.1':
    resolution: {integrity: sha512-AERRbp/d85vWR+UPgsB5hEgerNXuyszdmhWl2fV2H2jN63jgOobwEnjIpb76Vwy8SaGa/AdehaoJX2XZgNXtJA==}
    peerDependencies:
      '@babel/runtime': '>=7.10.0'
      react: '>=16.9.0'
      react-dom: '>=16.9.0'

  '@ungap/structured-clone@1.3.0':
    resolution: {integrity: sha512-WmoN8qaIAo7WTYWbAZuG8PYEhn5fkz7dZrqTBZ7dtt//lL2Gwms1IcnQ5yHqjDfX8Ft5j4YzDM23f87zBfDe9g==}

  '@vercel/oidc@3.0.5':
    resolution: {integrity: sha512-fnYhv671l+eTTp48gB4zEsTW/YtRgRPnkI2nT7x6qw5rkI1Lq2hTmQIpHPgyThI0znLK+vX2n9XxKdXZ7BUbbw==}
    engines: {node: '>= 20'}

  '@vitest/expect@3.2.4':
    resolution: {integrity: sha512-Io0yyORnB6sikFlt8QW5K7slY4OjqNX9jmJQ02QDda8lyM6B5oNgVWoSoKPac8/kgnCUzuHQKrSLtu/uOqqrig==}

  '@vitest/mocker@3.2.4':
    resolution: {integrity: sha512-46ryTE9RZO/rfDd7pEqFl7etuyzekzEhUbTW3BvmeO/BcCMEgq59BKhek3dXDWgAj4oMK6OZi+vRr1wPW6qjEQ==}
    peerDependencies:
      msw: ^2.4.9
      vite: ^5.0.0 || ^6.0.0 || ^7.0.0-0
    peerDependenciesMeta:
      msw:
        optional: true
      vite:
        optional: true

  '@vitest/pretty-format@3.2.4':
    resolution: {integrity: sha512-IVNZik8IVRJRTr9fxlitMKeJeXFFFN0JaB9PHPGQ8NKQbGpfjlTx9zO4RefN8gp7eqjNy8nyK3NZmBzOPeIxtA==}

  '@vitest/runner@3.2.4':
    resolution: {integrity: sha512-oukfKT9Mk41LreEW09vt45f8wx7DordoWUZMYdY/cyAk7w5TWkTRCNZYF7sX7n2wB7jyGAl74OxgwhPgKaqDMQ==}

  '@vitest/snapshot@3.2.4':
    resolution: {integrity: sha512-dEYtS7qQP2CjU27QBC5oUOxLE/v5eLkGqPE0ZKEIDGMs4vKWe7IjgLOeauHsR0D5YuuycGRO5oSRXnwnmA78fQ==}

  '@vitest/spy@3.2.4':
    resolution: {integrity: sha512-vAfasCOe6AIK70iP5UD11Ac4siNUNJ9i/9PZ3NKx07sG6sUxeag1LWdNrMWeKKYBLlzuK+Gn65Yd5nyL6ds+nw==}

  '@vitest/utils@3.2.4':
    resolution: {integrity: sha512-fB2V0JFrQSMsCo9HiSq3Ezpdv4iYaXRG1Sx8edX3MwxfyNn83mKiGzOcH+Fkxt4MHxr3y42fQi1oeAInqgX2QA==}

  '@xyflow/react@12.9.3':
    resolution: {integrity: sha512-PSWoJ8vHiEqSIkLIkge+0eiHWiw4C6dyFDA03VKWJkqbU4A13VlDIVwKqf/Znuysn2GQw/zA61zpHE4rGgax7Q==}
    peerDependencies:
      react: '>=17'
      react-dom: '>=17'

  '@xyflow/system@0.0.73':
    resolution: {integrity: sha512-C2ymH2V4mYDkdVSiRx0D7R0s3dvfXiupVBcko6tXP5K4tVdSBMo22/e3V9yRNdn+2HQFv44RFKzwOyCcUUDAVQ==}

  abort-controller@3.0.0:
    resolution: {integrity: sha512-h8lQ8tacZYnR3vNQTgibj+tODHI5/+l06Au2Pcriv/Gmet0eaj4TwWH41sO9wnHDiQsEj19q0drzdWdeAHtweg==}
    engines: {node: '>=6.5'}

  accepts@1.3.8:
    resolution: {integrity: sha512-PYAthTa2m2VKxuvSD3DPC/Gy+U+sOA1LAuT8mkmRuvw+NACSaeXEQ+NHcVF7rONl6qcaxV3Uuemwawk+7+SJLw==}
    engines: {node: '>= 0.6'}

  accepts@2.0.0:
    resolution: {integrity: sha512-5cvg6CtKwfgdmVqY1WIiXKc3Q1bkRqGLi+2W/6ao+6Y7gu/RCwRuAhGEzh5B4KlszSuTLgZYuqFqo5bImjNKng==}
    engines: {node: '>= 0.6'}

  acorn-import-attributes@1.9.5:
    resolution: {integrity: sha512-n02Vykv5uA3eHGM/Z2dQrcD56kL8TyDb2p1+0P83PClMnC/nc+anbQRhIOWnSq4Ke/KvDPrY3C9hDtC/A3eHnQ==}
    peerDependencies:
      acorn: ^8

  acorn-jsx@5.3.2:
    resolution: {integrity: sha512-rq9s+JNhf0IChjtDXxllJ7g41oZk5SlXtp0LHwyA5cejwn7vKmKp4pPri6YEePv2PU65sAsegbXtIinmDFDXgQ==}
    peerDependencies:
      acorn: ^6.0.0 || ^7.0.0 || ^8.0.0

  acorn-walk@8.3.4:
    resolution: {integrity: sha512-ueEepnujpqee2o5aIYnvHU6C0A42MNdsIDeqy5BydrkuC5R1ZuUFnm27EeFJGoEHJQgn3uleRvmTXaJgfXbt4g==}
    engines: {node: '>=0.4.0'}

  acorn@8.15.0:
    resolution: {integrity: sha512-NZyJarBfL7nWwIq+FDL6Zp/yHEhePMNnnJ0y3qfieCrmNvYct8uvtiV41UvlSe6apAfk0fY1FbWx+NwfmpvtTg==}
    engines: {node: '>=0.4.0'}
    hasBin: true

  agent-base@6.0.2:
    resolution: {integrity: sha512-RZNwNclF7+MS/8bDg70amg32dyeZGZxiDuQmZxKLAlQjr3jGyLx+4Kkk58UO7D2QdgFIQCovuSuZESne6RG6XQ==}
    engines: {node: '>= 6.0.0'}

  agent-base@7.1.4:
    resolution: {integrity: sha512-MnA+YT8fwfJPgBx3m60MNqakm30XOkyIoH1y6huTQvC0PwZG7ki8NacLBcrPbNoo8vEZy7Jpuk7+jMO+CUovTQ==}
    engines: {node: '>= 14'}

  ai@5.0.105:
    resolution: {integrity: sha512-waQZAvv44KYzys6S3l25ti2jcSuJnkyWFTliSKy3swASL6w6ttPxJTm80d+v9sLWoIxrqE3OwhTJbweNp065fg==}
    engines: {node: '>=18'}
    peerDependencies:
      zod: ^3.25.76 || ^4.1.8

  ajv-formats@3.0.1:
    resolution: {integrity: sha512-8iUql50EUR+uUcdRQ3HDqa6EVyo3docL8g5WJ3FNcWmu62IbkGUue/pEyLBW8VGKKucTPgqeks4fIU1DA4yowQ==}
    peerDependencies:
      ajv: ^8.0.0
    peerDependenciesMeta:
      ajv:
        optional: true

  ajv@8.17.1:
    resolution: {integrity: sha512-B/gBuNg5SiMTrPkC+A2+cW0RszwxYmn6VYxB/inlBStS5nx6xHIt/ehKRhIMhqusl7a8LjQoZnjCs5vhwxOQ1g==}

  ansi-colors@4.1.3:
    resolution: {integrity: sha512-/6w/C21Pm1A7aZitlI5Ni/2J6FFQN8i1Cvz3kHABAAbw93v/NlvKdVOqz7CCWz/3iv/JplRSEEZ83XION15ovw==}
    engines: {node: '>=6'}

  ansi-escapes@4.3.2:
    resolution: {integrity: sha512-gKXj5ALrKWQLsYG9jlTRmR/xKluxHV+Z9QEwNIgCfM1/uwPMCuzVVnh5mwTd+OuBZcwSIMbqssNWRm1lE51QaQ==}
    engines: {node: '>=8'}

  ansi-escapes@7.2.0:
    resolution: {integrity: sha512-g6LhBsl+GBPRWGWsBtutpzBYuIIdBkLEvad5C/va/74Db018+5TZiyA26cZJAr3Rft5lprVqOIPxf5Vid6tqAw==}
    engines: {node: '>=18'}

  ansi-regex@5.0.1:
    resolution: {integrity: sha512-quJQXlTSUGL2LH9SUXo8VwsY4soanhgo6LNSm84E1LBcE8s3O0wpdiRzyR9z/ZZJMlMWv37qOOb9pdJlMUEKFQ==}
    engines: {node: '>=8'}

  ansi-regex@6.2.2:
    resolution: {integrity: sha512-Bq3SmSpyFHaWjPk8If9yc6svM8c56dB5BAtW4Qbw5jHTwwXXcTLoRMkpDJp6VL0XzlWaCHTXrkFURMYmD0sLqg==}
    engines: {node: '>=12'}

  ansi-styles@4.3.0:
    resolution: {integrity: sha512-zbB9rCJAT1rbjiVDb2hqKFHNYLxgtk8NURxZ3IZwD3F6NtxbXZQCnnSi1Lkx+IDohdPlFp222wVALIheZJQSEg==}
    engines: {node: '>=8'}

  ansi-styles@6.2.3:
    resolution: {integrity: sha512-4Dj6M28JB+oAH8kFkTLUo+a2jwOFkuqb3yucU0CANcRRUbxS0cP0nZYCGjcc3BNXwRIsUVmDGgzawme7zvJHvg==}
    engines: {node: '>=12'}

  any-promise@1.3.0:
    resolution: {integrity: sha512-7UvmKalWRt1wgjL1RrGxoSJW/0QZFIegpeGvZG9kjp8vrRu55XTHbwnqq2GpXm9uLbcuhxm3IqX9OB4MZR1b2A==}

  append-field@1.0.0:
    resolution: {integrity: sha512-klpgFSWLW1ZEs8svjfb7g4qWY0YS5imI82dTg+QahUvJ8YqAY0P10Uk8tTyh9ZGuYEZEMaeJYCF5BFuX552hsw==}

  arg@4.1.3:
    resolution: {integrity: sha512-58S9QDqG0Xx27YwPSt9fJxivjYl432YCwfDMfZ+71RAqUrZef7LrKQZ3LHLOwCS4FLNBplP533Zx895SeOCHvA==}

  argparse@1.0.10:
    resolution: {integrity: sha512-o5Roy6tNG4SL/FOkCAN6RzjiakZS25RLYFrcMttJqbdd8BWrnA+fGz57iN5Pb06pvBGvl5gQ0B48dJlslXvoTg==}

  argparse@2.0.1:
    resolution: {integrity: sha512-8+9WqebbFzpX9OR+Wa6O29asIogeRMzcGtAINdpMHHyAg10f05aSFVBbcEqGf/PXw1EjAZ+q2/bEBg3DvurK3Q==}

  aria-hidden@1.2.6:
    resolution: {integrity: sha512-ik3ZgC9dY/lYVVM++OISsaYDeg1tb0VtP5uL3ouh1koGOaUMDPpbFIei4JkFimWUFPn90sbMNMXQAIVOlnYKJA==}
    engines: {node: '>=10'}

  array-union@2.1.0:
    resolution: {integrity: sha512-HGyxoOTYUyCM6stUe6EJgnd4EoewAI7zMdfqO+kGjnlZmBDz/cR5pf8r/cR4Wq60sL/p0IkcjUEEPwS3GFrIyw==}
    engines: {node: '>=8'}

  arrify@2.0.1:
    resolution: {integrity: sha512-3duEwti880xqi4eAMN8AyR4a0ByT90zoYdLlevfrvU43vb0YZwZVfxOgxWrLXXXpyugL0hNZc9G6BiB5B3nUug==}
    engines: {node: '>=8'}

  asn1@0.2.6:
    resolution: {integrity: sha512-ix/FxPn0MDjeyJ7i/yoHGFt/EX6LyNbxSEhPPXODPL+KB0VPk86UYfL0lMdy+KCnv+fmvIzySwaK5COwqVbWTQ==}

  assertion-error@2.0.1:
    resolution: {integrity: sha512-Izi8RQcffqCeNVgFigKli1ssklIbpHnCYc6AknXGYoB6grJqyeby7jv12JUQgmTAnIDnbck1uxksT4dzN3PWBA==}
    engines: {node: '>=12'}

  astring@1.9.0:
    resolution: {integrity: sha512-LElXdjswlqjWrPpJFg1Fx4wpkOCxj1TDHlSV4PlaRxHGWko024xICaa97ZkMfs6DRKlCguiAI+rbXv5GWwXIkg==}
    hasBin: true

  async-retry@1.3.3:
    resolution: {integrity: sha512-wfr/jstw9xNi/0teMHrRW7dsz3Lt5ARhYNZ2ewpadnhaIp5mbALhOAP+EAdsC7t4Z6wqsDVv9+W6gm1Dk9mEyw==}

  asynckit@0.4.0:
    resolution: {integrity: sha512-Oei9OH4tRh0YqU3GxhX79dM/mwVgvbZJaSNaRk+bshkj0S5cfHcgYakreBjrHwatXKbz+IoIdYLxrKim2MjW0Q==}

  aws-ssl-profiles@1.1.2:
    resolution: {integrity: sha512-NZKeq9AfyQvEeNlN0zSYAaWrmBffJh3IELMZfRpJVWgrpEbtEpnjvzqBPf+mxoI287JohRDoa+/nsfqqiZmF6g==}
    engines: {node: '>= 6.0.0'}

  axios@1.13.2:
    resolution: {integrity: sha512-VPk9ebNqPcy5lRGuSlKx752IlDatOjT9paPlm8A7yOuW2Fbvp4X3JznJtT4f0GzGLLiWE9W8onz51SqLYwzGaA==}

  bail@2.0.2:
    resolution: {integrity: sha512-0xO6mYd7JB2YesxDKplafRpsiOzPt9V02ddPCLbY1xYGPOX24NTyN50qnUxgCPcSoYMhKpAuBTjQoRZCAkUDRw==}

  balanced-match@1.0.2:
    resolution: {integrity: sha512-3oSeUO0TMV67hN1AmbXsK4yaqU7tjiHlbxRDZOpH0KW9+CeX4bRAaX0Anxt0tx2MrpRpWwQaPwIlISEJhYU5Pw==}

  base64-js@1.5.1:
    resolution: {integrity: sha512-AKpaYlHn8t4SVbOHCy+b5+KKgvR4vrsD8vbvrbiQJps7fKDTkjkDry6ji0rUJjC0kzbNePLwzxq8iypo41qeWA==}

  base64id@2.0.0:
    resolution: {integrity: sha512-lGe34o6EHj9y3Kts9R4ZYs/Gr+6N7MCaMlIFA3F1R2O5/m7K06AxfSeO5530PEERE6/WyEg3lsuyw4GHlPZHog==}
    engines: {node: ^4.5.0 || >= 5.9}

  bcrypt-pbkdf@1.0.2:
    resolution: {integrity: sha512-qeFIXtP4MSoi6NLqO12WfqARWWuCKi2Rn/9hJLEmtB5yTNr9DqFWkJRCf2qShWzPeAMRnOgCrq0sg/KLv5ES9w==}

  better-path-resolve@1.0.0:
    resolution: {integrity: sha512-pbnl5XzGBdrFU/wT4jqmJVPn2B6UHPBOhzMQkY/SPUPB6QtUXtmBHBIwCbXJol93mOpGMnQyP/+BB19q04xj7g==}
    engines: {node: '>=4'}

  better-sqlite3@12.5.0:
    resolution: {integrity: sha512-WwCZ/5Diz7rsF29o27o0Gcc1Du+l7Zsv7SYtVPG0X3G/uUI1LqdxrQI7c9Hs2FWpqXXERjW9hp6g3/tH7DlVKg==}
    engines: {node: 20.x || 22.x || 23.x || 24.x || 25.x}

  bignumber.js@9.3.1:
    resolution: {integrity: sha512-Ko0uX15oIUS7wJ3Rb30Fs6SkVbLmPBAKdlm7q9+ak9bbIeFf0MwuBsQV6z7+X768/cHsfg+WlysDWJcmthjsjQ==}

  bindings@1.5.0:
    resolution: {integrity: sha512-p2q/t/mhvuOj/UeLlV6566GD/guowlr0hHxClI0W9m7MWYkL1F0hLo+0Aexs9HSPCtR1SXQ0TD3MMKrXZajbiQ==}

  bl@4.1.0:
    resolution: {integrity: sha512-1W07cM9gS6DcLperZfFSj+bWLtaPGSOHWhPiGzXmvVJbRLdG82sH/Kn8EtW1VqWVA54AKf2h5k5BbnIbwF3h6w==}

  body-parser@2.2.1:
    resolution: {integrity: sha512-nfDwkulwiZYQIGwxdy0RUmowMhKcFVcYXUU7m4QlKYim1rUtg83xm2yjZ40QjDuc291AJjjeSc9b++AWHSgSHw==}
    engines: {node: '>=18'}

  brace-expansion@2.0.2:
    resolution: {integrity: sha512-Jt0vHyM+jmUBqojB7E1NIYadt0vI0Qxjxd2TErW94wDz+E2LAm5vKMXXwg6ZZBTHPuUlDgQHKXvjGBdfcF1ZDQ==}

  braces@3.0.3:
    resolution: {integrity: sha512-yQbXgO/OSZVD2IsiLlro+7Hf6Q18EJrKSEsdoMzKePKXct3gvD8oLcOQdIzGupr5Fj+EDe8gO/lxc1BzfMpxvA==}
    engines: {node: '>=8'}

  buffer-equal-constant-time@1.0.1:
    resolution: {integrity: sha512-zRpUiDwd/xk6ADqPMATG8vc9VPrkck7T07OIx0gnjmJAnHnTVXNQG3vfvWNuiZIkwu9KrKdA1iJKfsfTVxE6NA==}

  buffer-from@1.1.2:
    resolution: {integrity: sha512-E+XQCRwSbaaiChtv6k6Dwgc+bx+Bs6vuKJHHl5kox/BaKbhiXzqQOwK4cO22yElGp2OCmjwVhT3HmxgyPGnJfQ==}

  buffer@5.7.1:
    resolution: {integrity: sha512-EHcyIPBQ4BSGlvjB16k5KgAJ27CIsHY/2JBmCRReo48y9rQ3MaUzWX3KVlBa4U7MyX02HdVj0K7C3WaB3ju7FQ==}

  buildcheck@0.0.7:
    resolution: {integrity: sha512-lHblz4ahamxpTmnsk+MNTRWsjYKv965MwOrSJyeD588rR3Jcu7swE+0wN5F+PbL5cjgu/9ObkhfzEPuofEMwLA==}
    engines: {node: '>=10.0.0'}

  bundle-require@5.1.0:
    resolution: {integrity: sha512-3WrrOuZiyaaZPWiEt4G3+IffISVC9HYlWueJEBWED4ZH4aIAC2PnkdnuRrR94M+w6yGWn4AglWtJtBI8YqvgoA==}
    engines: {node: ^12.20.0 || ^14.13.1 || >=16.0.0}
    peerDependencies:
      esbuild: '>=0.18'

  busboy@1.6.0:
    resolution: {integrity: sha512-8SFQbg/0hQ9xy3UNTB0YEnsNBbWfhf7RtnzpL7TkBiTBRfrQ9Fxcnz7VJsleJpyp6rVLvXiuORqjlHi5q+PYuA==}
    engines: {node: '>=10.16.0'}

  bytes@3.1.2:
    resolution: {integrity: sha512-/Nf7TyzTx6S3yRJObOAV7956r8cr2+Oj8AC5dt8wSP3BQAoeX58NoHyCU8P8zGkNXStjTSi6fzO6F0pBdcYbEg==}
    engines: {node: '>= 0.8'}

  cac@6.7.14:
    resolution: {integrity: sha512-b6Ilus+c3RrdDk+JhLKUAQfzzgLEPy6wcXqS7f/xe1EETvsDP6GORG7SFuOs6cID5YkqchW/LXZbX5bc8j7ZcQ==}
    engines: {node: '>=8'}

  call-bind-apply-helpers@1.0.2:
    resolution: {integrity: sha512-Sp1ablJ0ivDkSzjcaJdxEunN5/XvksFJ2sMBFfq6x0ryhQV/2b/KwFe21cMpmHtPOSij8K99/wSfoEuTObmuMQ==}
    engines: {node: '>= 0.4'}

  call-bound@1.0.4:
    resolution: {integrity: sha512-+ys997U96po4Kx/ABpBCqhA9EuxJaQWDQg7295H4hBphv3IZg0boBKuwYpt4YXp6MZ5AmZQnU/tyMTlRpaSejg==}
    engines: {node: '>= 0.4'}

  callsites@3.1.0:
    resolution: {integrity: sha512-P8BjAsXvZS+VIDUI11hHCQEv74YT67YUi5JJFNWIqL235sBmjX4+qx9Muvls5ivyNENctx46xQLQ3aTuE7ssaQ==}
    engines: {node: '>=6'}

  caniuse-lite@1.0.30001757:
    resolution: {integrity: sha512-r0nnL/I28Zi/yjk1el6ilj27tKcdjLsNqAOZr0yVjWPrSQyHgKI2INaEWw21bAQSv2LXRt1XuCS/GomNpWOxsQ==}

  ccount@2.0.1:
    resolution: {integrity: sha512-eyrF0jiFpY+3drT6383f1qhkbGsLSifNAjA61IUjZjmLCWjItY6LB9ft9YhoDgwfmclB2zhu51Lc7+95b8NRAg==}

  chai@5.3.3:
    resolution: {integrity: sha512-4zNhdJD/iOjSH0A05ea+Ke6MU5mmpQcbQsSOkgdaUMJ9zTlDTD/GYlwohmIE2u0gaxHYiVHEn1Fw9mZ/ktJWgw==}
    engines: {node: '>=18'}

  chalk@4.1.2:
    resolution: {integrity: sha512-oKnbhFyRIXpUuez8iBMmyEa4nbj4IOQyuhc/wy9kY7/WVPcwIO9VA668Pu8RkO7+0G76SLROeyw9CpQ061i4mA==}
    engines: {node: '>=10'}

  chalk@5.6.2:
    resolution: {integrity: sha512-7NzBL0rN6fMUW+f7A6Io4h40qQlG+xGmtMxfbnH/K7TAtt8JQWVQK+6g0UXKMeVJoyV5EkkNsErQ8pVD3bLHbA==}
    engines: {node: ^12.17.0 || ^14.13 || >=16.0.0}

  char-regex@1.0.2:
    resolution: {integrity: sha512-kWWXztvZ5SBQV+eRgKFeh8q5sLuZY2+8WUIzlxWVTg+oGwY14qylx1KbKzHd8P6ZYkAg0xyIDU9JMHhyJMZ1jw==}
    engines: {node: '>=10'}

  character-entities-html4@2.1.0:
    resolution: {integrity: sha512-1v7fgQRj6hnSwFpq1Eu0ynr/CDEw0rXo2B61qXrLNdHZmPKgb7fqS1a2JwF0rISo9q77jDI8VMEHoApn8qDoZA==}

  character-entities-legacy@1.1.4:
    resolution: {integrity: sha512-3Xnr+7ZFS1uxeiUDvV02wQ+QDbc55o97tIV5zHScSPJpcLm/r0DFPcoY3tYRp+VZukxuMeKgXYmsXQHO05zQeA==}

  character-entities-legacy@3.0.0:
    resolution: {integrity: sha512-RpPp0asT/6ufRm//AJVwpViZbGM/MkjQFxJccQRHmISF/22NBtsHqAWmL+/pmkPWoIUJdWyeVleTl1wydHATVQ==}

  character-entities@1.2.4:
    resolution: {integrity: sha512-iBMyeEHxfVnIakwOuDXpVkc54HijNgCyQB2w0VfGQThle6NXn50zU6V/u+LDhxHcDUPojn6Kpga3PTAD8W1bQw==}

  character-entities@2.0.2:
    resolution: {integrity: sha512-shx7oQ0Awen/BRIdkjkvz54PnEEI/EjwXDSIZp86/KKdbafHh1Df/RYGBhn4hbe2+uKC9FnT5UCEdyPz3ai9hQ==}

  character-reference-invalid@1.1.4:
    resolution: {integrity: sha512-mKKUkUbhPpQlCOfIuZkvSEgktjPFIsZKRRbC6KWVEMvlzblj3i3asQv5ODsrwt0N3pHAEvjP8KTQPHkp0+6jOg==}

  character-reference-invalid@2.0.1:
    resolution: {integrity: sha512-iBZ4F4wRbyORVsu0jPV7gXkOsGYjGHPmAyv+HiHG8gi5PtC9KI2j1+v8/tlibRvjoWX027ypmG/n0HtO5t7unw==}

  chardet@2.1.1:
    resolution: {integrity: sha512-PsezH1rqdV9VvyNhxxOW32/d75r01NY7TQCmOqomRo15ZSOKbpTFVsfjghxo6JloQUCGnH4k1LGu0R4yCLlWQQ==}

  check-error@2.1.1:
    resolution: {integrity: sha512-OAlb+T7V4Op9OwdkjmguYRqncdlx5JiofwOAUkmTF+jNdHwzTaTs4sRAGpzLF3oOz5xAyDGrPgeIDFQmDOTiJw==}
    engines: {node: '>= 16'}

  chevrotain-allstar@0.3.1:
    resolution: {integrity: sha512-b7g+y9A0v4mxCW1qUhf3BSVPg+/NvGErk/dOkrDaHA0nQIQGAtrOjlX//9OQtRlSCy+x9rfB5N8yC71lH1nvMw==}
    peerDependencies:
      chevrotain: ^11.0.0

  chevrotain@11.0.3:
    resolution: {integrity: sha512-ci2iJH6LeIkvP9eJW6gpueU8cnZhv85ELY8w8WiFtNjMHA5ad6pQLaJo9mEly/9qUyCpvqX8/POVUTf18/HFdw==}

  chokidar@4.0.3:
    resolution: {integrity: sha512-Qgzu8kfBvo+cA4962jnP1KkS6Dop5NS6g7R5LFYJr4b8Ub94PPQXUksCw9PvXoeXPRRddRNC5C1JQUR2SMGtnA==}
    engines: {node: '>= 14.16.0'}

  chownr@1.1.4:
    resolution: {integrity: sha512-jJ0bqzaylmJtVnNgzTeSOs8DPavpbYgEr/b0YL8/2GO3xJEhInFmhKMUnEJQjZumK7KXGFhUy89PrsJWlakBVg==}

  ci-info@3.9.0:
    resolution: {integrity: sha512-NIxF55hv4nSqQswkAeiOi1r83xy8JldOFDTWiug55KBu9Jnblncd2U6ViHmYgHf01TPZS77NJBhBMKdWj9HQMQ==}
    engines: {node: '>=8'}

  citty@0.1.6:
    resolution: {integrity: sha512-tskPPKEs8D2KPafUypv2gxwJP8h/OaJmC82QQGGDQcHvXX43xF2VDACcJVmZ0EuSxkpO9Kc4MlrA3q0+FG58AQ==}

  cjs-module-lexer@1.4.3:
    resolution: {integrity: sha512-9z8TZaGM1pfswYeXrUpzPrkx8UnWYdhJclsiYMm6x/w5+nN+8Tf/LnAgfLGQCm59qAOxU8WwHEq2vNwF6i4j+Q==}

  class-transformer@0.5.1:
    resolution: {integrity: sha512-SQa1Ws6hUbfC98vKGxZH3KFY0Y1lm5Zm0SY8XX9zbK7FJCyVEac3ATW0RIpwzW+oOfmHE5PMPufDG9hCfoEOMw==}

  class-validator@0.14.3:
    resolution: {integrity: sha512-rXXekcjofVN1LTOSw+u4u9WXVEUvNBVjORW154q/IdmYWy1nMbOU9aNtZB0t8m+FJQ9q91jlr2f9CwwUFdFMRA==}

  class-variance-authority@0.7.1:
    resolution: {integrity: sha512-Ka+9Trutv7G8M6WT6SeiRWz792K5qEqIGEGzXKhAE6xOWAY6pPH8U+9IY3oCMv6kqTmLsv7Xh/2w2RigkePMsg==}

  classcat@5.0.5:
    resolution: {integrity: sha512-JhZUT7JFcQy/EzW605k/ktHtncoo9vnyW/2GspNYwFlN1C/WmjuV/xtS04e9SOkL2sTdw0VAZ2UGCcQ9lR6p6w==}

  cli-cursor@3.1.0:
    resolution: {integrity: sha512-I/zHAwsKf9FqGoXM4WWRACob9+SNukZTd94DWF57E4toouRulbCxcUh6RKUEOQlYTHJnzkPMySvPNaaSLNfLZw==}
    engines: {node: '>=8'}

  cli-cursor@5.0.0:
    resolution: {integrity: sha512-aCj4O5wKyszjMmDT4tZj93kxyydN/K5zPWSCe6/0AV/AA1pqe5ZBIw0a2ZfPQV7lL5/yb5HsUreJ6UFAF1tEQw==}
    engines: {node: '>=18'}

  cli-highlight@2.1.11:
    resolution: {integrity: sha512-9KDcoEVwyUXrjcJNvHD0NFc/hiwe/WPVYIleQh2O1N2Zro5gWJZ/K+3DGn8w8P/F6FxOgzyC5bxDyHIgCSPhGg==}
    engines: {node: '>=8.0.0', npm: '>=5.0.0'}
    hasBin: true

  cli-spinners@2.9.2:
    resolution: {integrity: sha512-ywqV+5MmyL4E7ybXgKys4DugZbX0FC6LnwrhjuykIjnK9k8OQacQ7axGKnjDXWNhns0xot3bZI5h55H8yo9cJg==}
    engines: {node: '>=6'}

  cli-table3@0.6.5:
    resolution: {integrity: sha512-+W/5efTR7y5HRD7gACw9yQjqMVvEMLBHmboM/kPWam+H+Hmyrgjh6YncVKK122YZkXrLudzTuAukUw9FnMf7IQ==}
    engines: {node: 10.* || >= 12.*}

  cli-truncate@4.0.0:
    resolution: {integrity: sha512-nPdaFdQ0h/GEigbPClz11D0v/ZJEwxmeVZGeMo3Z5StPtUTkA9o1lD6QwoirYiSDzbcwn2XcjwmCp68W1IS4TA==}
    engines: {node: '>=18'}

  cli-width@3.0.0:
    resolution: {integrity: sha512-FxqpkPPwu1HjuN93Omfm4h8uIanXofW0RxVEW3k5RKx+mJJYSthzNhp32Kzxxy3YAEZ/Dc/EWN1vZRY0+kOhbw==}
    engines: {node: '>= 10'}

  client-only@0.0.1:
    resolution: {integrity: sha512-IV3Ou0jSMzZrd3pZ48nLkT9DA7Ag1pnPzaiQhpW7c3RbcqqzvzzVu+L8gfqMp/8IM2MQtSiqaCxrrcfu8I8rMA==}

  cliui@7.0.4:
    resolution: {integrity: sha512-OcRE68cOsVMXp1Yvonl/fzkQOyjLSu/8bhPDfQt0e0/Eb283TKP20Fs2MqoPsr9SwA595rRCA+QMzYc9nBP+JQ==}

  cliui@8.0.1:
    resolution: {integrity: sha512-BSeNnyus75C4//NQ9gQt1/csTXyo/8Sb+afLAkzAptFuMsod9HFokGNudZpi/oQV73hnVK+sR+5PVRMd+Dr7YQ==}
    engines: {node: '>=12'}

  cliui@9.0.1:
    resolution: {integrity: sha512-k7ndgKhwoQveBL+/1tqGJYNz097I7WOvwbmmU2AR5+magtbjPWQTS1C5vzGkBC8Ym8UWRzfKUzUUqFLypY4Q+w==}
    engines: {node: '>=20'}

  clone@1.0.4:
    resolution: {integrity: sha512-JQHZ2QMW6l3aH/j6xCqQThY/9OH4D/9ls34cgkUBiEeocRTU04tHfKPBsUK1PqZCUQM7GiA0IIXJSuXHI64Kbg==}
    engines: {node: '>=0.8'}

  clsx@2.1.1:
    resolution: {integrity: sha512-eYm0QWBtUrBWZWG0d386OGAw16Z995PiOVo2B7bjWSbHedGl5e0ZWaq65kOGgUSNesEIDkB9ISbTg/JK9dhCZA==}
    engines: {node: '>=6'}

  collapse-white-space@2.1.0:
    resolution: {integrity: sha512-loKTxY1zCOuG4j9f6EPnuyyYkf58RnhhWTvRoZEokgB+WbdXehfjFviyOVYkqzEWz1Q5kRiZdBYS5SwxbQYwzw==}

  color-convert@2.0.1:
    resolution: {integrity: sha512-RRECPsj7iu/xb5oKYcsFHSppFNnsj/52OVTRKb4zP5onXwVF3zVmmToNcOfGC+CRDpfK/U584fMg38ZHCaElKQ==}
    engines: {node: '>=7.0.0'}

  color-name@1.1.4:
    resolution: {integrity: sha512-dOy+3AuW3a2wNbZHIuMZpTcgjGuLU/uBL/ubcZF9OXbDo8ff4O8yVp5Bf0efS8uEoYo5q4Fx7dY9OgQGXgAsQA==}

  colorette@2.0.20:
    resolution: {integrity: sha512-IfEDxwoWIjkeXL1eXcDiow4UbKjhLdq6/EuSVR9GMN7KVH3r9gQ83e73hsz1Nd1T3ijd5xv1wcWRYO+D6kCI2w==}

  combined-stream@1.0.8:
    resolution: {integrity: sha512-FQN4MRfuJeHf7cBbBMJFXhKSDq+2kAArBlmRBvcvFE5BB1HZKXtSFASDhdlz9zOYwxh8lDdnvmMOe/+5cdoEdg==}
    engines: {node: '>= 0.8'}

  comma-separated-tokens@1.0.8:
    resolution: {integrity: sha512-GHuDRO12Sypu2cV70d1dkA2EUmXHgntrzbpvOB+Qy+49ypNfGgFQIC2fhhXbnyrJRynDCAARsT7Ou0M6hirpfw==}

  comma-separated-tokens@2.0.3:
    resolution: {integrity: sha512-Fu4hJdvzeylCfQPp9SGWidpzrMs7tTrlu6Vb8XGaRGck8QSNZJJp538Wrb60Lax4fPwR64ViY468OIUTbRlGZg==}

  commander@11.1.0:
    resolution: {integrity: sha512-yPVavfyCcRhmorC7rWlkHn15b4wDVgVmBA7kV4QVBsF7kv/9TKJAbAXVTxvTnwP8HHKjRCJDClKbciiYS7p0DQ==}
    engines: {node: '>=16'}

  commander@13.1.0:
    resolution: {integrity: sha512-/rFeCpNJQbhSZjGVwO9RFV3xPqbnERS8MmIQzCtD/zl6gpJuV/bMLuN92oG3F7d8oDEHHRrujSXNUr8fpjntKw==}
    engines: {node: '>=18'}

  commander@4.1.1:
    resolution: {integrity: sha512-NOKm8xhkzAjzFx8B2v5OAHT+u5pRQc2UCa2Vq9jYL/31o2wi9mxBA7LIFs3sV5VSC49z6pEhfbMULvShKj26WA==}
    engines: {node: '>= 6'}

  commander@7.2.0:
    resolution: {integrity: sha512-QrWXB+ZQSVPmIWIhtEO9H+gwHaMGYiF5ChvoJ+K9ZGHG/sVsa6yiesAD1GC/x46sET00Xlwo1u49RVVVzvcSkw==}
    engines: {node: '>= 10'}

  commander@8.3.0:
    resolution: {integrity: sha512-OkTL9umf+He2DZkUq8f8J9of7yL6RJKI24dVITBmNfZBmri9zYZQrKkuXiKhyfPSu8tUhnVBB1iKXevvnlR4Ww==}
    engines: {node: '>= 12'}

  compute-scroll-into-view@3.1.1:
    resolution: {integrity: sha512-VRhuHOLoKYOy4UbilLbUzbYg93XLjv2PncJC50EuTWPA3gaja1UjBsUP/D/9/juV3vQFr6XBEzn9KCAHdUvOHw==}

  concat-stream@2.0.0:
    resolution: {integrity: sha512-MWufYdFw53ccGjCA+Ol7XJYpAlW6/prSMzuPOTRnJGcGzuhLn4Scrz7qf6o8bROZ514ltazcIFJZevcfbo0x7A==}
    engines: {'0': node >= 6.0}

  confbox@0.1.8:
    resolution: {integrity: sha512-RMtmw0iFkeR4YV+fUOSucriAQNb9g8zFR52MWCtl+cCZOFRNL6zeB395vPzFhEjjn4fMxXudmELnl/KF/WrK6w==}

  confbox@0.2.2:
    resolution: {integrity: sha512-1NB+BKqhtNipMsov4xI/NnhCKp9XG9NamYp5PVm9klAT0fsrNPjaFICsCFhNhwZJKNh7zB/3q8qXz0E9oaMNtQ==}

  consola@3.4.2:
    resolution: {integrity: sha512-5IKcdX0nnYavi6G7TtOhwkYzyjfJlatbjMjuLSfE2kYT5pMDOilZ4OvMhi637CcDICTmz3wARPoyhqyX1Y+XvA==}
    engines: {node: ^14.18.0 || >=16.10.0}

  content-disposition@1.0.1:
    resolution: {integrity: sha512-oIXISMynqSqm241k6kcQ5UwttDILMK4BiurCfGEREw6+X9jkkpEe5T9FZaApyLGGOnFuyMWZpdolTXMtvEJ08Q==}
    engines: {node: '>=18'}

  content-type@1.0.5:
    resolution: {integrity: sha512-nTjqfcBFEipKdXCv4YDQWCfmcLZKm81ldF0pAopTvyrFGVbcR6P/VAAd5G7N+0tTr8QqiU0tFadD6FK4NtJwOA==}
    engines: {node: '>= 0.6'}

  cookie-signature@1.2.2:
    resolution: {integrity: sha512-D76uU73ulSXrD1UXF4KE2TMxVVwhsnCgfAyTg9k8P6KGZjlXKrOLe4dJQKI3Bxi5wjesZoFXJWElNWBjPZMbhg==}
    engines: {node: '>=6.6.0'}

  cookie@0.7.2:
    resolution: {integrity: sha512-yki5XnKuf750l50uGTllt6kKILY4nQ1eNIQatoXEByZ5dWgnKqbnqmTrBE5B4N7lrMJKQ2ytWMiTO2o0v6Ew/w==}
    engines: {node: '>= 0.6'}

  core-js@3.47.0:
    resolution: {integrity: sha512-c3Q2VVkGAUyupsjRnaNX6u8Dq2vAdzm9iuPj5FW0fRxzlxgq9Q39MDq10IvmQSpLgHQNyQzQmOo6bgGHmH3NNg==}

  cors@2.8.5:
    resolution: {integrity: sha512-KIHbLJqu73RGr/hnbrO9uBeixNGuvSQjul/jdFvS/KFSIH1hWVd1ng7zOHx+YrEfInLG7q4n6GHQ9cDtxv/P6g==}
    engines: {node: '>= 0.10'}

  cose-base@1.0.3:
    resolution: {integrity: sha512-s9whTXInMSgAp/NVXVNuVxVKzGH2qck3aQlVHxDCdAEPgtMKwc4Wq6/QKhgdEdgbLSi9rBTAcPoRa6JpiG4ksg==}

  cose-base@2.2.0:
    resolution: {integrity: sha512-AzlgcsCbUMymkADOJtQm3wO9S3ltPfYOFD5033keQn9NJzIbtnZj+UdBJe7DYml/8TdbtHJW3j58SOnKhWY/5g==}

  cosmiconfig@8.3.6:
    resolution: {integrity: sha512-kcZ6+W5QzcJ3P1Mt+83OUv/oHFqZHIx8DuxG6eZ5RGMERoLqp4BuGjhHLYGK+Kf5XVkQvqBSmAy/nGWN3qDgEA==}
    engines: {node: '>=14'}
    peerDependencies:
      typescript: '>=4.9.5'
    peerDependenciesMeta:
      typescript:
        optional: true

  cpu-features@0.0.10:
    resolution: {integrity: sha512-9IkYqtX3YHPCzoVg1Py+o9057a3i0fp7S530UWokCSaFVTc7CwXPRiOjRjBQQ18ZCNafx78YfnG+HALxtVmOGA==}
    engines: {node: '>=10.0.0'}

  create-require@1.1.1:
    resolution: {integrity: sha512-dcKFX3jn0MpIaXjisoRvexIJVEKzaq7z2rZKxf+MSr9TkdmHmsU4m2lcLojrj/FHl8mk5VxMmYA+ftRkP/3oKQ==}

  cross-spawn@7.0.6:
    resolution: {integrity: sha512-uV2QOWP2nWzsy2aMp8aRibhi9dlzF5Hgh5SHaB9OiTGEyDTiJJyx0uy51QXdyWbtAHNua4XJzUKca3OzKUd3vA==}
    engines: {node: '>= 8'}

  cssesc@3.0.0:
    resolution: {integrity: sha512-/Tb/JcjK111nNScGob5MNtsntNM1aCNUDipB/TkwZFhyDrrE47SOx/18wF2bbjgc3ZzCSKW1T5nt5EbFoAz/Vg==}
    engines: {node: '>=4'}
    hasBin: true

  csstype@3.2.3:
    resolution: {integrity: sha512-z1HGKcYy2xA8AGQfwrn0PAy+PB7X/GSj3UVJW9qKyn43xWa+gl5nXmU4qqLMRzWVLFC8KusUX8T/0kCiOYpAIQ==}

  cytoscape-cose-bilkent@4.1.0:
    resolution: {integrity: sha512-wgQlVIUJF13Quxiv5e1gstZ08rnZj2XaLHGoFMYXz7SkNfCDOOteKBE6SYRfA9WxxI/iBc3ajfDoc6hb/MRAHQ==}
    peerDependencies:
      cytoscape: ^3.2.0

  cytoscape-fcose@2.2.0:
    resolution: {integrity: sha512-ki1/VuRIHFCzxWNrsshHYPs6L7TvLu3DL+TyIGEsRcvVERmxokbf5Gdk7mFxZnTdiGtnA4cfSmjZJMviqSuZrQ==}
    peerDependencies:
      cytoscape: ^3.2.0

  cytoscape@3.33.1:
    resolution: {integrity: sha512-iJc4TwyANnOGR1OmWhsS9ayRS3s+XQ185FmuHObThD+5AeJCakAAbWv8KimMTt08xCCLNgneQwFp+JRJOr9qGQ==}
    engines: {node: '>=0.10'}

  d3-array@2.12.1:
    resolution: {integrity: sha512-B0ErZK/66mHtEsR1TkPEEkwdy+WDesimkM5gpZr5Dsg54BiTA5RXtYW5qTLIAcekaS9xfZrzBLF/OAkB3Qn1YQ==}

  d3-array@3.2.4:
    resolution: {integrity: sha512-tdQAmyA18i4J7wprpYq8ClcxZy3SC31QMeByyCFyRt7BVHdREQZ5lpzoe5mFEYZUWe+oq8HBvk9JjpibyEV4Jg==}
    engines: {node: '>=12'}

  d3-axis@3.0.0:
    resolution: {integrity: sha512-IH5tgjV4jE/GhHkRV0HiVYPDtvfjHQlQfJHs0usq7M30XcSBvOotpmH1IgkcXsO/5gEQZD43B//fc7SRT5S+xw==}
    engines: {node: '>=12'}

  d3-brush@3.0.0:
    resolution: {integrity: sha512-ALnjWlVYkXsVIGlOsuWH1+3udkYFI48Ljihfnh8FZPF2QS9o+PzGLBslO0PjzVoHLZ2KCVgAM8NVkXPJB2aNnQ==}
    engines: {node: '>=12'}

  d3-chord@3.0.1:
    resolution: {integrity: sha512-VE5S6TNa+j8msksl7HwjxMHDM2yNK3XCkusIlpX5kwauBfXuyLAtNg9jCp/iHH61tgI4sb6R/EIMWCqEIdjT/g==}
    engines: {node: '>=12'}

  d3-color@3.1.0:
    resolution: {integrity: sha512-zg/chbXyeBtMQ1LbD/WSoW2DpC3I0mpmPdW+ynRTj/x2DAWYrIY7qeZIHidozwV24m4iavr15lNwIwLxRmOxhA==}
    engines: {node: '>=12'}

  d3-contour@4.0.2:
    resolution: {integrity: sha512-4EzFTRIikzs47RGmdxbeUvLWtGedDUNkTcmzoeyg4sP/dvCexO47AaQL7VKy/gul85TOxw+IBgA8US2xwbToNA==}
    engines: {node: '>=12'}

  d3-delaunay@6.0.4:
    resolution: {integrity: sha512-mdjtIZ1XLAM8bm/hx3WwjfHt6Sggek7qH043O8KEjDXN40xi3vx/6pYSVTwLjEgiXQTbvaouWKynLBiUZ6SK6A==}
    engines: {node: '>=12'}

  d3-dispatch@3.0.1:
    resolution: {integrity: sha512-rzUyPU/S7rwUflMyLc1ETDeBj0NRuHKKAcvukozwhshr6g6c5d8zh4c2gQjY2bZ0dXeGLWc1PF174P2tVvKhfg==}
    engines: {node: '>=12'}

  d3-drag@3.0.0:
    resolution: {integrity: sha512-pWbUJLdETVA8lQNJecMxoXfH6x+mO2UQo8rSmZ+QqxcbyA3hfeprFgIT//HW2nlHChWeIIMwS2Fq+gEARkhTkg==}
    engines: {node: '>=12'}

  d3-dsv@3.0.1:
    resolution: {integrity: sha512-UG6OvdI5afDIFP9w4G0mNq50dSOsXHJaRE8arAS5o9ApWnIElp8GZw1Dun8vP8OyHOZ/QJUKUJwxiiCCnUwm+Q==}
    engines: {node: '>=12'}
    hasBin: true

  d3-ease@3.0.1:
    resolution: {integrity: sha512-wR/XK3D3XcLIZwpbvQwQ5fK+8Ykds1ip7A2Txe0yxncXSdq1L9skcG7blcedkOX+ZcgxGAmLX1FrRGbADwzi0w==}
    engines: {node: '>=12'}

  d3-fetch@3.0.1:
    resolution: {integrity: sha512-kpkQIM20n3oLVBKGg6oHrUchHM3xODkTzjMoj7aWQFq5QEM+R6E4WkzT5+tojDY7yjez8KgCBRoj4aEr99Fdqw==}
    engines: {node: '>=12'}

  d3-force@3.0.0:
    resolution: {integrity: sha512-zxV/SsA+U4yte8051P4ECydjD/S+qeYtnaIyAs9tgHCqfguma/aAQDjo85A9Z6EKhBirHRJHXIgJUlffT4wdLg==}
    engines: {node: '>=12'}

  d3-format@3.1.0:
    resolution: {integrity: sha512-YyUI6AEuY/Wpt8KWLgZHsIU86atmikuoOmCfommt0LYHiQSPjvX2AcFc38PX0CBpr2RCyZhjex+NS/LPOv6YqA==}
    engines: {node: '>=12'}

  d3-geo@3.1.1:
    resolution: {integrity: sha512-637ln3gXKXOwhalDzinUgY83KzNWZRKbYubaG+fGVuc/dxO64RRljtCTnf5ecMyE1RIdtqpkVcq0IbtU2S8j2Q==}
    engines: {node: '>=12'}

  d3-hierarchy@3.1.2:
    resolution: {integrity: sha512-FX/9frcub54beBdugHjDCdikxThEqjnR93Qt7PvQTOHxyiNCAlvMrHhclk3cD5VeAaq9fxmfRp+CnWw9rEMBuA==}
    engines: {node: '>=12'}

  d3-interpolate@3.0.1:
    resolution: {integrity: sha512-3bYs1rOD33uo8aqJfKP3JWPAibgw8Zm2+L9vBKEHJ2Rg+viTR7o5Mmv5mZcieN+FRYaAOWX5SJATX6k1PWz72g==}
    engines: {node: '>=12'}

  d3-path@1.0.9:
    resolution: {integrity: sha512-VLaYcn81dtHVTjEHd8B+pbe9yHWpXKZUC87PzoFmsFrJqgFwDe/qxfp5MlfsfM1V5E/iVt0MmEbWQ7FVIXh/bg==}

  d3-path@3.1.0:
    resolution: {integrity: sha512-p3KP5HCf/bvjBSSKuXid6Zqijx7wIfNW+J/maPs+iwR35at5JCbLUT0LzF1cnjbCHWhqzQTIN2Jpe8pRebIEFQ==}
    engines: {node: '>=12'}

  d3-polygon@3.0.1:
    resolution: {integrity: sha512-3vbA7vXYwfe1SYhED++fPUQlWSYTTGmFmQiany/gdbiWgU/iEyQzyymwL9SkJjFFuCS4902BSzewVGsHHmHtXg==}
    engines: {node: '>=12'}

  d3-quadtree@3.0.1:
    resolution: {integrity: sha512-04xDrxQTDTCFwP5H6hRhsRcb9xxv2RzkcsygFzmkSIOJy3PeRJP7sNk3VRIbKXcog561P9oU0/rVH6vDROAgUw==}
    engines: {node: '>=12'}

  d3-random@3.0.1:
    resolution: {integrity: sha512-FXMe9GfxTxqd5D6jFsQ+DJ8BJS4E/fT5mqqdjovykEB2oFbTMDVdg1MGFxfQW+FBOGoB++k8swBrgwSHT1cUXQ==}
    engines: {node: '>=12'}

  d3-sankey@0.12.3:
    resolution: {integrity: sha512-nQhsBRmM19Ax5xEIPLMY9ZmJ/cDvd1BG3UVvt5h3WRxKg5zGRbvnteTyWAbzeSvlh3tW7ZEmq4VwR5mB3tutmQ==}

  d3-scale-chromatic@3.1.0:
    resolution: {integrity: sha512-A3s5PWiZ9YCXFye1o246KoscMWqf8BsD9eRiJ3He7C9OBaxKhAd5TFCdEx/7VbKtxxTsu//1mMJFrEt572cEyQ==}
    engines: {node: '>=12'}

  d3-scale@4.0.2:
    resolution: {integrity: sha512-GZW464g1SH7ag3Y7hXjf8RoUuAFIqklOAq3MRl4OaWabTFJY9PN/E1YklhXLh+OQ3fM9yS2nOkCoS+WLZ6kvxQ==}
    engines: {node: '>=12'}

  d3-selection@3.0.0:
    resolution: {integrity: sha512-fmTRWbNMmsmWq6xJV8D19U/gw/bwrHfNXxrIN+HfZgnzqTHp9jOmKMhsTUjXOJnZOdZY9Q28y4yebKzqDKlxlQ==}
    engines: {node: '>=12'}

  d3-shape@1.3.7:
    resolution: {integrity: sha512-EUkvKjqPFUAZyOlhY5gzCxCeI0Aep04LwIRpsZ/mLFelJiUfnK56jo5JMDSE7yyP2kLSb6LtF+S5chMk7uqPqw==}

  d3-shape@3.2.0:
    resolution: {integrity: sha512-SaLBuwGm3MOViRq2ABk3eLoxwZELpH6zhl3FbAoJ7Vm1gofKx6El1Ib5z23NUEhF9AsGl7y+dzLe5Cw2AArGTA==}
    engines: {node: '>=12'}

  d3-time-format@4.1.0:
    resolution: {integrity: sha512-dJxPBlzC7NugB2PDLwo9Q8JiTR3M3e4/XANkreKSUxF8vvXKqm1Yfq4Q5dl8budlunRVlUUaDUgFt7eA8D6NLg==}
    engines: {node: '>=12'}

  d3-time@3.1.0:
    resolution: {integrity: sha512-VqKjzBLejbSMT4IgbmVgDjpkYrNWUYJnbCGo874u7MMKIWsILRX+OpX/gTk8MqjpT1A/c6HY2dCA77ZN0lkQ2Q==}
    engines: {node: '>=12'}

  d3-timer@3.0.1:
    resolution: {integrity: sha512-ndfJ/JxxMd3nw31uyKoY2naivF+r29V+Lc0svZxe1JvvIRmi8hUsrMvdOwgS1o6uBHmiz91geQ0ylPP0aj1VUA==}
    engines: {node: '>=12'}

  d3-transition@3.0.1:
    resolution: {integrity: sha512-ApKvfjsSR6tg06xrL434C0WydLr7JewBB3V+/39RMHsaXTOG0zmt/OAXeng5M5LBm0ojmxJrpomQVZ1aPvBL4w==}
    engines: {node: '>=12'}
    peerDependencies:
      d3-selection: 2 - 3

  d3-zoom@3.0.0:
    resolution: {integrity: sha512-b8AmV3kfQaqWAuacbPuNbL6vahnOJflOhexLzMMNLga62+/nh0JzvJ0aO/5a5MVgUFGS7Hu1P9P03o3fJkDCyw==}
    engines: {node: '>=12'}

  d3@7.9.0:
    resolution: {integrity: sha512-e1U46jVP+w7Iut8Jt8ri1YsPOvFpg46k+K8TpCb0P+zjCkjkPnV7WzfDJzMHy1LnA+wj5pLT1wjO901gLXeEhA==}
    engines: {node: '>=12'}

  dagre-d3-es@7.0.13:
    resolution: {integrity: sha512-efEhnxpSuwpYOKRm/L5KbqoZmNNukHa/Flty4Wp62JRvgH2ojwVgPgdYyr4twpieZnyRDdIH7PY2mopX26+j2Q==}

  data-uri-to-buffer@4.0.1:
    resolution: {integrity: sha512-0R9ikRb668HB7QDxT1vkpuUBtqc53YyAwMwGeUFKRojY/NWKvdZ+9UYtRfGmhqNbRkTSVpMbmyhXipFFv2cb/A==}
    engines: {node: '>= 12'}

  date-fns@4.1.0:
    resolution: {integrity: sha512-Ukq0owbQXxa/U3EGtsdVBkR1w7KOQ5gIBqdH2hkvknzZPYvBxb/aa6E8L7tmjFtkwZBu3UXBbjIgPo/Ez4xaNg==}

  dayjs@1.11.19:
    resolution: {integrity: sha512-t5EcLVS6QPBNqM2z8fakk/NKel+Xzshgt8FFKAn+qwlD1pzZWxh0nVCrvFK7ZDb6XucZeF9z8C7CBWTRIVApAw==}

  debug@4.3.7:
    resolution: {integrity: sha512-Er2nc/H7RrMXZBFCEim6TCmMk02Z8vLC2Rbi1KEBggpo0fS6l0S1nnapwmIi3yW/+GOJap1Krg4w0Hg80oCqgQ==}
    engines: {node: '>=6.0'}
    peerDependencies:
      supports-color: '*'
    peerDependenciesMeta:
      supports-color:
        optional: true

  debug@4.4.3:
    resolution: {integrity: sha512-RGwwWnwQvkVfavKVt22FGLw+xYSdzARwm0ru6DhTVA3umU5hZc28V3kO4stgYryrTlLpuvgI9GiijltAjNbcqA==}
    engines: {node: '>=6.0'}
    peerDependencies:
      supports-color: '*'
    peerDependenciesMeta:
      supports-color:
        optional: true

  decode-named-character-reference@1.2.0:
    resolution: {integrity: sha512-c6fcElNV6ShtZXmsgNgFFV5tVX2PaV4g+MOAkb8eXHvn6sryJBrZa9r0zV6+dtTyoCKxtDy5tyQ5ZwQuidtd+Q==}

  decompress-response@6.0.0:
    resolution: {integrity: sha512-aW35yZM6Bb/4oJlZncMH2LCoZtJXTRxES17vE3hoRiowU2kWHaJKFkSBDnDR+cm9J+9QhXmREyIfv0pji9ejCQ==}
    engines: {node: '>=10'}

  dedent@1.7.0:
    resolution: {integrity: sha512-HGFtf8yhuhGhqO07SV79tRp+br4MnbdjeVxotpn1QBl30pcLLCQjX5b2295ll0fv8RKDKsmWYrl05usHM9CewQ==}
    peerDependencies:
      babel-plugin-macros: ^3.1.0
    peerDependenciesMeta:
      babel-plugin-macros:
        optional: true

  deep-eql@5.0.2:
    resolution: {integrity: sha512-h5k/5U50IJJFpzfL6nO9jaaumfjO/f2NjK/oYB2Djzm4p9L+3T9qWpZqZ2hAbLPuuYq9wrU08WQyBTL5GbPk5Q==}
    engines: {node: '>=6'}

  deep-extend@0.6.0:
    resolution: {integrity: sha512-LOHxIOaPYdHlJRtCQfDIVZtfw/ufM8+rVj649RIHzcm/vGwQRXFt6OPqIFWsm2XEMrNIEtWR64sY1LEKD2vAOA==}
    engines: {node: '>=4.0.0'}

  defaults@1.0.4:
    resolution: {integrity: sha512-eFuaLoy/Rxalv2kr+lqMlUnrDWV+3j4pljOIJgLIhI058IQfWJ7vXhyEIHu+HtC738klGALYxOKDO0bQP3tg8A==}

  defu@6.1.4:
    resolution: {integrity: sha512-mEQCMmwJu317oSz8CwdIOdwf3xMif1ttiM8LTufzc3g6kR+9Pe236twL8j3IYT1F7GfRgGcW6MWxzZjLIkuHIg==}

  delaunator@5.0.1:
    resolution: {integrity: sha512-8nvh+XBe96aCESrGOqMp/84b13H9cdKbG5P2ejQCh4d4sK9RL4371qou9drQjMhvnPmhWl5hnmqbEE0fXr9Xnw==}

  delayed-stream@1.0.0:
    resolution: {integrity: sha512-ZySD7Nf91aLB0RxL4KGrKHBXl7Eds1DAmEdcoVawXnLD7SDhpNgtuII2aAkg7a7QS41jxPSZ17p4VdGnMHk3MQ==}
    engines: {node: '>=0.4.0'}

  denque@2.1.0:
    resolution: {integrity: sha512-HVQE3AAb/pxF8fQAoiqpvg9i3evqug3hoiwakOyZAwJm+6vZehbkYXZ0l4JxS+I3QxM97v5aaRNhj8v5oBhekw==}
    engines: {node: '>=0.10'}

  depd@2.0.0:
    resolution: {integrity: sha512-g7nH6P6dyDioJogAAGprGpCtVImJhpPk/roCzdb3fIh61/s/nPsfR6onyMwkCAR/OlC3yBC0lESvUoQEAssIrw==}
    engines: {node: '>= 0.8'}

  dequal@2.0.3:
    resolution: {integrity: sha512-0je+qPKHEMohvfRTCEo3CrPG6cAzAYgmzKyxRiYSSDkS6eGJdyVJm7WaYA5ECaAD9wLB2T4EEeymA5aFVcYXCA==}
    engines: {node: '>=6'}

  detect-indent@6.1.0:
    resolution: {integrity: sha512-reYkTUJAZb9gUuZ2RvVCNhVHdg62RHnJ7WJl8ftMi4diZ6NWlciOzQN88pUhSELEwflJht4oQDv0F0BMlwaYtA==}
    engines: {node: '>=8'}

  detect-libc@2.1.2:
    resolution: {integrity: sha512-Btj2BOOO83o3WyH59e8MgXsxEQVcarkUOpEYrubB0urwnN10yQ364rsiByU11nZlqWYZm05i/of7io4mzihBtQ==}
    engines: {node: '>=8'}

  detect-node-es@1.1.0:
    resolution: {integrity: sha512-ypdmJU/TbBby2Dxibuv7ZLW3Bs1QEmM7nHjEANfohJLvE0XVujisn1qPJcZxg+qDucsr+bP6fLD1rPS3AhJ7EQ==}

  devlop@1.1.0:
    resolution: {integrity: sha512-RWmIqhcFf1lRYBvNmr7qTNuyCt/7/ns2jbpp1+PalgE/rDQcBT0fioSMUpJ93irlUhC5hrg4cYqe6U+0ImW0rA==}

  diff@4.0.2:
    resolution: {integrity: sha512-58lmxKSA4BNyLz+HHMUzlOEpg09FV+ev6ZMe3vJihgdxzgcwZ8VoEEPmALCZG9LmqfVoNMMKpttIYTVG6uDY7A==}
    engines: {node: '>=0.3.1'}

  dir-glob@3.0.1:
    resolution: {integrity: sha512-WkrWp9GR4KXfKGYzOLmTuGVi1UWFfws377n9cc55/tb6DuqyF6pcQ5AbiHEshaDpY9v6oaSr2XCDidGmMwdzIA==}
    engines: {node: '>=8'}

  docker-modem@5.0.6:
    resolution: {integrity: sha512-ens7BiayssQz/uAxGzH8zGXCtiV24rRWXdjNha5V4zSOcxmAZsfGVm/PPFbwQdqEkDnhG+SyR9E3zSHUbOKXBQ==}
    engines: {node: '>= 8.0'}

  dockerode@4.0.9:
    resolution: {integrity: sha512-iND4mcOWhPaCNh54WmK/KoSb35AFqPAUWFMffTQcp52uQt36b5uNwEJTSXntJZBbeGad72Crbi/hvDIv6us/6Q==}
    engines: {node: '>= 8.0'}

  dompurify@3.3.0:
    resolution: {integrity: sha512-r+f6MYR1gGN1eJv0TVQbhA7if/U7P87cdPl3HN5rikqaBSBxLiCb/b9O+2eG0cxz0ghyU+mU1QkbsOwERMYlWQ==}

  dotenv@17.2.3:
    resolution: {integrity: sha512-JVUnt+DUIzu87TABbhPmNfVdBDt18BLOWjMUFJMSi/Qqg7NTYtabbvSNJGOJ7afbRuv9D/lngizHtP7QyLQ+9w==}
    engines: {node: '>=12'}

  drizzle-orm@0.44.7:
    resolution: {integrity: sha512-quIpnYznjU9lHshEOAYLoZ9s3jweleHlZIAWR/jX9gAWNg/JhQ1wj0KGRf7/Zm+obRrYd9GjPVJg790QY9N5AQ==}
    peerDependencies:
      '@aws-sdk/client-rds-data': '>=3'
      '@cloudflare/workers-types': '>=4'
      '@electric-sql/pglite': '>=0.2.0'
      '@libsql/client': '>=0.10.0'
      '@libsql/client-wasm': '>=0.10.0'
      '@neondatabase/serverless': '>=0.10.0'
      '@op-engineering/op-sqlite': '>=2'
      '@opentelemetry/api': ^1.4.1
      '@planetscale/database': '>=1.13'
      '@prisma/client': '*'
      '@tidbcloud/serverless': '*'
      '@types/better-sqlite3': '*'
      '@types/pg': '*'
      '@types/sql.js': '*'
      '@upstash/redis': '>=1.34.7'
      '@vercel/postgres': '>=0.8.0'
      '@xata.io/client': '*'
      better-sqlite3: '>=7'
      bun-types: '*'
      expo-sqlite: '>=14.0.0'
      gel: '>=2'
      knex: '*'
      kysely: '*'
      mysql2: '>=2'
      pg: '>=8'
      postgres: '>=3'
      prisma: '*'
      sql.js: '>=1'
      sqlite3: '>=5'
    peerDependenciesMeta:
      '@aws-sdk/client-rds-data':
        optional: true
      '@cloudflare/workers-types':
        optional: true
      '@electric-sql/pglite':
        optional: true
      '@libsql/client':
        optional: true
      '@libsql/client-wasm':
        optional: true
      '@neondatabase/serverless':
        optional: true
      '@op-engineering/op-sqlite':
        optional: true
      '@opentelemetry/api':
        optional: true
      '@planetscale/database':
        optional: true
      '@prisma/client':
        optional: true
      '@tidbcloud/serverless':
        optional: true
      '@types/better-sqlite3':
        optional: true
      '@types/pg':
        optional: true
      '@types/sql.js':
        optional: true
      '@upstash/redis':
        optional: true
      '@vercel/postgres':
        optional: true
      '@xata.io/client':
        optional: true
      better-sqlite3:
        optional: true
      bun-types:
        optional: true
      expo-sqlite:
        optional: true
      gel:
        optional: true
      knex:
        optional: true
      kysely:
        optional: true
      mysql2:
        optional: true
      pg:
        optional: true
      postgres:
        optional: true
      prisma:
        optional: true
      sql.js:
        optional: true
      sqlite3:
        optional: true

  dunder-proto@1.0.1:
    resolution: {integrity: sha512-KIN/nDJBQRcXw0MLVhZE9iQHmG68qAVIBg9CqmUYjmQIhgij9U5MFvrqkUL5FbtyyzZuOeOt0zdeRe4UY7ct+A==}
    engines: {node: '>= 0.4'}

  duplexify@4.1.3:
    resolution: {integrity: sha512-M3BmBhwJRZsSx38lZyhE53Csddgzl5R7xGJNk7CVddZD6CcmwMCH8J+7AprIrQKH7TonKxaCjcv27Qmf+sQ+oA==}

  eastasianwidth@0.2.0:
    resolution: {integrity: sha512-I88TYZWc9XiYHRQ4/3c5rjjfgkjhLyW2luGIheGERbNQ6OY7yTybanSpDXZa8y7VUP9YmDcYa+eyq4ca7iLqWA==}

  ecdsa-sig-formatter@1.0.11:
    resolution: {integrity: sha512-nagl3RYrbNv6kQkeJIpt6NJZy8twLB/2vtz6yN9Z4vRKHN4/QZJIEbqohALSgwKdnksuY3k5Addp5lg8sVoVcQ==}

  ee-first@1.1.1:
    resolution: {integrity: sha512-WMwm9LhRUo+WUaRN+vRuETqG89IgZphVSNkdFgeb6sS/E4OrDIN7t48CAewSHXc6C8lefD8KKfr5vY61brQlow==}

  embla-carousel-react@8.6.0:
    resolution: {integrity: sha512-0/PjqU7geVmo6F734pmPqpyHqiM99olvyecY7zdweCw+6tKEXnrE90pBiBbMMU8s5tICemzpQ3hi5EpxzGW+JA==}
    peerDependencies:
      react: ^16.8.0 || ^17.0.1 || ^18.0.0 || ^19.0.0 || ^19.0.0-rc

  embla-carousel-reactive-utils@8.6.0:
    resolution: {integrity: sha512-fMVUDUEx0/uIEDM0Mz3dHznDhfX+znCCDCeIophYb1QGVM7YThSWX+wz11zlYwWFOr74b4QLGg0hrGPJeG2s4A==}
    peerDependencies:
      embla-carousel: 8.6.0

  embla-carousel@8.6.0:
    resolution: {integrity: sha512-SjWyZBHJPbqxHOzckOfo8lHisEaJWmwd23XppYFYVh10bU66/Pn5tkVkbkCMZVdbUE5eTCI2nD8OyIP4Z+uwkA==}

  emoji-regex@10.6.0:
    resolution: {integrity: sha512-toUI84YS5YmxW219erniWD0CIVOo46xGKColeNQRgOzDorgBi1v4D71/OFzgD9GO2UGKIv1C3Sp8DAn0+j5w7A==}

  emoji-regex@8.0.0:
    resolution: {integrity: sha512-MSjYzcWNOA0ewAHpz0MxpYFvwg6yjy1NG3xteoqz644VCo/RPgnr1/GGt+ic3iJTzQ8Eu3TdM14SawnVUmGE6A==}

  emoji-regex@9.2.2:
    resolution: {integrity: sha512-L18DaJsXSUk2+42pv8mLs5jJT2hqFkFE4j21wOmgbUqsZ2hL72NsUU785g9RXgo3s0ZNgVl42TiHp3ZtOv/Vyg==}

  emojilib@2.4.0:
    resolution: {integrity: sha512-5U0rVMU5Y2n2+ykNLQqMoqklN9ICBT/KsvC1Gz6vqHbz2AXXGkG+Pm5rMWk/8Vjrr/mY9985Hi8DYzn1F09Nyw==}

  encodeurl@2.0.0:
    resolution: {integrity: sha512-Q0n9HRi4m6JuGIV1eFlmvJB7ZEVxu93IrMyiMsGC0lrMJMWzRgx6WGquyfQgZVb31vhGgXnfmPNNXmxnOkRBrg==}
    engines: {node: '>= 0.8'}

  end-of-stream@1.4.5:
    resolution: {integrity: sha512-ooEGc6HP26xXq/N+GCGOT0JKCLDGrq2bQUZrQ7gyrJiZANJ/8YDTxTpQBXGMn+WbIQXNVpyWymm7KYVICQnyOg==}

  engine.io-parser@5.2.3:
    resolution: {integrity: sha512-HqD3yTBfnBxIrbnM1DoD6Pcq8NECnh8d4As1Qgh0z5Gg3jRRIqijury0CL3ghu/edArpUYiYqQiDUQBIs4np3Q==}
    engines: {node: '>=10.0.0'}

  engine.io@6.6.4:
    resolution: {integrity: sha512-ZCkIjSYNDyGn0R6ewHDtXgns/Zre/NT6Agvq1/WobF7JXgFff4SeDroKiCO3fNJreU9YG429Sc81o4w5ok/W5g==}
    engines: {node: '>=10.2.0'}

  enhanced-resolve@5.18.3:
    resolution: {integrity: sha512-d4lC8xfavMeBjzGr2vECC3fsGXziXZQyJxD868h2M/mBI3PwAuODxAkLkq5HYuvrPYcUtiLzsTo8U3PgX3Ocww==}
    engines: {node: '>=10.13.0'}

  enquirer@2.4.1:
    resolution: {integrity: sha512-rRqJg/6gd538VHvR3PSrdRBb/1Vy2YfzHqzvbhGIQpDRKIa4FgV/54b5Q1xYSxOOwKvjXweS26E0Q+nAMwp2pQ==}
    engines: {node: '>=8.6'}

  entities@2.2.0:
    resolution: {integrity: sha512-p92if5Nz619I0w+akJrLZH0MX0Pb5DX39XOwQTtXSdQQOaYH03S1uIQp4mhOZtAXrxq4ViO67YTiLBo2638o9A==}

  entities@6.0.1:
    resolution: {integrity: sha512-aN97NXWF6AWBTahfVOIrB/NShkzi5H7F9r1s9mD3cDj4Ko5f2qhhVoYMibXF7GlLveb/D2ioWay8lxI97Ven3g==}
    engines: {node: '>=0.12'}

  environment@1.1.0:
    resolution: {integrity: sha512-xUtoPkMggbz0MPyPiIWr1Kp4aeWJjDZ6SMvURhimjdZgsRuDplF5/s9hcgGhyXMhs+6vpnuoiZ2kFiu3FMnS8Q==}
    engines: {node: '>=18'}

  error-ex@1.3.4:
    resolution: {integrity: sha512-sqQamAnR14VgCr1A618A3sGrygcpK+HEbenA/HiEAkkUwcZIIB/tgWqHFxWgOyDh4nB4JCRimh79dR5Ywc9MDQ==}

  es-define-property@1.0.1:
    resolution: {integrity: sha512-e3nRfgfUZ4rNGL232gUgX06QNyyez04KdjFrF+LTRoOXmrOgFKDg4BCdsjW8EnT69eqdYGmRpJwiPVYNrCaW3g==}
    engines: {node: '>= 0.4'}

  es-errors@1.3.0:
    resolution: {integrity: sha512-Zf5H2Kxt2xjTvbJvP2ZWLEICxA6j+hAmMzIlypy4xcBg1vKVnx89Wy0GbS+kf5cwCVFFzdCFh2XSCFNULS6csw==}
    engines: {node: '>= 0.4'}

  es-module-lexer@1.7.0:
    resolution: {integrity: sha512-jEQoCwk8hyb2AZziIOLhDqpm5+2ww5uIE6lkO/6jcOCusfk6LhMHpXXfBLXTZ7Ydyt0j4VoUQv6uGNYbdW+kBA==}

  es-object-atoms@1.1.1:
    resolution: {integrity: sha512-FGgH2h8zKNim9ljj7dankFPcICIK9Cp5bm+c2gQSYePhpaG5+esrLODihIorn+Pe6FGJzWhXQotPv73jTaldXA==}
    engines: {node: '>= 0.4'}

  es-set-tostringtag@2.1.0:
    resolution: {integrity: sha512-j6vWzfrGVfyXxge+O0x5sh6cvxAog0a/4Rdd2K36zCMV5eJ+/+tOAngRO8cODMNWbVRdVlmGZQL2YS3yR8bIUA==}
    engines: {node: '>= 0.4'}

  esast-util-from-estree@2.0.0:
    resolution: {integrity: sha512-4CyanoAudUSBAn5K13H4JhsMH6L9ZP7XbLVe/dKybkxMO7eDyLsT8UHl9TRNrU2Gr9nz+FovfSIjuXWJ81uVwQ==}

  esast-util-from-js@2.0.1:
    resolution: {integrity: sha512-8Ja+rNJ0Lt56Pcf3TAmpBZjmx8ZcK5Ts4cAzIOjsjevg9oSXJnl6SUQ2EevU8tv3h6ZLWmoKL5H4fgWvdvfETw==}

  esbuild@0.25.12:
    resolution: {integrity: sha512-bbPBYYrtZbkt6Os6FiTLCTFxvq4tt3JKall1vRwshA3fdVztsLAatFaZobhkBC8/BrPetoa0oksYoKXoG4ryJg==}
    engines: {node: '>=18'}
    hasBin: true

  esbuild@0.27.0:
    resolution: {integrity: sha512-jd0f4NHbD6cALCyGElNpGAOtWxSq46l9X/sWB0Nzd5er4Kz2YTm+Vl0qKFT9KUJvD8+fiO8AvoHhFvEatfVixA==}
    engines: {node: '>=18'}
    hasBin: true

  escalade@3.2.0:
    resolution: {integrity: sha512-WUj2qlxaQtO4g6Pq5c29GTcWGDyd8itL8zTlipgECz3JesAiiOKotd8JU6otB3PACgG6xkJUyVhboMS+bje/jA==}
    engines: {node: '>=6'}

  escape-html@1.0.3:
    resolution: {integrity: sha512-NiSupZ4OeuGwr68lGIeym/ksIZMJodUGOSCZ/FSnTxcrekbvqrgdUxlJOMpijaKZVjAJrWrGs/6Jy8OMuyj9ow==}

  escape-string-regexp@1.0.5:
    resolution: {integrity: sha512-vbRorB5FUQWvla16U8R/qgaFIya2qGzwDrNmCZuYKrbdSUMG6I1ZCGQRefkRVhuOkIGVne7BQ35DSfo1qvJqFg==}
    engines: {node: '>=0.8.0'}

  escape-string-regexp@5.0.0:
    resolution: {integrity: sha512-/veY75JbMK4j1yjvuUxuVsiS/hr/4iHs9FTT6cgTexxdE0Ly/glccBAkloH/DofkjRbZU3bnoj38mOmhkZ0lHw==}
    engines: {node: '>=12'}

  esprima@4.0.1:
    resolution: {integrity: sha512-eGuFFw7Upda+g4p+QHvnW0RyTX/SVeJBDM/gCtMARO0cLuT2HcEKnTPvhjV6aGeqrCB/sbNop0Kszm0jsaWU4A==}
    engines: {node: '>=4'}
    hasBin: true

  estree-util-attach-comments@3.0.0:
    resolution: {integrity: sha512-cKUwm/HUcTDsYh/9FgnuFqpfquUbwIqwKM26BVCGDPVgvaCl/nDCCjUfiLlx6lsEZ3Z4RFxNbOQ60pkaEwFxGw==}

  estree-util-build-jsx@3.0.1:
    resolution: {integrity: sha512-8U5eiL6BTrPxp/CHbs2yMgP8ftMhR5ww1eIKoWRMlqvltHF8fZn5LRDvTKuxD3DUn+shRbLGqXemcP51oFCsGQ==}

  estree-util-is-identifier-name@3.0.0:
    resolution: {integrity: sha512-hFtqIDZTIUZ9BXLb8y4pYGyk6+wekIivNVTcmvk8NoOh+VeRn5y6cEHzbURrWbfp1fIqdVipilzj+lfaadNZmg==}

  estree-util-scope@1.0.0:
    resolution: {integrity: sha512-2CAASclonf+JFWBNJPndcOpA8EMJwa0Q8LUFJEKqXLW6+qBvbFZuF5gItbQOs/umBUkjviCSDCbBwU2cXbmrhQ==}

  estree-util-to-js@2.0.0:
    resolution: {integrity: sha512-WDF+xj5rRWmD5tj6bIqRi6CkLIXbbNQUcxQHzGysQzvHmdYG2G7p/Tf0J0gpxGgkeMZNTIjT/AoSvC9Xehcgdg==}

  estree-util-value-to-estree@3.5.0:
    resolution: {integrity: sha512-aMV56R27Gv3QmfmF1MY12GWkGzzeAezAX+UplqHVASfjc9wNzI/X6hC0S9oxq61WT4aQesLGslWP9tKk6ghRZQ==}

  estree-util-visit@2.0.0:
    resolution: {integrity: sha512-m5KgiH85xAhhW8Wta0vShLcUvOsh3LLPI2YVwcbio1l7E09NTLL1EyMZFM1OyWowoH0skScNbhOPl4kcBgzTww==}

  estree-walker@3.0.3:
    resolution: {integrity: sha512-7RUKfXgSMMkzt6ZuXmqapOurLGPPfgj6l9uRZ7lRGolvk0y2yocc35LdcxKC5PQZdn2DMqioAQ2NoWcrTKmm6g==}

  etag@1.8.1:
    resolution: {integrity: sha512-aIL5Fx7mawVa300al2BnEE4iNvo1qETxLrPI/o05L7z6go7fCw1J6EQmbK4FmJ2AS7kgVF/KEZWufBfdClMcPg==}
    engines: {node: '>= 0.6'}

  event-target-shim@5.0.1:
    resolution: {integrity: sha512-i/2XbnSz/uxRCU6+NdVJgKWDTM427+MqYbkQzD321DuCQJUqOuJKIA0IM2+W2xtYHdKOmZ4dR6fExsd4SXL+WQ==}
    engines: {node: '>=6'}

  eventemitter3@5.0.1:
    resolution: {integrity: sha512-GWkBvjiSZK87ELrYOSESUYeVIc9mvLLf/nXalMOS5dYrgZq9o5OVkbZAVM06CVxYsCwH9BDZFPlQTlPA1j4ahA==}

  eventsource-parser@3.0.6:
    resolution: {integrity: sha512-Vo1ab+QXPzZ4tCa8SwIHJFaSzy4R6SHf7BY79rFBDf0idraZWAkYrDjDj8uWaSm3S2TK+hJ7/t1CEmZ7jXw+pg==}
    engines: {node: '>=18.0.0'}

  eventsource@3.0.7:
    resolution: {integrity: sha512-CRT1WTyuQoD771GW56XEZFQ/ZoSfWid1alKGDYMmkt2yl8UXrVR4pspqWNEcqKvVIzg6PAltWjxcSSPrboA4iA==}
    engines: {node: '>=18.0.0'}

  execa@8.0.1:
    resolution: {integrity: sha512-VyhnebXciFV2DESc+p6B+y0LjSm0krU4OgJN44qFAhBY0TJ+1V61tYD2+wHusZ6F9n5K+vl8k0sTy7PEfV4qpg==}
    engines: {node: '>=16.17'}

  execa@9.6.1:
    resolution: {integrity: sha512-9Be3ZoN4LmYR90tUoVu2te2BsbzHfhJyfEiAVfz7N5/zv+jduIfLrV2xdQXOHbaD6KgpGdO9PRPM1Y4Q9QkPkA==}
    engines: {node: ^18.19.0 || >=20.5.0}

  expand-template@2.0.3:
    resolution: {integrity: sha512-XYfuKMvj4O35f/pOXLObndIRvyQ+/+6AhODh+OKWj9S9498pHHn/IMszH+gt0fBCRWMNfk1ZSp5x3AifmnI2vg==}
    engines: {node: '>=6'}

  expect-type@1.2.2:
    resolution: {integrity: sha512-JhFGDVJ7tmDJItKhYgJCGLOWjuK9vPxiXoUFLwLDc99NlmklilbiQJwoctZtt13+xMw91MCk/REan6MWHqDjyA==}
    engines: {node: '>=12.0.0'}

  express-rate-limit@7.5.1:
    resolution: {integrity: sha512-7iN8iPMDzOMHPUYllBEsQdWVB6fPDMPqwjBaFrgr4Jgr/+okjvzAy+UHlYYL/Vs0OsOrMkwS6PJDkFlJwoxUnw==}
    engines: {node: '>= 16'}
    peerDependencies:
      express: '>= 4.11'

  express@5.1.0:
    resolution: {integrity: sha512-DT9ck5YIRU+8GYzzU5kT3eHGA5iL+1Zd0EutOmTE9Dtk+Tvuzd23VBU+ec7HPNSTxXYO55gPV/hq4pSBJDjFpA==}
    engines: {node: '>= 18'}

  exsolve@1.0.8:
    resolution: {integrity: sha512-LmDxfWXwcTArk8fUEnOfSZpHOJ6zOMUJKOtFLFqJLoKJetuQG874Uc7/Kki7zFLzYybmZhp1M7+98pfMqeX8yA==}

  extend@3.0.2:
    resolution: {integrity: sha512-fjquC59cD7CyW6urNXK0FBufkZcoiGG80wTuPujX590cB5Ttln20E2UB4S/WARVqhXffZl2LNgS+gQdPIIim/g==}

  extendable-error@0.1.7:
    resolution: {integrity: sha512-UOiS2in6/Q0FK0R0q6UY9vYpQ21mr/Qn1KOnte7vsACuNJf514WvCCUHSRCPcgjPT2bAhNIJdlE6bVap1GKmeg==}

  fast-deep-equal@3.1.3:
    resolution: {integrity: sha512-f3qQ9oQy9j2AhBe/H9VC91wLmKBCCU/gDOnKNAYG5hswO7BLKj09Hc5HYNz9cGI++xlpDCIgDaitVs03ATR84Q==}

  fast-glob@3.3.3:
    resolution: {integrity: sha512-7MptL8U0cqcFdzIzwOTHoilX9x5BrNqye7Z/LuC7kCMRio1EMSyqRK3BEAUD7sXRq4iT4AzTVuZdhgQ2TCvYLg==}
    engines: {node: '>=8.6.0'}

  fast-safe-stringify@2.1.1:
    resolution: {integrity: sha512-W+KJc2dmILlPplD/H4K9l9LcAHAfPtP6BY84uVLXQ6Evcz9Lcg33Y2z1IVblT6xdY54PXYVHEv+0Wpq8Io6zkA==}

  fast-uri@3.1.0:
    resolution: {integrity: sha512-iPeeDKJSWf4IEOasVVrknXpaBV0IApz/gp7S2bb7Z4Lljbl2MGJRqInZiUrQwV16cpzw/D3S5j5Julj/gT52AA==}

  fast-xml-parser@4.5.3:
    resolution: {integrity: sha512-RKihhV+SHsIUGXObeVy9AXiBbFwkVk7Syp8XgwN5U3JV416+Gwp/GO9i0JYKmikykgz/UHRrrV4ROuZEo/T0ig==}
    hasBin: true

  fastmcp@3.24.0:
    resolution: {integrity: sha512-HBdDOwnboVDR1wDZZM9HNiukw3qNMN/jK29JzH5IrO1yfZUgbESO1Ovse4xrQV0ia3+Vcu2aOzlYrIxlPEaS9g==}
    hasBin: true
    peerDependencies:
      jose: ^5.0.0
    peerDependenciesMeta:
      jose:
        optional: true

  fastq@1.19.1:
    resolution: {integrity: sha512-GwLTyxkCXjXbxqIhTsMI2Nui8huMPtnxg7krajPJAjnEG/iiOS7i+zCtWGZR9G0NBKbXKh6X9m9UIsYX/N6vvQ==}

  fault@1.0.4:
    resolution: {integrity: sha512-CJ0HCB5tL5fYTEA7ToAq5+kTwd++Borf1/bifxd9iT70QcXr4MRrO3Llf8Ifs70q+SJcGHFtnIE/Nw6giCtECA==}

  fdir@6.5.0:
    resolution: {integrity: sha512-tIbYtZbucOs0BRGqPJkshJUYdL+SDH7dVM8gjy+ERp3WAUjLEFJE+02kanyHtwjWOnwrKYBiwAmM0p4kLJAnXg==}
    engines: {node: '>=12.0.0'}
    peerDependencies:
      picomatch: ^3 || ^4
    peerDependenciesMeta:
      picomatch:
        optional: true

  fetch-blob@3.2.0:
    resolution: {integrity: sha512-7yAQpD2UMJzLi1Dqv7qFYnPbaPx7ZfFK6PiIxQ4PfkGPyNyl2Ugx+a/umUonmKqjhM4DnfbMvdX6otXq83soQQ==}
    engines: {node: ^12.20 || >= 14.13}

  fflate@0.4.8:
    resolution: {integrity: sha512-FJqqoDBR00Mdj9ppamLa/Y7vxm+PRmNWA67N846RvsoYVMKB4q3y/de5PA7gUmRMYK/8CMz2GDZQmCRN1wBcWA==}

  fflate@0.8.2:
    resolution: {integrity: sha512-cPJU47OaAoCbg0pBvzsgpTPhmhqI5eJjh/JIu8tPj5q+T7iLvW/JAYUqmE7KOB4R1ZyEhzBaIQpQpardBF5z8A==}

  figures@3.2.0:
    resolution: {integrity: sha512-yaduQFRKLXYOGgEn6AZau90j3ggSOyiqXU0F9JZfeXYhNa+Jk4X+s45A2zg5jns87GAFa34BBm2kXw4XpNcbdg==}
    engines: {node: '>=8'}

  figures@6.1.0:
    resolution: {integrity: sha512-d+l3qxjSesT4V7v2fh+QnmFnUWv9lSpjarhShNTgBOfA0ttejbQUAlHLitbjkoRiDulW0OPoQPYIGhIC8ohejg==}
    engines: {node: '>=18'}

  file-type@21.1.0:
    resolution: {integrity: sha512-boU4EHmP3JXkwDo4uhyBhTt5pPstxB6eEXKJBu2yu2l7aAMMm7QQYQEzssJmKReZYrFdFOJS8koVo6bXIBGDqA==}
    engines: {node: '>=20'}

  file-type@21.1.1:
    resolution: {integrity: sha512-ifJXo8zUqbQ/bLbl9sFoqHNTNWbnPY1COImFfM6CCy7z+E+jC1eY9YfOKkx0fckIg+VljAy2/87T61fp0+eEkg==}
    engines: {node: '>=20'}

  file-uri-to-path@1.0.0:
    resolution: {integrity: sha512-0Zt+s3L7Vf1biwWZ29aARiVYLx7iMGnEUl9x33fbB/j3jR81u/O2LbqK+Bm1CDSNDKVtJ/YjwY7TUd5SkeLQLw==}

  fill-range@7.1.1:
    resolution: {integrity: sha512-YsGpe3WHLK8ZYi4tWDg2Jy3ebRz2rXowDxnld4bkQB00cc/1Zw9AWnC0i9ztDJitivtQvaI9KaLyKrc+hBW0yg==}
    engines: {node: '>=8'}

  finalhandler@2.1.0:
    resolution: {integrity: sha512-/t88Ty3d5JWQbWYgaOGCCYfXRwV1+be02WqYYlL6h0lEiUAMPM8o8qKGO01YIkOHzka2up08wvgYD0mDiI+q3Q==}
    engines: {node: '>= 0.8'}

  find-up@4.1.0:
    resolution: {integrity: sha512-PpOwAdQ/YlXQ2vj8a3h8IipDuYRi3wceVQQGYWxNINccq40Anw7BlsEXCMbt1Zt+OLA6Fq9suIpIWD0OsnISlw==}
    engines: {node: '>=8'}

  fix-dts-default-cjs-exports@1.0.1:
    resolution: {integrity: sha512-pVIECanWFC61Hzl2+oOCtoJ3F17kglZC/6N94eRWycFgBH35hHx0Li604ZIzhseh97mf2p0cv7vVrOZGoqhlEg==}

  follow-redirects@1.15.11:
    resolution: {integrity: sha512-deG2P0JfjrTxl50XGCDyfI97ZGVCxIpfKYmfyrQ54n5FO/0gfIES8C/Psl6kWVDolizcaaxZJnTS0QSMxvnsBQ==}
    engines: {node: '>=4.0'}
    peerDependencies:
      debug: '*'
    peerDependenciesMeta:
      debug:
        optional: true

  foreground-child@3.3.1:
    resolution: {integrity: sha512-gIXjKqtFuWEgzFRJA9WCQeSJLZDjgJUOMCMzxtvFq/37KojM1BFGufqsCy0r4qSQmYLsZYMeyRqzIWOMup03sw==}
    engines: {node: '>=14'}

  form-data@2.5.5:
    resolution: {integrity: sha512-jqdObeR2rxZZbPSGL+3VckHMYtu+f9//KXBsVny6JSX/pa38Fy+bGjuG8eW/H6USNQWhLi8Num++cU2yOCNz4A==}
    engines: {node: '>= 0.12'}

  form-data@4.0.5:
    resolution: {integrity: sha512-8RipRLol37bNs2bhoV67fiTEvdTrbMUYcFTiy3+wuuOnUog2QBHCZWXDRijWQfAkhBj2Uf5UnVaiWwA5vdd82w==}
    engines: {node: '>= 6'}

  format@0.2.2:
    resolution: {integrity: sha512-wzsgA6WOq+09wrU1tsJ09udeR/YZRaeArL9e1wPbFg3GG2yDnC2ldKpxs4xunpFF9DgqCqOIra3bc1HWrJ37Ww==}
    engines: {node: '>=0.4.x'}

  formdata-polyfill@4.0.10:
    resolution: {integrity: sha512-buewHzMvYL29jdeQTVILecSaZKnt/RJWjoZCF5OW60Z67/GmSLBkOFM7qh1PI3zFNtJbaZL5eQu1vLfazOwj4g==}
    engines: {node: '>=12.20.0'}

  forwarded-parse@2.1.2:
    resolution: {integrity: sha512-alTFZZQDKMporBH77856pXgzhEzaUVmLCDk+egLgIgHst3Tpndzz8MnKe+GzRJRfvVdn69HhpW7cmXzvtLvJAw==}

  forwarded@0.2.0:
    resolution: {integrity: sha512-buRG0fpBtRHSTCOASe6hD258tEubFoRLb4ZNA6NxMVHNw2gOcwHo9wyablzMzOA5z9xA9L1KNjk/Nt6MT9aYow==}
    engines: {node: '>= 0.6'}

  fresh@2.0.0:
    resolution: {integrity: sha512-Rx/WycZ60HOaqLKAi6cHRKKI7zxWbJ31MhntmtwMoaTeF7XFH9hhBp8vITaMidfljRQ6eYWCKkaTK+ykVJHP2A==}
    engines: {node: '>= 0.8'}

  fs-constants@1.0.0:
    resolution: {integrity: sha512-y6OAwoSIf7FyjMIv94u+b5rdheZEjzR63GTyZJm5qh4Bi+2YgwLCcI/fPFZkL5PSixOt6ZNKm+w+Hfp/Bciwow==}

  fs-extra@7.0.1:
    resolution: {integrity: sha512-YJDaCJZEnBmcbw13fvdAM9AwNOJwOzrE4pqMqBq5nFiEqXUqHwlK4B+3pUw6JNvfSPtX05xFHtYy/1ni01eGCw==}
    engines: {node: '>=6 <7 || >=8'}

  fs-extra@8.1.0:
    resolution: {integrity: sha512-yhlQgA6mnOJUKOsRUFsgJdQCvkKhcz8tlZG5HBQfReYZy46OwLcY+Zia0mtdHsOo9y/hP+CxMN0TU9QxoOtG4g==}
    engines: {node: '>=6 <7 || >=8'}

  fsevents@2.3.3:
    resolution: {integrity: sha512-5xoDfX+fL7faATnagmWPpbFtwh/R77WmMMqqHGS65C3vvB0YHrgF+B1YmZ3441tMj5n63k0212XNoJwzlhffQw==}
    engines: {node: ^8.16.0 || ^10.6.0 || >=11.0.0}
    os: [darwin]

  fumadocs-core@15.6.1:
    resolution: {integrity: sha512-5DXVptT+LN145xUHzUy07IAtaBYBoWOVMAKbUQQhcGNxhXPvbVAT9bIHnfjklU+yyosc8Rhn/gxSrKdlrn9HtQ==}
    peerDependencies:
      '@oramacloud/client': 1.x.x || 2.x.x
      '@types/react': '*'
      algoliasearch: 5.x.x
      next: 14.x.x || 15.x.x
      react: 18.x.x || 19.x.x
      react-dom: 18.x.x || 19.x.x
    peerDependenciesMeta:
      '@oramacloud/client':
        optional: true
      '@types/react':
        optional: true
      algoliasearch:
        optional: true
      next:
        optional: true
      react:
        optional: true
      react-dom:
        optional: true

  fumadocs-mdx@11.6.10:
    resolution: {integrity: sha512-W13mGPKDviKHq1FdxJqbBmA8vQ0niEISUUREJU8u3q1g5lQgnZ9whZjTnvijnqiGNbBsjb8CmjU20OlmwG6nhA==}
    hasBin: true
    peerDependencies:
      '@fumadocs/mdx-remote': ^1.2.0
      fumadocs-core: ^14.0.0 || ^15.0.0
      next: ^15.3.0
      vite: 6.x.x
    peerDependenciesMeta:
      '@fumadocs/mdx-remote':
        optional: true
      next:
        optional: true
      vite:
        optional: true

  fumadocs-ui@15.6.1:
    resolution: {integrity: sha512-3O0uTMeU1ohVQE7HTV7+8I/1IIlgJPIBFOHjoQkRaXTf41LJ7EKfNHue80BOuhG4vyeL/Sx184v2hjljuKrX3Q==}
    peerDependencies:
      '@types/react': '*'
      next: 14.x.x || 15.x.x
      react: 18.x.x || 19.x.x
      react-dom: 18.x.x || 19.x.x
      tailwindcss: ^3.4.14 || ^4.0.0
    peerDependenciesMeta:
      '@types/react':
        optional: true
      next:
        optional: true
      tailwindcss:
        optional: true

  function-bind@1.1.2:
    resolution: {integrity: sha512-7XHNxH7qX9xG5mIwxkhumTox/MIRNcOgDrxWsMt2pAr23WHp6MrRlN7FBSFpCpr+oVO0F744iUgR82nJMfG2SA==}

  fuse.js@7.1.0:
    resolution: {integrity: sha512-trLf4SzuuUxfusZADLINj+dE8clK1frKdmqiJNb1Es75fmI5oY6X2mxLVUciLLjxqw/xr72Dhy+lER6dGd02FQ==}
    engines: {node: '>=10'}

  gaxios@6.7.1:
    resolution: {integrity: sha512-LDODD4TMYx7XXdpwxAVRAIAuB0bzv0s+ywFonY46k126qzQHT9ygyoa9tncmOiQmmDrik65UYsEkv3lbfqQ3yQ==}
    engines: {node: '>=14'}

  gaxios@7.1.3:
    resolution: {integrity: sha512-YGGyuEdVIjqxkxVH1pUTMY/XtmmsApXrCVv5EU25iX6inEPbV+VakJfLealkBtJN69AQmh1eGOdCl9Sm1UP6XQ==}
    engines: {node: '>=18'}

  gcp-metadata@6.1.1:
    resolution: {integrity: sha512-a4tiq7E0/5fTjxPAaH4jpjkSv/uCaU2p5KC6HVGrvl0cDjA8iBZv4vv1gyzlmK0ZUKqwpOyQMKzZQe3lTit77A==}
    engines: {node: '>=14'}

  gcp-metadata@8.1.2:
    resolution: {integrity: sha512-zV/5HKTfCeKWnxG0Dmrw51hEWFGfcF2xiXqcA3+J90WDuP0SvoiSO5ORvcBsifmx/FoIjgQN3oNOGaQ5PhLFkg==}
    engines: {node: '>=18'}

  generate-function@2.3.1:
    resolution: {integrity: sha512-eeB5GfMNeevm/GRYq20ShmsaGcmI81kIX2K9XQx5miC8KdHaC6Jm0qQ8ZNeGOi7wYB8OsdxKs+Y2oVuTFuVwKQ==}

  get-caller-file@2.0.5:
    resolution: {integrity: sha512-DyFP3BM/3YHTQOCUL/w0OZHR0lpKeGrxotcHWcqNEdnltqFwXVfhEBQ94eIo34AfQpo0rGki4cyIiftY06h2Fg==}
    engines: {node: 6.* || 8.* || >= 10.*}

  get-east-asian-width@1.4.0:
    resolution: {integrity: sha512-QZjmEOC+IT1uk6Rx0sX22V6uHWVwbdbxf1faPqJ1QhLdGgsRGCZoyaQBm/piRdJy/D2um6hM1UP7ZEeQ4EkP+Q==}
    engines: {node: '>=18'}

  get-intrinsic@1.3.0:
    resolution: {integrity: sha512-9fSjSaos/fRIVIp+xSJlE6lfwhES7LNtKaCBIamHsjr2na1BiABJPo0mOjjz8GJDURarmCPGqaiVg5mfjb98CQ==}
    engines: {node: '>= 0.4'}

  get-nonce@1.0.1:
    resolution: {integrity: sha512-FJhYRoDaiatfEkUK8HKlicmu/3SGFD51q3itKDGoSTysQJBnfOcxU5GxnhE1E6soB76MbT0MBtnKJuXyAx+96Q==}
    engines: {node: '>=6'}

  get-proto@1.0.1:
    resolution: {integrity: sha512-sTSfBjoXBp89JvIKIefqw7U2CCebsc74kiY6awiGogKtoSGbgjYE/G/+l9sF3MWFPNc9IcoOC4ODfKHfxFmp0g==}
    engines: {node: '>= 0.4'}

  get-stream@8.0.1:
    resolution: {integrity: sha512-VaUJspBffn/LMCJVoMvSAdmscJyS1auj5Zulnn5UoYcY531UWmdwhRWkcGKnGU93m5HSXP9LP2usOryrBtQowA==}
    engines: {node: '>=16'}

  get-stream@9.0.1:
    resolution: {integrity: sha512-kVCxPF3vQM/N0B1PmoqVUqgHP+EeVjmZSQn+1oCRPxd2P21P2F19lIgbR3HBosbB1PUhOAoctJnfEn2GbN2eZA==}
    engines: {node: '>=18'}

  get-tsconfig@4.13.0:
    resolution: {integrity: sha512-1VKTZJCwBrvbd+Wn3AOgQP/2Av+TfTCOlE4AcRJE72W1ksZXbAx8PPBR9RzgTeSPzlPMHrbANMH3LbltH73wxQ==}

  giget@2.0.0:
    resolution: {integrity: sha512-L5bGsVkxJbJgdnwyuheIunkGatUF/zssUoxxjACCseZYAVbaqdh9Tsmmlkl8vYan09H7sbvKt4pS8GqKLBrEzA==}
    hasBin: true

  github-from-package@0.0.0:
    resolution: {integrity: sha512-SyHy3T1v2NUXn29OsWdxmK6RwHD+vkj3v8en8AOBZ1wBQ/hCAQ5bAQTD02kW4W9tUp/3Qh6J8r9EvntiyCmOOw==}

  github-slugger@2.0.0:
    resolution: {integrity: sha512-IaOQ9puYtjrkq7Y0Ygl9KDZnrf/aiUJYUpVf89y8kyaxbRG7Y1SrX/jaumrv81vc61+kiMempujsM3Yw7w5qcw==}

  glob-parent@5.1.2:
    resolution: {integrity: sha512-AOIgSQCepiJYwP3ARnGx+5VnTu2HBYdzbGP45eLw1vr3zB3vZLeyed1sC9hnbcOc9/SrMyM5RPQrkGz4aS9Zow==}
    engines: {node: '>= 6'}

  glob@10.5.0:
    resolution: {integrity: sha512-DfXN8DfhJ7NH3Oe7cFmu3NCu1wKbkReJ8TorzSAFbSKrlNaQSKfIzqYqVY8zlbs2NLBbWpRiU52GX2PbaBVNkg==}
    hasBin: true

  globby@11.1.0:
    resolution: {integrity: sha512-jhIXaOzy1sb8IyocaruWSn1TjmnBVs8Ayhcy83rmxNJ8q2uWKCAj3CnJY+KpGSXCueAPc0i05kVvVKtP1t9S3g==}
    engines: {node: '>=10'}

  google-auth-library@10.5.0:
    resolution: {integrity: sha512-7ABviyMOlX5hIVD60YOfHw4/CxOfBhyduaYB+wbFWCWoni4N7SLcV46hrVRktuBbZjFC9ONyqamZITN7q3n32w==}
    engines: {node: '>=18'}

  google-auth-library@9.15.1:
    resolution: {integrity: sha512-Jb6Z0+nvECVz+2lzSMt9u98UsoakXxA2HGHMCxh+so3n90XgYWkq5dur19JAJV7ONiJY22yBTyJB1TSkvPq9Ng==}
    engines: {node: '>=14'}

  google-logging-utils@0.0.2:
    resolution: {integrity: sha512-NEgUnEcBiP5HrPzufUkBzJOD/Sxsco3rLNo1F1TNf7ieU8ryUzBhqba8r756CjLX7rn3fHl6iLEwPYuqpoKgQQ==}
    engines: {node: '>=14'}

  google-logging-utils@1.1.3:
    resolution: {integrity: sha512-eAmLkjDjAFCVXg7A1unxHsLf961m6y17QFqXqAXGj/gVkKFrEICfStRfwUlGNfeCEjNRa32JEWOUTlYXPyyKvA==}
    engines: {node: '>=14'}

  gopd@1.2.0:
    resolution: {integrity: sha512-ZUKRh6/kUFoAiTAtTYPZJ3hw9wNxx+BIBOijnlG9PnrJsCcSjs1wyyD6vJpaYtgnzDrKYRSqf3OO6Rfa93xsRg==}
    engines: {node: '>= 0.4'}

  graceful-fs@4.2.11:
    resolution: {integrity: sha512-RbJ5/jmFcNNCcDV5o9eTnBLJ/HszWV0P73bc+Ff4nS/rJj+YaS6IGyiOL0VoBYX+l1Wrl3k63h/KrH+nhJ0XvQ==}

  gtoken@7.1.0:
    resolution: {integrity: sha512-pCcEwRi+TKpMlxAQObHDQ56KawURgyAf6jtIY046fJ5tIv3zDe/LEIubckAO8fj6JnAxLdmWkUfNyulQ2iKdEw==}
    engines: {node: '>=14.0.0'}

  gtoken@8.0.0:
    resolution: {integrity: sha512-+CqsMbHPiSTdtSO14O51eMNlrp9N79gmeqmXeouJOhfucAedHw9noVe/n5uJk3tbKE6a+6ZCQg3RPhVhHByAIw==}
    engines: {node: '>=18'}

  hachure-fill@0.5.2:
    resolution: {integrity: sha512-3GKBOn+m2LX9iq+JC1064cSFprJY4jL1jCXTcpnfER5HYE2l/4EfWSGzkPa/ZDBmYI0ZOEj5VHV/eKnPGkHuOg==}

  harden-react-markdown@1.1.6:
    resolution: {integrity: sha512-qA5Kcpz9QSFm9OMKyjwSU5DneHM9OoyRMlczpsMjTnbDQ9PlQAdsCFWMwLRwqWX9BcEn4sqltx7s0tEbuGpIxg==}
    peerDependencies:
      react: '>=16.8.0'
      react-markdown: '>=9.0.0'

  has-flag@4.0.0:
    resolution: {integrity: sha512-EykJT/Q1KjTWctppgIAgfSO0tKVuZUjhgMr17kqTumMl6Afv3EISleU7qZUzoXDFTAHTDC4NOoG/ZxU3EvlMPQ==}
    engines: {node: '>=8'}

  has-symbols@1.1.0:
    resolution: {integrity: sha512-1cDNdwJ2Jaohmb3sg4OmKaMBwuC48sYni5HUw2DvsC8LjGTLK9h+eb1X6RyuOHe4hT0ULCW68iomhjUoKUqlPQ==}
    engines: {node: '>= 0.4'}

  has-tostringtag@1.0.2:
    resolution: {integrity: sha512-NqADB8VjPFLM2V0VvHUewwwsw0ZWBaIdgo+ieHtK3hasLz4qeCRjYcqfB6AQrBggRKppKF8L52/VqdVsO47Dlw==}
    engines: {node: '>= 0.4'}

  hasown@2.0.2:
    resolution: {integrity: sha512-0hJU9SCPvmMzIBdZFqNPXWa6dqh7WdH0cII9y+CyS8rG3nL48Bclra9HmKhVVUHyPWNH5Y7xDwAB7bfgSjkUMQ==}
    engines: {node: '>= 0.4'}

  hast-util-from-dom@5.0.1:
    resolution: {integrity: sha512-N+LqofjR2zuzTjCPzyDUdSshy4Ma6li7p/c3pA78uTwzFgENbgbUrm2ugwsOdcjI1muO+o6Dgzp9p8WHtn/39Q==}

  hast-util-from-html-isomorphic@2.0.0:
    resolution: {integrity: sha512-zJfpXq44yff2hmE0XmwEOzdWin5xwH+QIhMLOScpX91e/NSGPsAzNCvLQDIEPyO2TXi+lBmU6hjLIhV8MwP2kw==}

  hast-util-from-html@2.0.3:
    resolution: {integrity: sha512-CUSRHXyKjzHov8yKsQjGOElXy/3EKpyX56ELnkHH34vDVw1N1XSQ1ZcAvTyAPtGqLTuKP/uxM+aLkSPqF/EtMw==}

  hast-util-from-parse5@8.0.3:
    resolution: {integrity: sha512-3kxEVkEKt0zvcZ3hCRYI8rqrgwtlIOFMWkbclACvjlDw8Li9S2hk/d51OI0nr/gIpdMHNepwgOKqZ/sy0Clpyg==}

  hast-util-is-element@3.0.0:
    resolution: {integrity: sha512-Val9mnv2IWpLbNPqc/pUem+a7Ipj2aHacCwgNfTiK0vJKl0LF+4Ba4+v1oPHFpf3bLYmreq0/l3Gud9S5OH42g==}

  hast-util-parse-selector@2.2.5:
    resolution: {integrity: sha512-7j6mrk/qqkSehsM92wQjdIgWM2/BW61u/53G6xmC8i1OmEdKLHbk419QKQUjz6LglWsfqoiHmyMRkP1BGjecNQ==}

  hast-util-parse-selector@3.1.1:
    resolution: {integrity: sha512-jdlwBjEexy1oGz0aJ2f4GKMaVKkA9jwjr4MjAAI22E5fM/TXVZHuS5OpONtdeIkRKqAaryQ2E9xNQxijoThSZA==}

  hast-util-parse-selector@4.0.0:
    resolution: {integrity: sha512-wkQCkSYoOGCRKERFWcxMVMOcYE2K1AaNLU8DXS9arxnLOUEWbOXKXiJUNzEpqZ3JOKpnha3jkFrumEjVliDe7A==}

  hast-util-raw@9.1.0:
    resolution: {integrity: sha512-Y8/SBAHkZGoNkpzqqfCldijcuUKh7/su31kEBp67cFY09Wy0mTRgtsLYsiIxMJxlu0f6AA5SUTbDR8K0rxnbUw==}

  hast-util-to-estree@3.1.3:
    resolution: {integrity: sha512-48+B/rJWAp0jamNbAAf9M7Uf//UVqAoMmgXhBdxTDJLGKY+LRnZ99qcG+Qjl5HfMpYNzS5v4EAwVEF34LeAj7w==}

  hast-util-to-html@9.0.5:
    resolution: {integrity: sha512-OguPdidb+fbHQSU4Q4ZiLKnzWo8Wwsf5bZfbvu7//a9oTYoqD/fWpe96NuHkoS9h0ccGOTe0C4NGXdtS0iObOw==}

  hast-util-to-jsx-runtime@2.3.6:
    resolution: {integrity: sha512-zl6s8LwNyo1P9uw+XJGvZtdFF1GdAkOg8ujOw+4Pyb76874fLps4ueHXDhXWdk6YHQ6OgUtinliG7RsYvCbbBg==}

  hast-util-to-parse5@8.0.0:
    resolution: {integrity: sha512-3KKrV5ZVI8if87DVSi1vDeByYrkGzg4mEfeu4alwgmmIeARiBLKCZS2uw5Gb6nU9x9Yufyj3iudm6i7nl52PFw==}

  hast-util-to-string@3.0.1:
    resolution: {integrity: sha512-XelQVTDWvqcl3axRfI0xSeoVKzyIFPwsAGSLIsKdJKQMXDYJS4WYrBNF/8J7RdhIcFI2BOHgAifggsvsxp/3+A==}

  hast-util-to-text@4.0.2:
    resolution: {integrity: sha512-KK6y/BN8lbaq654j7JgBydev7wuNMcID54lkRav1P0CaE1e47P72AWWPiGKXTJU271ooYzcvTAn/Zt0REnvc7A==}

  hast-util-whitespace@3.0.0:
    resolution: {integrity: sha512-88JUN06ipLwsnv+dVn+OIYOvAuvBMy/Qoi6O7mQHxdPXpjy+Cd6xRkWwux7DKO+4sYILtLBRIKgsdpS2gQc7qw==}

  hast@1.0.0:
    resolution: {integrity: sha512-vFUqlRV5C+xqP76Wwq2SrM0kipnmpxJm7OfvVXpB35Fp+Fn4MV+ozr+JZr5qFvyR1q/U+Foim2x+3P+x9S1PLA==}
    deprecated: Renamed to rehype

  hastscript@6.0.0:
    resolution: {integrity: sha512-nDM6bvd7lIqDUiYEiu5Sl/+6ReP0BMk/2f4U/Rooccxkj0P5nm+acM5PrGJ/t5I8qPGiqZSE6hVAwZEdZIvP4w==}

  hastscript@7.2.0:
    resolution: {integrity: sha512-TtYPq24IldU8iKoJQqvZOuhi5CyCQRAbvDOX0x1eW6rsHSxa/1i2CCiptNTotGHJ3VoHRGmqiv6/D3q113ikkw==}

  hastscript@9.0.1:
    resolution: {integrity: sha512-g7df9rMFX/SPi34tyGCyUBREQoKkapwdY/T04Qn9TDWfHhAYt4/I0gMVirzK5wEzeUqIjEB+LXC/ypb7Aqno5w==}

  highlight.js@10.7.3:
    resolution: {integrity: sha512-tzcUFauisWKNHaRkN4Wjl/ZA07gENAjFl3J/c480dprkGTg5EQstgaNFqBfUqCq54kZRIEcreTsAgF/m2quD7A==}

  highlightjs-vue@1.0.0:
    resolution: {integrity: sha512-PDEfEF102G23vHmPhLyPboFCD+BkMGu+GuJe2d9/eH4FsCwvgBpnc9n0pGE+ffKdph38s6foEZiEjdgHdzp+IA==}

  html-entities@2.6.0:
    resolution: {integrity: sha512-kig+rMn/QOVRvr7c86gQ8lWXq+Hkv6CbAH1hLu+RG338StTpE8Z0b44SDVaqVu7HGKf27frdmUYEs9hTUX/cLQ==}

  html-url-attributes@3.0.1:
    resolution: {integrity: sha512-ol6UPyBWqsrO6EJySPz2O7ZSr856WDrEzM5zMqp+FJJLGMW35cLYmmZnl0vztAZxRUoNZJFTCohfjuIJ8I4QBQ==}

  html-void-elements@3.0.0:
    resolution: {integrity: sha512-bEqo66MRXsUGxWHV5IP0PUiAWwoEjba4VCzg0LjFJBpchPaTfyfCKTG6bc5F8ucKec3q5y6qOdGyYTSBEvhCrg==}

  http-errors@2.0.1:
    resolution: {integrity: sha512-4FbRdAX+bSdmo4AUFuS0WNiPz8NgFt+r8ThgNWmlrjQjt1Q7ZR9+zTlce2859x4KSXrwIsaeTqDoKQmtP8pLmQ==}
    engines: {node: '>= 0.8'}

  http-proxy-agent@5.0.0:
    resolution: {integrity: sha512-n2hY8YdoRE1i7r6M0w9DIw5GgZN0G25P8zLCRQ8rjXtTU3vsNFBI/vWK/UIeE6g5MUUz6avwAPXmL6Fy9D/90w==}
    engines: {node: '>= 6'}

  https-proxy-agent@5.0.1:
    resolution: {integrity: sha512-dFcAjpTQFgoLMzC2VwU+C/CbS7uRL0lWmxDITmqm7C+7F0Odmj6s9l6alZc6AELXhrnggM2CeWSXHGOdX2YtwA==}
    engines: {node: '>= 6'}

  https-proxy-agent@7.0.6:
    resolution: {integrity: sha512-vK9P5/iUfdl95AI+JVyUuIcVtd4ofvtrOr3HNtM2yxC9bnMbEdp3x01OhQNnjb8IJYi38VlTE3mBXwcfvywuSw==}
    engines: {node: '>= 14'}

  human-id@4.1.3:
    resolution: {integrity: sha512-tsYlhAYpjCKa//8rXZ9DqKEawhPoSytweBC2eNvcaDK+57RZLHGqNs3PZTQO6yekLFSuvA6AlnAfrw1uBvtb+Q==}
    hasBin: true

  human-signals@5.0.0:
    resolution: {integrity: sha512-AXcZb6vzzrFAUE61HnN4mpLqd/cSIwNQjtNWR0euPm6y0iqx3G4gOXaIDdtdDwZmhwe82LA6+zinmW4UBWVePQ==}
    engines: {node: '>=16.17.0'}

  human-signals@8.0.1:
    resolution: {integrity: sha512-eKCa6bwnJhvxj14kZk5NCPc6Hb6BdsU9DZcOnmQKSnO1VKrfV0zCvtttPZUsBvjmNDn8rpcJfpwSYnHBjc95MQ==}
    engines: {node: '>=18.18.0'}

  husky@9.1.7:
    resolution: {integrity: sha512-5gs5ytaNjBrh5Ow3zrvdUUY+0VxIuWVL4i9irt6friV+BqdCfmV11CQTWMiBYWHbXhco+J1kHfTOUkePhCDvMA==}
    engines: {node: '>=18'}
    hasBin: true

  iconv-lite@0.6.3:
    resolution: {integrity: sha512-4fCk79wshMdzMp2rH06qWrJE4iolqLhCUH+OiuIgU++RB0+94NlDL81atO7GX55uUKueo0txHNtvEyI6D7WdMw==}
    engines: {node: '>=0.10.0'}

  iconv-lite@0.7.0:
    resolution: {integrity: sha512-cf6L2Ds3h57VVmkZe+Pn+5APsT7FpqJtEhhieDCvrE2MK5Qk9MyffgQyuxQTm6BChfeZNtcOLHp9IcWRVcIcBQ==}
    engines: {node: '>=0.10.0'}

  ieee754@1.2.1:
    resolution: {integrity: sha512-dcyqhDvX1C46lXZcVqCpK+FtMRQVdIMN6/Df5js2zouUsqG7I6sFxitIC+7KYK29KdXOLHdu9zL4sFnoVQnqaA==}

  ignore@5.3.2:
    resolution: {integrity: sha512-hsBTNUqQTDwkWtcdYI2i06Y/nUBEsNEDJKjWdigLvegy8kDuJAS8uRlpkkcQpyEXL0Z/pjDy5HBmMjRCJ2gq+g==}
    engines: {node: '>= 4'}

  image-size@2.0.2:
    resolution: {integrity: sha512-IRqXKlaXwgSMAMtpNzZa1ZAe8m+Sa1770Dhk8VkSsP9LS+iHD62Zd8FQKs8fbPiagBE7BzoFX23cxFnwshpV6w==}
    engines: {node: '>=16.x'}
    hasBin: true

  import-fresh@3.3.1:
    resolution: {integrity: sha512-TR3KfrTZTYLPB6jUjfx6MF9WcWrHL9su5TObK4ZkYgBdWKPOFoSoQIdEuTuR82pmtxH2spWG9h6etwfr1pLBqQ==}
    engines: {node: '>=6'}

  import-in-the-middle@1.15.0:
    resolution: {integrity: sha512-bpQy+CrsRmYmoPMAE/0G33iwRqwW4ouqdRg8jgbH3aKuCtOc8lxgmYXg2dMM92CRiGP660EtBcymH/eVUpCSaA==}

  inherits@2.0.4:
    resolution: {integrity: sha512-k/vGaX4/Yla3WzyMCvTQOXYeIHvqOKtnqBduzTHpzpQZzAskKMhZ2K+EnBiSM9zGSoIFeMpXKxa4dYeZIQqewQ==}

  ini@1.3.8:
    resolution: {integrity: sha512-JV/yugV2uzW5iMRSiZAyDtQd+nxtUnjeLt0acNdw98kKLrvuRVyB80tsREOE7yvGVgalhZ6RNXCmEHkUKBKxew==}

  inline-style-parser@0.2.7:
    resolution: {integrity: sha512-Nb2ctOyNR8DqQoR0OwRG95uNWIC0C1lCgf5Naz5H6Ji72KZ8OcFZLz2P5sNgwlyoJ8Yif11oMuYs5pBQa86csA==}

  inquirer@8.2.7:
    resolution: {integrity: sha512-UjOaSel/iddGZJ5xP/Eixh6dY1XghiBw4XK13rCCIJcJfyhhoul/7KhLLUGtebEj6GDYM6Vnx/mVsjx2L/mFIA==}
    engines: {node: '>=12.0.0'}

  internmap@1.0.1:
    resolution: {integrity: sha512-lDB5YccMydFBtasVtxnZ3MRBHuaoE8GKsppq+EchKL2U4nK/DmEpPHNH8MZe5HkMtpSiTSOZwfN0tzYjO/lJEw==}

  internmap@2.0.3:
    resolution: {integrity: sha512-5Hh7Y1wQbvY5ooGgPbDaL5iYLAPzMTUrjMulskHLH6wnv/A+1q5rgEaiuqEjB+oxGXIVZs1FF+R/KPN3ZSQYYg==}
    engines: {node: '>=12'}

  ipaddr.js@1.9.1:
    resolution: {integrity: sha512-0KI/607xoxSToH7GjN1FfSbLoU0+btTicjsQSWQlh/hZykN8KpmMf7uYwPW3R+akZ6R/w18ZlXSHBYXiYUPO3g==}
    engines: {node: '>= 0.10'}

  is-alphabetical@1.0.4:
    resolution: {integrity: sha512-DwzsA04LQ10FHTZuL0/grVDk4rFoVH1pjAToYwBrHSxcrBIGQuXrQMtD5U1b0U2XVgKZCTLLP8u2Qxqhy3l2Vg==}

  is-alphabetical@2.0.1:
    resolution: {integrity: sha512-FWyyY60MeTNyeSRpkM2Iry0G9hpr7/9kD40mD/cGQEuilcZYS4okz8SN2Q6rLCJ8gbCt6fN+rC+6tMGS99LaxQ==}

  is-alphanumerical@1.0.4:
    resolution: {integrity: sha512-UzoZUr+XfVz3t3v4KyGEniVL9BDRoQtY7tOyrRybkVNjDFWyo1yhXNGrrBTQxp3ib9BLAWs7k2YKBQsFRkZG9A==}

  is-alphanumerical@2.0.1:
    resolution: {integrity: sha512-hmbYhX/9MUMF5uh7tOXyK/n0ZvWpad5caBA17GsC6vyuCqaWliRG5K1qS9inmUhEMaOBIW7/whAnSwveW/LtZw==}

  is-arrayish@0.2.1:
    resolution: {integrity: sha512-zz06S8t0ozoDXMG+ube26zeCTNXcKIPJZJi8hBrF4idCLms4CG9QtK7qBl1boi5ODzFpjswb5JPmHCbMpjaYzg==}

  is-core-module@2.16.1:
    resolution: {integrity: sha512-UfoeMA6fIJ8wTYFEUjelnaGI67v6+N7qXJEvQuIGa99l4xsCruSYOVSQ0uPANn4dAzm8lkYPaKLrrijLq7x23w==}
    engines: {node: '>= 0.4'}

  is-decimal@1.0.4:
    resolution: {integrity: sha512-RGdriMmQQvZ2aqaQq3awNA6dCGtKpiDFcOzrTWrDAT2MiWrKQVPmxLGHl7Y2nNu6led0kEyoX0enY0qXYsv9zw==}

  is-decimal@2.0.1:
    resolution: {integrity: sha512-AAB9hiomQs5DXWcRB1rqsxGUstbRroFOPPVAomNk/3XHR5JyEZChOyTWe2oayKnsSsr/kcGqF+z6yuH6HHpN0A==}

  is-extglob@2.1.1:
    resolution: {integrity: sha512-SbKbANkN603Vi4jEZv49LeVJMn4yGwsbzZworEoyEiutsN3nJYdbO36zfhGJ6QEDpOZIFkDtnq5JRxmvl3jsoQ==}
    engines: {node: '>=0.10.0'}

  is-fullwidth-code-point@3.0.0:
    resolution: {integrity: sha512-zymm5+u+sCsSWyD9qNaejV3DFvhCKclKdizYaJUuHA83RLjb7nSuGnddCHGv0hk+KY7BMAlsWeK4Ueg6EV6XQg==}
    engines: {node: '>=8'}

  is-fullwidth-code-point@4.0.0:
    resolution: {integrity: sha512-O4L094N2/dZ7xqVdrXhh9r1KODPJpFms8B5sGdJLPy664AgvXsreZUyCQQNItZRDlYug4xStLjNp/sz3HvBowQ==}
    engines: {node: '>=12'}

  is-fullwidth-code-point@5.1.0:
    resolution: {integrity: sha512-5XHYaSyiqADb4RnZ1Bdad6cPp8Toise4TzEjcOYDHZkTCbKgiUl7WTUCpNWHuxmDt91wnsZBc9xinNzopv3JMQ==}
    engines: {node: '>=18'}

  is-glob@4.0.3:
    resolution: {integrity: sha512-xelSayHH36ZgE7ZWhli7pW34hNbNl8Ojv5KVmkJD4hBdD3th8Tfk9vYasLM+mXWOZhFkgZfxhLSnrwRr4elSSg==}
    engines: {node: '>=0.10.0'}

  is-hexadecimal@1.0.4:
    resolution: {integrity: sha512-gyPJuv83bHMpocVYoqof5VDiZveEoGoFL8m3BXNb2VW8Xs+rz9kqO8LOQ5DH6EsuvilT1ApazU0pyl+ytbPtlw==}

  is-hexadecimal@2.0.1:
    resolution: {integrity: sha512-DgZQp241c8oO6cA1SbTEWiXeoxV42vlcJxgH+B3hi1AiqqKruZR3ZGF8In3fj4+/y/7rHvlOZLZtgJ/4ttYGZg==}

  is-interactive@1.0.0:
    resolution: {integrity: sha512-2HvIEKRoqS62guEC+qBjpvRubdX910WCMuJTZ+I9yvqKU2/12eSL549HMwtabb4oupdj2sMP50k+XJfB/8JE6w==}
    engines: {node: '>=8'}

  is-number@7.0.0:
    resolution: {integrity: sha512-41Cifkg6e8TylSpdtTpeLVMqvSBEVzTttHvERD741+pnZ8ANv0004MRL43QKPDlK9cGvNp6NZWZUBlbGXYxxng==}
    engines: {node: '>=0.12.0'}

  is-plain-obj@4.1.0:
    resolution: {integrity: sha512-+Pgi+vMuUNkJyExiMBt5IlFoMyKnr5zhJ4Uspz58WOhBF5QoIZkFyNHIbBAtHwzVAgk5RtndVNsDRN61/mmDqg==}
    engines: {node: '>=12'}

  is-promise@4.0.0:
    resolution: {integrity: sha512-hvpoI6korhJMnej285dSg6nu1+e6uxs7zG3BYAm5byqDsgJNWwxzM6z6iZiAgQR4TJ30JmBTOwqZUw3WlyH3AQ==}

  is-property@1.0.2:
    resolution: {integrity: sha512-Ks/IoX00TtClbGQr4TWXemAnktAQvYB7HzcCxDGqEZU6oCmb2INHuOoKxbtR+HFkmYWBKv/dOZtGRiAjDhj92g==}

  is-stream@2.0.1:
    resolution: {integrity: sha512-hFoiJiTl63nn+kstHGBtewWSKnQLpyb155KHheA1l39uvtO9nWIop1p3udqPcUd/xbF1VLMO4n7OI6p7RbngDg==}
    engines: {node: '>=8'}

  is-stream@3.0.0:
    resolution: {integrity: sha512-LnQR4bZ9IADDRSkvpqMGvt/tEJWclzklNgSw48V5EAaAeDd6qGvN8ei6k5p0tvxSR171VmGyHuTiAOfxAbr8kA==}
    engines: {node: ^12.20.0 || ^14.13.1 || >=16.0.0}

  is-stream@4.0.1:
    resolution: {integrity: sha512-Dnz92NInDqYckGEUJv689RbRiTSEHCQ7wOVeALbkOz999YpqT46yMRIGtSNl2iCL1waAZSx40+h59NV/EwzV/A==}
    engines: {node: '>=18'}

  is-subdir@1.2.0:
    resolution: {integrity: sha512-2AT6j+gXe/1ueqbW6fLZJiIw3F8iXGJtt0yDrZaBhAZEG1raiTxKWU+IPqMCzQAXOUCKdA4UDMgacKH25XG2Cw==}
    engines: {node: '>=4'}

  is-unicode-supported@0.1.0:
    resolution: {integrity: sha512-knxG2q4UC3u8stRGyAVJCOdxFmv5DZiRcdlIaAQXAbSfJya+OhopNotLQrstBhququ4ZpuKbDc/8S6mgXgPFPw==}
    engines: {node: '>=10'}

  is-unicode-supported@2.1.0:
    resolution: {integrity: sha512-mE00Gnza5EEB3Ds0HfMyllZzbBrmLOX3vfWoj9A9PEnTfratQ/BcaJOuMhnkhjXvb2+FkY3VuHqtAGpTPmglFQ==}
    engines: {node: '>=18'}

  is-windows@1.0.2:
    resolution: {integrity: sha512-eXK1UInq2bPmjyX6e3VHIzMLobc4J94i4AWn+Hpq3OU5KkrRC96OAcR3PRJ/pGu6m8TRnBHP9dkXQVsT/COVIA==}
    engines: {node: '>=0.10.0'}

  isexe@2.0.0:
    resolution: {integrity: sha512-RHxMLp9lnKHGHRng9QFhRCMbYAcVpn69smSGcq3f36xjgVVWThj4qqLbTLlq7Ssj8B+fIQ1EuCEGI2lKsyQeIw==}

  iterare@1.2.1:
    resolution: {integrity: sha512-RKYVTCjAnRthyJes037NX/IiqeidgN1xc3j1RjFfECFp28A1GVwK9nA+i0rJPaHqSZwygLzRnFlzUuHFoWWy+Q==}
    engines: {node: '>=6'}

  jackspeak@3.4.3:
    resolution: {integrity: sha512-OGlZQpz2yfahA/Rd1Y8Cd9SIEsqvXkLVoSw/cgwhnhFMDbsQFeZYoJJ7bIZBS9BcamUW96asq/npPWugM+RQBw==}

  jiti@2.6.1:
    resolution: {integrity: sha512-ekilCSN1jwRvIbgeg/57YFh8qQDNbwDb9xT/qu2DAHbFFZUicIl4ygVaAvzveMhMVr3LnpSKTNnwt8PoOfmKhQ==}
    hasBin: true

  joycon@3.1.1:
    resolution: {integrity: sha512-34wB/Y7MW7bzjKRjUKTa46I2Z7eV62Rkhva+KkopW7Qvv/OSWBqvkSY7vusOPrNuZcUG3tApvdVgNB8POj3SPw==}
    engines: {node: '>=10'}

  js-tokens@4.0.0:
    resolution: {integrity: sha512-RdJUflcE3cUzKiMqQgsCu06FPu9UdIJO0beYbPhHN4k6apgJtifcoCtT9bcxOpYBtpD2kCM6Sbzg4CausW/PKQ==}

  js-tokens@9.0.1:
    resolution: {integrity: sha512-mxa9E9ITFOt0ban3j6L5MpjwegGz6lBQmM1IJkWeBZGcMxto50+eWdjC/52xDbS2vy0k7vIMK0Fe2wfL9OQSpQ==}

  js-yaml@3.14.2:
    resolution: {integrity: sha512-PMSmkqxr106Xa156c2M265Z+FTrPl+oxd/rgOQy2tijQeK5TxQ43psO1ZCwhVOSdnn+RzkzlRz/eY4BgJBYVpg==}
    hasBin: true

  js-yaml@4.1.1:
    resolution: {integrity: sha512-qQKT4zQxXl8lLwBtHMWwaTcGfFOZviOJet3Oy/xmGk2gZH677CJM9EvtfdSkgWcATZhj/55JZ0rmy3myCT5lsA==}
    hasBin: true

  json-bigint@1.0.0:
    resolution: {integrity: sha512-SiPv/8VpZuWbvLSMtTDU8hEfrZWg/mH/nV/b4o0CYbSxu1UIQPLdwKOCIyLQX+VIPO5vrLX3i8qtqFyhdPSUSQ==}

  json-parse-even-better-errors@2.3.1:
    resolution: {integrity: sha512-xyFwyhro/JEof6Ghe2iz2NcXoj2sloNsWr/XsERDK/oiPCfaNhl5ONfp+jQdAZRQQ0IJWNzH9zIZF7li91kh2w==}

  json-schema-traverse@1.0.0:
    resolution: {integrity: sha512-NM8/P9n3XjXhIZn1lLhkFaACTOURQXjWhV4BA/RnOv8xvgqtqpAX9IO4mRQxSx1Rlo4tqzeqb0sOlruaOy3dug==}

  json-schema@0.4.0:
    resolution: {integrity: sha512-es94M3nTIfsEPisRafak+HDLfHXnKBhV3vU5eqPcS3flIWqcxJWgXHXiey3YrpaNsanY5ei1VoYEbOzijuq9BA==}

  jsonfile@4.0.0:
    resolution: {integrity: sha512-m6F1R3z8jjlf2imQHS2Qez5sjKWQzbuuhuJ/FKYFRZvPE3PuHcSMVZzfsLhGVOkfd20obL5SWEBew5ShlquNxg==}

  jsonrepair@3.13.1:
    resolution: {integrity: sha512-WJeiE0jGfxYmtLwBTEk8+y/mYcaleyLXWaqp5bJu0/ZTSeG0KQq/wWQ8pmnkKenEdN6pdnn6QtcoSUkbqDHWNw==}
    hasBin: true

  jwa@2.0.1:
    resolution: {integrity: sha512-hRF04fqJIP8Abbkq5NKGN0Bbr3JxlQ+qhZufXVr0DvujKy93ZCbXZMHDL4EOtodSbCWxOqR8MS1tXA5hwqCXDg==}

  jws@4.0.0:
    resolution: {integrity: sha512-KDncfTmOZoOMTFG4mBlG0qUIOlc03fmzH+ru6RgYVZhPkyiy/92Owlt/8UEN+a4TXR1FQetfIpJE8ApdvdVxTg==}

  katex@0.16.25:
    resolution: {integrity: sha512-woHRUZ/iF23GBP1dkDQMh1QBad9dmr8/PAwNA54VrSOVYgI12MAcE14TqnDdQOdzyEonGzMepYnqBMYdsoAr8Q==}
    hasBin: true

  khroma@2.1.0:
    resolution: {integrity: sha512-Ls993zuzfayK269Svk9hzpeGUKob/sIgZzyHYdjQoAdQetRKpOLj+k/QQQ/6Qi0Yz65mlROrfd+Ev+1+7dz9Kw==}

  kysely@0.28.8:
    resolution: {integrity: sha512-QUOgl5ZrS9IRuhq5FvOKFSsD/3+IA6MLE81/bOOTRA/YQpKDza2sFdN5g6JCB9BOpqMJDGefLCQ9F12hRS13TA==}
    engines: {node: '>=20.0.0'}

  langium@3.3.1:
    resolution: {integrity: sha512-QJv/h939gDpvT+9SiLVlY7tZC3xB2qK57v0J04Sh9wpMb6MP1q8gB21L3WIo8T5P1MSMg3Ep14L7KkDCFG3y4w==}
    engines: {node: '>=16.0.0'}

  layout-base@1.0.2:
    resolution: {integrity: sha512-8h2oVEZNktL4BH2JCOI90iD1yXwL6iNW7KcCKT2QZgQJR2vbqDsldCTPRU9NifTCqHZci57XvQQ15YTu+sTYPg==}

  layout-base@2.0.1:
    resolution: {integrity: sha512-dp3s92+uNI1hWIpPGH3jK2kxE2lMjdXdr+DH8ynZHpd6PUlH6x6cbuXnoMmiNumznqaNO31xu9e79F0uuZ0JFg==}

  libphonenumber-js@1.12.30:
    resolution: {integrity: sha512-KxH7uIJFD6+cR6nhdh+wY6prFiH26A3W/W1gTMXnng2PXSwVfi5MhYkdq3Z2Y7vhBVa1/5VJgpNtI76UM2njGA==}

  lightningcss-android-arm64@1.30.2:
    resolution: {integrity: sha512-BH9sEdOCahSgmkVhBLeU7Hc9DWeZ1Eb6wNS6Da8igvUwAe0sqROHddIlvU06q3WyXVEOYDZ6ykBZQnjTbmo4+A==}
    engines: {node: '>= 12.0.0'}
    cpu: [arm64]
    os: [android]

  lightningcss-darwin-arm64@1.30.2:
    resolution: {integrity: sha512-ylTcDJBN3Hp21TdhRT5zBOIi73P6/W0qwvlFEk22fkdXchtNTOU4Qc37SkzV+EKYxLouZ6M4LG9NfZ1qkhhBWA==}
    engines: {node: '>= 12.0.0'}
    cpu: [arm64]
    os: [darwin]

  lightningcss-darwin-x64@1.30.2:
    resolution: {integrity: sha512-oBZgKchomuDYxr7ilwLcyms6BCyLn0z8J0+ZZmfpjwg9fRVZIR5/GMXd7r9RH94iDhld3UmSjBM6nXWM2TfZTQ==}
    engines: {node: '>= 12.0.0'}
    cpu: [x64]
    os: [darwin]

  lightningcss-freebsd-x64@1.30.2:
    resolution: {integrity: sha512-c2bH6xTrf4BDpK8MoGG4Bd6zAMZDAXS569UxCAGcA7IKbHNMlhGQ89eRmvpIUGfKWNVdbhSbkQaWhEoMGmGslA==}
    engines: {node: '>= 12.0.0'}
    cpu: [x64]
    os: [freebsd]

  lightningcss-linux-arm-gnueabihf@1.30.2:
    resolution: {integrity: sha512-eVdpxh4wYcm0PofJIZVuYuLiqBIakQ9uFZmipf6LF/HRj5Bgm0eb3qL/mr1smyXIS1twwOxNWndd8z0E374hiA==}
    engines: {node: '>= 12.0.0'}
    cpu: [arm]
    os: [linux]

  lightningcss-linux-arm64-gnu@1.30.2:
    resolution: {integrity: sha512-UK65WJAbwIJbiBFXpxrbTNArtfuznvxAJw4Q2ZGlU8kPeDIWEX1dg3rn2veBVUylA2Ezg89ktszWbaQnxD/e3A==}
    engines: {node: '>= 12.0.0'}
    cpu: [arm64]
    os: [linux]

  lightningcss-linux-arm64-musl@1.30.2:
    resolution: {integrity: sha512-5Vh9dGeblpTxWHpOx8iauV02popZDsCYMPIgiuw97OJ5uaDsL86cnqSFs5LZkG3ghHoX5isLgWzMs+eD1YzrnA==}
    engines: {node: '>= 12.0.0'}
    cpu: [arm64]
    os: [linux]

  lightningcss-linux-x64-gnu@1.30.2:
    resolution: {integrity: sha512-Cfd46gdmj1vQ+lR6VRTTadNHu6ALuw2pKR9lYq4FnhvgBc4zWY1EtZcAc6EffShbb1MFrIPfLDXD6Xprbnni4w==}
    engines: {node: '>= 12.0.0'}
    cpu: [x64]
    os: [linux]

  lightningcss-linux-x64-musl@1.30.2:
    resolution: {integrity: sha512-XJaLUUFXb6/QG2lGIW6aIk6jKdtjtcffUT0NKvIqhSBY3hh9Ch+1LCeH80dR9q9LBjG3ewbDjnumefsLsP6aiA==}
    engines: {node: '>= 12.0.0'}
    cpu: [x64]
    os: [linux]

  lightningcss-win32-arm64-msvc@1.30.2:
    resolution: {integrity: sha512-FZn+vaj7zLv//D/192WFFVA0RgHawIcHqLX9xuWiQt7P0PtdFEVaxgF9rjM/IRYHQXNnk61/H/gb2Ei+kUQ4xQ==}
    engines: {node: '>= 12.0.0'}
    cpu: [arm64]
    os: [win32]

  lightningcss-win32-x64-msvc@1.30.2:
    resolution: {integrity: sha512-5g1yc73p+iAkid5phb4oVFMB45417DkRevRbt/El/gKXJk4jid+vPFF/AXbxn05Aky8PapwzZrdJShv5C0avjw==}
    engines: {node: '>= 12.0.0'}
    cpu: [x64]
    os: [win32]

  lightningcss@1.30.2:
    resolution: {integrity: sha512-utfs7Pr5uJyyvDETitgsaqSyjCb2qNRAtuqUeWIAKztsOYdcACf2KtARYXg2pSvhkt+9NfoaNY7fxjl6nuMjIQ==}
    engines: {node: '>= 12.0.0'}

  lilconfig@3.1.3:
    resolution: {integrity: sha512-/vlFKAoH5Cgt3Ie+JLhRbwOsCQePABiU3tJ1egGvyQ+33R/vcwM2Zl2QR/LzjsBeItPt3oSVXapn+m4nQDvpzw==}
    engines: {node: '>=14'}

  lines-and-columns@1.2.4:
    resolution: {integrity: sha512-7ylylesZQ/PV29jhEDl3Ufjo6ZX7gCqJr5F7PKrqc93v7fzSymt1BpwEU8nAUXs8qzzvqhbjhK5QZg6Mt/HkBg==}

  lint-staged@15.5.2:
    resolution: {integrity: sha512-YUSOLq9VeRNAo/CTaVmhGDKG+LBtA8KF1X4K5+ykMSwWST1vDxJRB2kv2COgLb1fvpCo+A/y9A0G0znNVmdx4w==}
    engines: {node: '>=18.12.0'}
    hasBin: true

  listr2@8.3.3:
    resolution: {integrity: sha512-LWzX2KsqcB1wqQ4AHgYb4RsDXauQiqhjLk+6hjbaeHG4zpjjVAB6wC/gz6X0l+Du1cN3pUB5ZlrvTbhGSNnUQQ==}
    engines: {node: '>=18.0.0'}

  load-esm@1.0.3:
    resolution: {integrity: sha512-v5xlu8eHD1+6r8EHTg6hfmO97LN8ugKtiXcy5e6oN72iD2r6u0RPfLl6fxM+7Wnh2ZRq15o0russMst44WauPA==}
    engines: {node: '>=13.2.0'}

  load-tsconfig@0.2.5:
    resolution: {integrity: sha512-IXO6OCs9yg8tMKzfPZ1YmheJbZCiEsnBdcB03l0OcfK9prKnJb96siuHCr5Fl37/yo9DnKU+TLpxzTUspw9shg==}
    engines: {node: ^12.20.0 || ^14.13.1 || >=16.0.0}

  locate-path@5.0.0:
    resolution: {integrity: sha512-t7hw9pI+WvuwNJXwk5zVHpyhIqzg2qTlklJOf0mVxGSbe3Fp2VieZcduNYjaLDoy6p9uGpQEGWG87WpMKlNq8g==}
    engines: {node: '>=8'}

  lodash-es@4.17.21:
    resolution: {integrity: sha512-mKnC+QJ9pWVzv+C4/U3rRsHapFfHvQFoFB92e52xeyGMcX6/OlIl78je1u8vePzYZSkkogMPJ2yjxxsb89cxyw==}

  lodash.camelcase@4.3.0:
    resolution: {integrity: sha512-TwuEnCnxbc3rAvhf/LbG7tJUDzhqXyFnv3dtzLOPgCG/hODL7WFnsbwktkD7yUV0RrreP/l1PALq/YSg6VvjlA==}

  lodash.merge@4.6.2:
    resolution: {integrity: sha512-0KpjqXRVvrYyCsX1swR/XTK0va6VQkQM6MNo7PqW77ByjAhoARA8EfrP1N4+KlKj8YS0ZUCtRT/YUuhyYDujIQ==}

  lodash.startcase@4.4.0:
    resolution: {integrity: sha512-+WKqsK294HMSc2jEbNgpHpd0JfIBhp7rEV4aqXWqFr6AlXov+SlcgB1Fv01y2kGe3Gc8nMW7VA0SrGuSkRfIEg==}

  lodash@4.17.21:
    resolution: {integrity: sha512-v2kDEe57lecTulaDIuNTPy3Ry4gLGJ6Z1O3vE1krgXZNrsQ+LFTGHVxVjcXPs17LhbZVGedAJv8XZ1tvj5FvSg==}

  log-symbols@4.1.0:
    resolution: {integrity: sha512-8XPvpAA8uyhfteu8pIvQxpJZ7SYYdpUivZpGy6sFsBuKRY/7rQGavedeB8aK+Zkyq6upMFVL/9AW6vOYzfRyLg==}
    engines: {node: '>=10'}

  log-update@6.1.0:
    resolution: {integrity: sha512-9ie8ItPR6tjY5uYJh8K/Zrv/RMZ5VOlOWvtZdEHYSTFKZfIBPQa9tOAEeAWhd+AnIneLJ22w5fjOYtoutpWq5w==}
    engines: {node: '>=18'}

  long@5.3.2:
    resolution: {integrity: sha512-mNAgZ1GmyNhD7AuqnTG3/VQ26o760+ZYBPKjPvugO8+nLbYfX6TVpJPseBvopbdY+qpZ/lKUnmEc1LeZYS3QAA==}

  longest-streak@3.1.0:
    resolution: {integrity: sha512-9Ri+o0JYgehTaVBBDoMqIl8GXtbWg711O3srftcHhZ0dqnETqLaoIK0x17fUw9rFSlK/0NlsKe0Ahhyl5pXE2g==}

  loupe@3.2.1:
    resolution: {integrity: sha512-CdzqowRJCeLU72bHvWqwRBBlLcMEtIvGrlvef74kMnV2AolS9Y8xUv1I0U/MNAWMhBlKIoyuEgoJ0t/bbwHbLQ==}

  lowlight@1.20.0:
    resolution: {integrity: sha512-8Ktj+prEb1RoCPkEOrPMYUN/nCggB7qAWe3a7OpMjWQkh3l2RD5wKRQ+o8Q8YuI9RG/xs95waaI/E6ym/7NsTw==}

  lru-cache@10.4.3:
    resolution: {integrity: sha512-JNAzZcXrCt42VGLuYz0zfAzDfAvJWW6AfYlDBQyDV5DClI2m5sAmK+OIO7s59XfsRsWHp02jAJrRadPRGTt6SQ==}

  lru-cache@11.2.4:
    resolution: {integrity: sha512-B5Y16Jr9LB9dHVkh6ZevG+vAbOsNOYCX+sXvFWFu7B3Iz5mijW3zdbMyhsh8ANd2mSWBYdJgnqi+mL7/LrOPYg==}
    engines: {node: 20 || >=22}

  lru-cache@7.18.3:
    resolution: {integrity: sha512-jumlc0BIUrS3qJGgIkWZsyfAM7NCWiBcCDhnd+3NNM5KbBmLTgHVfWBcg6W+rLUsIpzpERPsvwUP7CckAQSOoA==}
    engines: {node: '>=12'}

  lru.min@1.1.3:
    resolution: {integrity: sha512-Lkk/vx6ak3rYkRR0Nhu4lFUT2VDnQSxBe8Hbl7f36358p6ow8Bnvr8lrLt98H8J1aGxfhbX4Fs5tYg2+FTwr5Q==}
    engines: {bun: '>=1.0.0', deno: '>=1.30.0', node: '>=8.0.0'}

  lucide-react@0.525.0:
    resolution: {integrity: sha512-Tm1txJ2OkymCGkvwoHt33Y2JpN5xucVq1slHcgE6Lk0WjDfjgKWor5CdVER8U6DvcfMwh4M8XxmpTiyzfmfDYQ==}
    peerDependencies:
      react: ^16.5.1 || ^17.0.0 || ^18.0.0 || ^19.0.0

  lucide-react@0.542.0:
    resolution: {integrity: sha512-w3hD8/SQB7+lzU2r4VdFyzzOzKnUjTZIF/MQJGSSvni7Llewni4vuViRppfRAa2guOsY5k4jZyxw/i9DQHv+dw==}
    peerDependencies:
      react: ^16.5.1 || ^17.0.0 || ^18.0.0 || ^19.0.0

  lucide-react@0.543.0:
    resolution: {integrity: sha512-fpVfuOQO0V3HBaOA1stIiP/A2fPCXHIleRZL16Mx3HmjTYwNSbimhnFBygs2CAfU1geexMX5ItUcWBGUaqw5CA==}
    peerDependencies:
      react: ^16.5.1 || ^17.0.0 || ^18.0.0 || ^19.0.0

  magic-string@0.30.21:
    resolution: {integrity: sha512-vd2F4YUyEXKGcLHoq+TEyCjxueSeHnFxyyjNp80yg0XV4vUhnDer/lvvlqM/arB5bXQN5K2/3oinyCRyx8T2CQ==}

  make-error@1.3.6:
    resolution: {integrity: sha512-s8UhlNe7vPKomQhC1qFelMokr/Sc3AgNbso3n74mVPA5LTZwkB9NlXf4XPamLxJE8h0gh73rM94xvwRT2CVInw==}

  markdown-extensions@2.0.0:
    resolution: {integrity: sha512-o5vL7aDWatOTX8LzaS1WMoaoxIiLRQJuIKKe2wAw6IeULDHaqbiqiggmx+pKvZDb1Sj+pE46Sn1T7lCqfFtg1Q==}
    engines: {node: '>=16'}

  markdown-table@3.0.4:
    resolution: {integrity: sha512-wiYz4+JrLyb/DqW2hkFJxP7Vd7JuTDm77fvbM8VfEQdmSMqcImWeeRbHwZjBjIFki/VaMK2BhFi7oUUZeM5bqw==}

  marked-terminal@7.3.0:
    resolution: {integrity: sha512-t4rBvPsHc57uE/2nJOLmMbZCQ4tgAccAED3ngXQqW6g+TxA488JzJ+FK3lQkzBQOI1mRV/r/Kq+1ZlJ4D0owQw==}
    engines: {node: '>=16.0.0'}
    peerDependencies:
      marked: '>=1 <16'

  marked@11.2.0:
    resolution: {integrity: sha512-HR0m3bvu0jAPYiIvLUUQtdg1g6D247//lvcekpHO1WMvbwDlwSkZAX9Lw4F4YHE1T0HaaNve0tuAWuV1UJ6vtw==}
    engines: {node: '>= 18'}
    hasBin: true

  marked@16.4.2:
    resolution: {integrity: sha512-TI3V8YYWvkVf3KJe1dRkpnjs68JUPyEa5vjKrp1XEEJUAOaQc+Qj+L1qWbPd0SJuAdQkFU0h73sXXqwDYxsiDA==}
    engines: {node: '>= 20'}
    hasBin: true

  math-intrinsics@1.1.0:
    resolution: {integrity: sha512-/IXtbwEk5HTPyEwyKX6hGkYXxM9nbj64B+ilVJnC/R6B0pH5G4V3b0pVbL7DBj4tkhBAppbQUlf6F6Xl9LHu1g==}
    engines: {node: '>= 0.4'}

  mcp-proxy@5.12.0:
    resolution: {integrity: sha512-HiuAl+SP3ZclvB4RKEm9MUEAjzBWp6uGeiGVu6SEI+qHbgWJ2WIbm9SRvqEkEi4copCyJrG/qHXILj7xkLcuWA==}
    hasBin: true

  mdast-util-find-and-replace@3.0.2:
    resolution: {integrity: sha512-Tmd1Vg/m3Xz43afeNxDIhWRtFZgM2VLyaf4vSTYwudTyeuTneoL3qtWMA5jeLyz/O1vDJmmV4QuScFCA2tBPwg==}

  mdast-util-from-markdown@2.0.2:
    resolution: {integrity: sha512-uZhTV/8NBuw0WHkPTrCqDOl0zVe1BIng5ZtHoDk49ME1qqcjYmmLmOf0gELgcRMxN4w2iuIeVso5/6QymSrgmA==}

  mdast-util-gfm-autolink-literal@2.0.1:
    resolution: {integrity: sha512-5HVP2MKaP6L+G6YaxPNjuL0BPrq9orG3TsrZ9YXbA3vDw/ACI4MEsnoDpn6ZNm7GnZgtAcONJyPhOP8tNJQavQ==}

  mdast-util-gfm-footnote@2.1.0:
    resolution: {integrity: sha512-sqpDWlsHn7Ac9GNZQMeUzPQSMzR6Wv0WKRNvQRg0KqHh02fpTz69Qc1QSseNX29bhz1ROIyNyxExfawVKTm1GQ==}

  mdast-util-gfm-strikethrough@2.0.0:
    resolution: {integrity: sha512-mKKb915TF+OC5ptj5bJ7WFRPdYtuHv0yTRxK2tJvi+BDqbkiG7h7u/9SI89nRAYcmap2xHQL9D+QG/6wSrTtXg==}

  mdast-util-gfm-table@2.0.0:
    resolution: {integrity: sha512-78UEvebzz/rJIxLvE7ZtDd/vIQ0RHv+3Mh5DR96p7cS7HsBhYIICDBCu8csTNWNO6tBWfqXPWekRuj2FNOGOZg==}

  mdast-util-gfm-task-list-item@2.0.0:
    resolution: {integrity: sha512-IrtvNvjxC1o06taBAVJznEnkiHxLFTzgonUdy8hzFVeDun0uTjxxrRGVaNFqkU1wJR3RBPEfsxmU6jDWPofrTQ==}

  mdast-util-gfm@3.1.0:
    resolution: {integrity: sha512-0ulfdQOM3ysHhCJ1p06l0b0VKlhU0wuQs3thxZQagjcjPrlFRqY215uZGHHJan9GEAXd9MbfPjFJz+qMkVR6zQ==}

  mdast-util-math@3.0.0:
    resolution: {integrity: sha512-Tl9GBNeG/AhJnQM221bJR2HPvLOSnLE/T9cJI9tlc6zwQk2nPk/4f0cHkOdEixQPC/j8UtKDdITswvLAy1OZ1w==}

  mdast-util-mdx-expression@2.0.1:
    resolution: {integrity: sha512-J6f+9hUp+ldTZqKRSg7Vw5V6MqjATc+3E4gf3CFNcuZNWD8XdyI6zQ8GqH7f8169MM6P7hMBRDVGnn7oHB9kXQ==}

  mdast-util-mdx-jsx@3.2.0:
    resolution: {integrity: sha512-lj/z8v0r6ZtsN/cGNNtemmmfoLAFZnjMbNyLzBafjzikOM+glrjNHPlf6lQDOTccj9n5b0PPihEBbhneMyGs1Q==}

  mdast-util-mdx@3.0.0:
    resolution: {integrity: sha512-JfbYLAW7XnYTTbUsmpu0kdBUVe+yKVJZBItEjwyYJiDJuZ9w4eeaqks4HQO+R7objWgS2ymV60GYpI14Ug554w==}

  mdast-util-mdxjs-esm@2.0.1:
    resolution: {integrity: sha512-EcmOpxsZ96CvlP03NghtH1EsLtr0n9Tm4lPUJUBccV9RwUOneqSycg19n5HGzCf+10LozMRSObtVr3ee1WoHtg==}

  mdast-util-phrasing@4.1.0:
    resolution: {integrity: sha512-TqICwyvJJpBwvGAMZjj4J2n0X8QWp21b9l0o7eXyVJ25YNWYbJDVIyD1bZXE6WtV6RmKJVYmQAKWa0zWOABz2w==}

  mdast-util-to-hast@13.2.1:
    resolution: {integrity: sha512-cctsq2wp5vTsLIcaymblUriiTcZd0CwWtCbLvrOzYCDZoWyMNV8sZ7krj09FSnsiJi3WVsHLM4k6Dq/yaPyCXA==}

  mdast-util-to-markdown@2.1.2:
    resolution: {integrity: sha512-xj68wMTvGXVOKonmog6LwyJKrYXZPvlwabaryTjLh9LuvovB/KAH+kvi8Gjj+7rJjsFi23nkUxRQv1KqSroMqA==}

  mdast-util-to-string@4.0.0:
    resolution: {integrity: sha512-0H44vDimn51F0YwvxSJSm0eCDOJTRlmN0R1yBh4HLj9wiV1Dn0QoXGbvFAWj2hSItVTlCmBF1hqKlIyUBVFLPg==}

  media-typer@0.3.0:
    resolution: {integrity: sha512-dq+qelQ9akHpcOl/gUVRTxVIOkAJ1wR3QAvb4RsVjS8oVoFjDGTc679wJYmUmknUF5HwMLOgb5O+a3KxfWapPQ==}
    engines: {node: '>= 0.6'}

  media-typer@1.1.0:
    resolution: {integrity: sha512-aisnrDP4GNe06UcKFnV5bfMNPBUw4jsLGaWwWfnH3v02GnBuXX2MCVn5RbrWo0j3pczUilYblq7fQ7Nw2t5XKw==}
    engines: {node: '>= 0.8'}

  merge-descriptors@2.0.0:
    resolution: {integrity: sha512-Snk314V5ayFLhp3fkUREub6WtjBfPdCPY1Ln8/8munuLuiYhsABgBVWsozAG+MWMbVEvcdcpbi9R7ww22l9Q3g==}
    engines: {node: '>=18'}

  merge-stream@2.0.0:
    resolution: {integrity: sha512-abv/qOcuPfk3URPfDzmZU1LKmuw8kT+0nIHvKrKgFrwifol/doWcdA4ZqsWQ8ENrFKkd67Mfpo/LovbIUsbt3w==}

  merge2@1.4.1:
    resolution: {integrity: sha512-8q7VEgMJW4J8tcfVPy8g09NcQwZdbwFEqhe/WZkoIzjn/3TGDwtOCYtXGxA3O8tPzpczCCDgv+P2P5y00ZJOOg==}
    engines: {node: '>= 8'}

  mermaid@11.12.1:
    resolution: {integrity: sha512-UlIZrRariB11TY1RtTgUWp65tphtBv4CSq7vyS2ZZ2TgoMjs2nloq+wFqxiwcxlhHUvs7DPGgMjs2aeQxz5h9g==}

  micromark-core-commonmark@2.0.3:
    resolution: {integrity: sha512-RDBrHEMSxVFLg6xvnXmb1Ayr2WzLAWjeSATAoxwKYJV94TeNavgoIdA0a9ytzDSVzBy2YKFK+emCPOEibLeCrg==}

  micromark-extension-cjk-friendly-gfm-strikethrough@1.2.3:
    resolution: {integrity: sha512-gSPnxgHDDqXYOBvQRq6lerrq9mjDhdtKn+7XETuXjxWcL62yZEfUdA28Ml1I2vDIPfAOIKLa0h2XDSGkInGHFQ==}
    engines: {node: '>=16'}
    peerDependencies:
      micromark: ^4.0.0
      micromark-util-types: ^2.0.0
    peerDependenciesMeta:
      micromark-util-types:
        optional: true

  micromark-extension-cjk-friendly-util@2.1.1:
    resolution: {integrity: sha512-egs6+12JU2yutskHY55FyR48ZiEcFOJFyk9rsiyIhcJ6IvWB6ABBqVrBw8IobqJTDZ/wdSr9eoXDPb5S2nW1bg==}
    engines: {node: '>=16'}
    peerDependencies:
      micromark-util-types: '*'
    peerDependenciesMeta:
      micromark-util-types:
        optional: true

  micromark-extension-cjk-friendly@1.2.3:
    resolution: {integrity: sha512-gRzVLUdjXBLX6zNPSnHGDoo+ZTp5zy+MZm0g3sv+3chPXY7l9gW+DnrcHcZh/jiPR6MjPKO4AEJNp4Aw6V9z5Q==}
    engines: {node: '>=16'}
    peerDependencies:
      micromark: ^4.0.0
      micromark-util-types: ^2.0.0
    peerDependenciesMeta:
      micromark-util-types:
        optional: true

  micromark-extension-gfm-autolink-literal@2.1.0:
    resolution: {integrity: sha512-oOg7knzhicgQ3t4QCjCWgTmfNhvQbDDnJeVu9v81r7NltNCVmhPy1fJRX27pISafdjL+SVc4d3l48Gb6pbRypw==}

  micromark-extension-gfm-footnote@2.1.0:
    resolution: {integrity: sha512-/yPhxI1ntnDNsiHtzLKYnE3vf9JZ6cAisqVDauhp4CEHxlb4uoOTxOCJ+9s51bIB8U1N1FJ1RXOKTIlD5B/gqw==}

  micromark-extension-gfm-strikethrough@2.1.0:
    resolution: {integrity: sha512-ADVjpOOkjz1hhkZLlBiYA9cR2Anf8F4HqZUO6e5eDcPQd0Txw5fxLzzxnEkSkfnD0wziSGiv7sYhk/ktvbf1uw==}

  micromark-extension-gfm-table@2.1.1:
    resolution: {integrity: sha512-t2OU/dXXioARrC6yWfJ4hqB7rct14e8f7m0cbI5hUmDyyIlwv5vEtooptH8INkbLzOatzKuVbQmAYcbWoyz6Dg==}

  micromark-extension-gfm-tagfilter@2.0.0:
    resolution: {integrity: sha512-xHlTOmuCSotIA8TW1mDIM6X2O1SiX5P9IuDtqGonFhEK0qgRI4yeC6vMxEV2dgyr2TiD+2PQ10o+cOhdVAcwfg==}

  micromark-extension-gfm-task-list-item@2.1.0:
    resolution: {integrity: sha512-qIBZhqxqI6fjLDYFTBIa4eivDMnP+OZqsNwmQ3xNLE4Cxwc+zfQEfbs6tzAo2Hjq+bh6q5F+Z8/cksrLFYWQQw==}

  micromark-extension-gfm@3.0.0:
    resolution: {integrity: sha512-vsKArQsicm7t0z2GugkCKtZehqUm31oeGBV/KVSorWSy8ZlNAv7ytjFhvaryUiCUJYqs+NoE6AFhpQvBTM6Q4w==}

  micromark-extension-math@3.1.0:
    resolution: {integrity: sha512-lvEqd+fHjATVs+2v/8kg9i5Q0AP2k85H0WUOwpIVvUML8BapsMvh1XAogmQjOCsLpoKRCVQqEkQBB3NhVBcsOg==}

  micromark-extension-mdx-expression@3.0.1:
    resolution: {integrity: sha512-dD/ADLJ1AeMvSAKBwO22zG22N4ybhe7kFIZ3LsDI0GlsNr2A3KYxb0LdC1u5rj4Nw+CHKY0RVdnHX8vj8ejm4Q==}

  micromark-extension-mdx-jsx@3.0.2:
    resolution: {integrity: sha512-e5+q1DjMh62LZAJOnDraSSbDMvGJ8x3cbjygy2qFEi7HCeUT4BDKCvMozPozcD6WmOt6sVvYDNBKhFSz3kjOVQ==}

  micromark-extension-mdx-md@2.0.0:
    resolution: {integrity: sha512-EpAiszsB3blw4Rpba7xTOUptcFeBFi+6PY8VnJ2hhimH+vCQDirWgsMpz7w1XcZE7LVrSAUGb9VJpG9ghlYvYQ==}

  micromark-extension-mdxjs-esm@3.0.0:
    resolution: {integrity: sha512-DJFl4ZqkErRpq/dAPyeWp15tGrcrrJho1hKK5uBS70BCtfrIFg81sqcTVu3Ta+KD1Tk5vAtBNElWxtAa+m8K9A==}

  micromark-extension-mdxjs@3.0.0:
    resolution: {integrity: sha512-A873fJfhnJ2siZyUrJ31l34Uqwy4xIFmvPY1oj+Ean5PHcPBYzEsvqvWGaWcfEIr11O5Dlw3p2y0tZWpKHDejQ==}

  micromark-factory-destination@2.0.1:
    resolution: {integrity: sha512-Xe6rDdJlkmbFRExpTOmRj9N3MaWmbAgdpSrBQvCFqhezUn4AHqJHbaEnfbVYYiexVSs//tqOdY/DxhjdCiJnIA==}

  micromark-factory-label@2.0.1:
    resolution: {integrity: sha512-VFMekyQExqIW7xIChcXn4ok29YE3rnuyveW3wZQWWqF4Nv9Wk5rgJ99KzPvHjkmPXF93FXIbBp6YdW3t71/7Vg==}

  micromark-factory-mdx-expression@2.0.3:
    resolution: {integrity: sha512-kQnEtA3vzucU2BkrIa8/VaSAsP+EJ3CKOvhMuJgOEGg9KDC6OAY6nSnNDVRiVNRqj7Y4SlSzcStaH/5jge8JdQ==}

  micromark-factory-space@2.0.1:
    resolution: {integrity: sha512-zRkxjtBxxLd2Sc0d+fbnEunsTj46SWXgXciZmHq0kDYGnck/ZSGj9/wULTV95uoeYiK5hRXP2mJ98Uo4cq/LQg==}

  micromark-factory-title@2.0.1:
    resolution: {integrity: sha512-5bZ+3CjhAd9eChYTHsjy6TGxpOFSKgKKJPJxr293jTbfry2KDoWkhBb6TcPVB4NmzaPhMs1Frm9AZH7OD4Cjzw==}

  micromark-factory-whitespace@2.0.1:
    resolution: {integrity: sha512-Ob0nuZ3PKt/n0hORHyvoD9uZhr+Za8sFoP+OnMcnWK5lngSzALgQYKMr9RJVOWLqQYuyn6ulqGWSXdwf6F80lQ==}

  micromark-util-character@2.1.1:
    resolution: {integrity: sha512-wv8tdUTJ3thSFFFJKtpYKOYiGP2+v96Hvk4Tu8KpCAsTMs6yi+nVmGh1syvSCsaxz45J6Jbw+9DD6g97+NV67Q==}

  micromark-util-chunked@2.0.1:
    resolution: {integrity: sha512-QUNFEOPELfmvv+4xiNg2sRYeS/P84pTW0TCgP5zc9FpXetHY0ab7SxKyAQCNCc1eK0459uoLI1y5oO5Vc1dbhA==}

  micromark-util-classify-character@2.0.1:
    resolution: {integrity: sha512-K0kHzM6afW/MbeWYWLjoHQv1sgg2Q9EccHEDzSkxiP/EaagNzCm7T/WMKZ3rjMbvIpvBiZgwR3dKMygtA4mG1Q==}

  micromark-util-combine-extensions@2.0.1:
    resolution: {integrity: sha512-OnAnH8Ujmy59JcyZw8JSbK9cGpdVY44NKgSM7E9Eh7DiLS2E9RNQf0dONaGDzEG9yjEl5hcqeIsj4hfRkLH/Bg==}

  micromark-util-decode-numeric-character-reference@2.0.2:
    resolution: {integrity: sha512-ccUbYk6CwVdkmCQMyr64dXz42EfHGkPQlBj5p7YVGzq8I7CtjXZJrubAYezf7Rp+bjPseiROqe7G6foFd+lEuw==}

  micromark-util-decode-string@2.0.1:
    resolution: {integrity: sha512-nDV/77Fj6eH1ynwscYTOsbK7rR//Uj0bZXBwJZRfaLEJ1iGBR6kIfNmlNqaqJf649EP0F3NWNdeJi03elllNUQ==}

  micromark-util-encode@2.0.1:
    resolution: {integrity: sha512-c3cVx2y4KqUnwopcO9b/SCdo2O67LwJJ/UyqGfbigahfegL9myoEFoDYZgkT7f36T0bLrM9hZTAaAyH+PCAXjw==}

  micromark-util-events-to-acorn@2.0.3:
    resolution: {integrity: sha512-jmsiEIiZ1n7X1Rr5k8wVExBQCg5jy4UXVADItHmNk1zkwEVhBuIUKRu3fqv+hs4nxLISi2DQGlqIOGiFxgbfHg==}

  micromark-util-html-tag-name@2.0.1:
    resolution: {integrity: sha512-2cNEiYDhCWKI+Gs9T0Tiysk136SnR13hhO8yW6BGNyhOC4qYFnwF1nKfD3HFAIXA5c45RrIG1ub11GiXeYd1xA==}

  micromark-util-normalize-identifier@2.0.1:
    resolution: {integrity: sha512-sxPqmo70LyARJs0w2UclACPUUEqltCkJ6PhKdMIDuJ3gSf/Q+/GIe3WKl0Ijb/GyH9lOpUkRAO2wp0GVkLvS9Q==}

  micromark-util-resolve-all@2.0.1:
    resolution: {integrity: sha512-VdQyxFWFT2/FGJgwQnJYbe1jjQoNTS4RjglmSjTUlpUMa95Htx9NHeYW4rGDJzbjvCsl9eLjMQwGeElsqmzcHg==}

  micromark-util-sanitize-uri@2.0.1:
    resolution: {integrity: sha512-9N9IomZ/YuGGZZmQec1MbgxtlgougxTodVwDzzEouPKo3qFWvymFHWcnDi2vzV1ff6kas9ucW+o3yzJK9YB1AQ==}

  micromark-util-subtokenize@2.1.0:
    resolution: {integrity: sha512-XQLu552iSctvnEcgXw6+Sx75GflAPNED1qx7eBJ+wydBb2KCbRZe+NwvIEEMM83uml1+2WSXpBAcp9IUCgCYWA==}

  micromark-util-symbol@2.0.1:
    resolution: {integrity: sha512-vs5t8Apaud9N28kgCrRUdEed4UJ+wWNvicHLPxCa9ENlYuAY31M0ETy5y1vA33YoNPDFTghEbnh6efaE8h4x0Q==}

  micromark-util-types@2.0.2:
    resolution: {integrity: sha512-Yw0ECSpJoViF1qTU4DC6NwtC4aWGt1EkzaQB8KPPyCRR8z9TWeV0HbEFGTO+ZY1wB22zmxnJqhPyTpOVCpeHTA==}

  micromark@4.0.2:
    resolution: {integrity: sha512-zpe98Q6kvavpCr1NPVSCMebCKfD7CA2NqZ+rykeNhONIJBpc1tFKt9hucLGwha3jNTNI8lHpctWJWoimVF4PfA==}

  micromatch@4.0.8:
    resolution: {integrity: sha512-PXwfBhYu0hBCPw8Dn0E+WDYb7af3dSLVWKi3HGv84IdF4TyFoC0ysxFd0Goxw7nSv4T/PzEJQxsYsEiFCKo2BA==}
    engines: {node: '>=8.6'}

  mime-db@1.52.0:
    resolution: {integrity: sha512-sPU4uV7dYlvtWJxwwxHD0PuihVNiE7TyAbQ5SWxDCB9mUYvOgroQOwYQQOKPJ8CIbE+1ETVlOoK1UC2nU3gYvg==}
    engines: {node: '>= 0.6'}

  mime-db@1.54.0:
    resolution: {integrity: sha512-aU5EJuIN2WDemCcAp2vFBfp/m4EAhWJnUNSSw0ixs7/kXbd6Pg64EmwJkNdFhB8aWt1sH2CTXrLxo/iAGV3oPQ==}
    engines: {node: '>= 0.6'}

  mime-types@2.1.35:
    resolution: {integrity: sha512-ZDY+bPm5zTTF+YpCrAU9nK0UgICYPT0QtT1NZWFv4s++TNkcgVaT0g6+4R2uI4MjQjzysHB1zxuWL50hzaeXiw==}
    engines: {node: '>= 0.6'}

  mime-types@3.0.2:
    resolution: {integrity: sha512-Lbgzdk0h4juoQ9fCKXW4by0UJqj+nOOrI9MJ1sSj4nI8aI2eo1qmvQEie4VD1glsS250n15LsWsYtCugiStS5A==}
    engines: {node: '>=18'}

  mime@3.0.0:
    resolution: {integrity: sha512-jSCU7/VB1loIWBZe14aEYHU/+1UMEHoaO7qxCOVJOw9GgH72VAWppxNcjU+x9a2k3GSIBXNKxXQFqRvvZ7vr3A==}
    engines: {node: '>=10.0.0'}
    hasBin: true

  mimic-fn@2.1.0:
    resolution: {integrity: sha512-OqbOk5oEQeAZ8WXWydlu9HJjz9WVdEIvamMCcXmuqUYjTknH/sqsWvhQ3vgwKFRR1HpjvNBKQ37nbJgYzGqGcg==}
    engines: {node: '>=6'}

  mimic-fn@4.0.0:
    resolution: {integrity: sha512-vqiC06CuhBTUdZH+RYl8sFrL096vA45Ok5ISO6sE/Mr1jRbGH4Csnhi8f3wKVl7x8mO4Au7Ir9D3Oyv1VYMFJw==}
    engines: {node: '>=12'}

  mimic-function@5.0.1:
    resolution: {integrity: sha512-VP79XUPxV2CigYP3jWwAUFSku2aKqBH7uTAapFWCBqutsbmDo96KY5o8uh6U+/YSIn5OxJnXp73beVkpqMIGhA==}
    engines: {node: '>=18'}

  mimic-response@3.1.0:
    resolution: {integrity: sha512-z0yWI+4FDrrweS8Zmt4Ej5HdJmky15+L2e6Wgn3+iK5fWzb6T3fhNFq2+MeTRb064c6Wr4N/wv0DzQTjNzHNGQ==}
    engines: {node: '>=10'}

  minimatch@9.0.5:
    resolution: {integrity: sha512-G6T0ZX48xgozx7587koeX9Ys2NYy6Gmv//P89sEte9V9whIapMNF4idKxnW2QtCcLiTWlb/wfCabAtAFWhhBow==}
    engines: {node: '>=16 || 14 >=14.17'}

  minimist@1.2.8:
    resolution: {integrity: sha512-2yyAR8qBkN3YuheJanUpWC5U3bb5osDywNB8RzDVlDwDHbocAJveqqj1u8+SVD7jkWT4yvsHCpWqqWqAxb0zCA==}

  minipass@7.1.2:
    resolution: {integrity: sha512-qOOzS1cBTWYF4BH8fVePDBOO9iptMnGUEZwNc/cMWnTV2nVLZ7VoNWEPHkYczZA0pdoA7dl6e7FL659nX9S2aw==}
    engines: {node: '>=16 || 14 >=14.17'}

  mkdirp-classic@0.5.3:
    resolution: {integrity: sha512-gKLcREMhtuZRwRAfqP3RFW+TK4JqApVBtOIftVgjuABpAtpxhPGaDcfvbhNvD0B8iD1oUr/txX35NjcaY6Ns/A==}

  mkdirp@0.5.6:
    resolution: {integrity: sha512-FP+p8RB8OWpF3YZBCrP5gtADmtXApB5AMLn+vdyA+PyxCjrCs00mjyUozssO33cwDeT3wNGdLxJ5M//YqtHAJw==}
    hasBin: true

  mlly@1.8.0:
    resolution: {integrity: sha512-l8D9ODSRWLe2KHJSifWGwBqpTZXIXTeo8mlKjY+E2HAakaTeNpqAyBZ8GSqLzHgw4XmHmC8whvpjJNMbFZN7/g==}

  module-details-from-path@1.0.4:
    resolution: {integrity: sha512-EGWKgxALGMgzvxYF1UyGTy0HXX/2vHLkw6+NvDKW2jypWbHpjQuj4UMcqQWXHERJhVGKikolT06G3bcKe4fi7w==}

  mri@1.2.0:
    resolution: {integrity: sha512-tzzskb3bG8LvYGFF/mDTpq3jpI6Q9wc3LEmBaghu+DdCssd1FakN7Bc0hVNmEyGq1bq3RgfkCb3cmQLpNPOroA==}
    engines: {node: '>=4'}

  ms@2.1.3:
    resolution: {integrity: sha512-6FlzubTLZG3J2a/NVCAleEhjzq5oxgHyaCU9yYXvcLsvoVaHJq/s5xXI6/XXP6tz7R9xAOtHnSO/tXtF3WRTlA==}

  multer@2.0.2:
    resolution: {integrity: sha512-u7f2xaZ/UG8oLXHvtF/oWTRvT44p9ecwBBqTwgJVq0+4BW1g8OW01TyMEGWBHbyMOYVHXslaut7qEQ1meATXgw==}
    engines: {node: '>= 10.16.0'}

  mute-stream@0.0.8:
    resolution: {integrity: sha512-nnbWWOkoWyUsTjKrhgD0dcz22mdkSnpYqbEjIm2nhwhuxlSkpywJmBo8h0ZqJdkp73mb90SssHkN4rsRaBAfAA==}

  mysql2@3.15.3:
    resolution: {integrity: sha512-FBrGau0IXmuqg4haEZRBfHNWB5mUARw6hNwPDXXGg0XzVJ50mr/9hb267lvpVMnhZ1FON3qNd4Xfcez1rbFwSg==}
    engines: {node: '>= 8.0'}

  mz@2.7.0:
    resolution: {integrity: sha512-z81GNO7nnYMEhrGh9LeymoE4+Yr0Wn5McHIZMK5cfQCl+NDX08sCZgUc9/6MHni9IWuFLm1Z3HTCXu2z9fN62Q==}

  named-placeholders@1.1.3:
    resolution: {integrity: sha512-eLoBxg6wE/rZkJPhU/xRX1WTpkFEwDJEN96oxFrTsqBdbT5ec295Q+CoHrL9IT0DipqKhmGcaZmwOt8OON5x1w==}
    engines: {node: '>=12.0.0'}

  nan@2.23.1:
    resolution: {integrity: sha512-r7bBUGKzlqk8oPBDYxt6Z0aEdF1G1rwlMcLk8LCOMbOzf0mG+JUfUzG4fIMWwHWP0iyaLWEQZJmtB7nOHEm/qw==}

  nanoid@3.3.11:
    resolution: {integrity: sha512-N8SpfPUnUp1bK+PMYW8qSWdl9U+wwNWI4QKxOYDy9JAro3WMX7p2OeVRF9v+347pnakNevPmiHhNmZ2HbFA76w==}
    engines: {node: ^10 || ^12 || ^13.7 || ^14 || >=15.0.1}
    hasBin: true

  napi-build-utils@2.0.0:
    resolution: {integrity: sha512-GEbrYkbfF7MoNaoh2iGG84Mnf/WZfB0GdGEsM8wz7Expx/LlWf5U8t9nvJKXSp3qr5IsEbK04cBGhol/KwOsWA==}

  negotiator@0.6.3:
    resolution: {integrity: sha512-+EUsqGPLsM+j/zdChZjsnX51g4XrHFOIXwfnCVPGlQk/k5giakcKsuxCObBRu6DSm9opw/O6slWbJdghQM4bBg==}
    engines: {node: '>= 0.6'}

  negotiator@1.0.0:
    resolution: {integrity: sha512-8Ofs/AUQh8MaEcrlq5xOX0CQ9ypTF5dl78mjlMNfOK08fzpgTHQRQPBxcPlEtIw0yRpws+Zo/3r+5WRby7u3Gg==}
    engines: {node: '>= 0.6'}

  nest-commander@3.20.1:
    resolution: {integrity: sha512-LRI7z6UlWy2vWyQR0PYnAXsaRyJvpfiuvOCmx2jk2kLXJH9+y/omPDl9NE3fq4WMaE0/AhviuUjA12eC/zDqXw==}
    peerDependencies:
      '@nestjs/common': ^8.0.0 || ^9.0.0 || ^10.0.0 || ^11.0.0
      '@nestjs/core': ^8.0.0 || ^9.0.0 || ^10.0.0 || ^11.0.0
      '@types/inquirer': ^8.1.3

  next-themes@0.4.6:
    resolution: {integrity: sha512-pZvgD5L0IEvX5/9GWyHMf3m8BKiVQwsCMHfoFosXtXBMnaS0ZnIJ9ST4b4NqLVKDEm8QBxoNNGNaBv2JNF6XNA==}
    peerDependencies:
      react: ^16.8 || ^17 || ^18 || ^19 || ^19.0.0-rc
      react-dom: ^16.8 || ^17 || ^18 || ^19 || ^19.0.0-rc

  next@15.3.6:
    resolution: {integrity: sha512-oI6D1zbbsh6JzzZFDCSHnnx6Qpvd1fSkVJu/5d8uluqnxzuoqtodVZjYvNovooznUq8udSAiKp7MbwlfZ8Gm6w==}
    engines: {node: ^18.18.0 || ^19.8.0 || >= 20.0.0}
    hasBin: true
    peerDependencies:
      '@opentelemetry/api': ^1.1.0
      '@playwright/test': ^1.41.2
      babel-plugin-react-compiler: '*'
      react: ^18.2.0 || 19.0.0-rc-de68d2f4-20241204 || ^19.0.0
      react-dom: ^18.2.0 || 19.0.0-rc-de68d2f4-20241204 || ^19.0.0
      sass: ^1.3.0
    peerDependenciesMeta:
      '@opentelemetry/api':
        optional: true
      '@playwright/test':
        optional: true
      babel-plugin-react-compiler:
        optional: true
      sass:
        optional: true

  next@15.5.7:
    resolution: {integrity: sha512-+t2/0jIJ48kUpGKkdlhgkv+zPTEOoXyr60qXe68eB/pl3CMJaLeIGjzp5D6Oqt25hCBiBTt8wEeeAzfJvUKnPQ==}
    engines: {node: ^18.18.0 || ^19.8.0 || >= 20.0.0}
    hasBin: true
    peerDependencies:
      '@opentelemetry/api': ^1.1.0
      '@playwright/test': ^1.51.1
      babel-plugin-react-compiler: '*'
      react: ^18.2.0 || 19.0.0-rc-de68d2f4-20241204 || ^19.0.0
      react-dom: ^18.2.0 || 19.0.0-rc-de68d2f4-20241204 || ^19.0.0
      sass: ^1.3.0
    peerDependenciesMeta:
      '@opentelemetry/api':
        optional: true
      '@playwright/test':
        optional: true
      babel-plugin-react-compiler:
        optional: true
      sass:
        optional: true

  node-abi@3.85.0:
    resolution: {integrity: sha512-zsFhmbkAzwhTft6nd3VxcG0cvJsT70rL+BIGHWVq5fi6MwGrHwzqKaxXE+Hl2GmnGItnDKPPkO5/LQqjVkIdFg==}
    engines: {node: '>=10'}

  node-domexception@1.0.0:
    resolution: {integrity: sha512-/jKZoMpw0F8GRwl4/eLROPA3cfcXtLApP0QzLmUT/HuPCZWyB7IY9ZrMeKw2O/nFIqPQB3PVM9aYm0F312AXDQ==}
    engines: {node: '>=10.5.0'}
    deprecated: Use your platform's native DOMException instead

  node-emoji@2.2.0:
    resolution: {integrity: sha512-Z3lTE9pLaJF47NyMhd4ww1yFTAP8YhYI8SleJiHzM46Fgpm5cnNzSl9XfzFNqbaz+VlJrIj3fXQ4DeN1Rjm6cw==}
    engines: {node: '>=18'}

  node-fetch-native@1.6.7:
    resolution: {integrity: sha512-g9yhqoedzIUm0nTnTqAQvueMPVOuIY16bqgAJJC8XOOubYFNwz6IER9qs0Gq2Xd0+CecCKFjtdDTMA4u4xG06Q==}

  node-fetch@2.7.0:
    resolution: {integrity: sha512-c4FRfUm/dbcWZ7U+1Wq0AwCyFL+3nt2bEw05wfxSz+DWpWsitgmSgYmy2dQdWyKC1694ELPqMs/YzUSNozLt8A==}
    engines: {node: 4.x || >=6.0.0}
    peerDependencies:
      encoding: ^0.1.0
    peerDependenciesMeta:
      encoding:
        optional: true

  node-fetch@3.3.2:
    resolution: {integrity: sha512-dRB78srN/l6gqWulah9SrxeYnxeddIG30+GOqK/9OlLVyLg3HPnr6SqOWTWOXKRwC2eGYCkZ59NNuSgvSrpgOA==}
    engines: {node: ^12.20.0 || ^14.13.1 || >=16.0.0}

  npm-run-path@5.3.0:
    resolution: {integrity: sha512-ppwTtiJZq0O/ai0z7yfudtBpWIoxM8yE6nHi1X47eFR2EWORqfbu6CnPlNsjeN683eT0qG6H/Pyf9fCcvjnnnQ==}
    engines: {node: ^12.20.0 || ^14.13.1 || >=16.0.0}

  npm-run-path@6.0.0:
    resolution: {integrity: sha512-9qny7Z9DsQU8Ou39ERsPU4OZQlSTP47ShQzuKZ6PRXpYLtIFgl/DEBYEXKlvcEa+9tHVcK8CF81Y2V72qaZhWA==}
    engines: {node: '>=18'}

  npm-to-yarn@3.0.1:
    resolution: {integrity: sha512-tt6PvKu4WyzPwWUzy/hvPFqn+uwXO0K1ZHka8az3NnrhWJDmSqI8ncWq0fkL0k/lmmi5tAC11FXwXuh0rFbt1A==}
    engines: {node: ^12.22.0 || ^14.17.0 || >=16.0.0}

  nuqs@2.8.2:
    resolution: {integrity: sha512-KMb6gmUJaLVRw+SbKUmBTo0IWLGU2s1Z4Iz/N64+EIDcu6Iw51CuppgKmxZR2EW3iXaOz5LF4avGKD2wq45eqg==}
    peerDependencies:
      '@remix-run/react': '>=2'
      '@tanstack/react-router': ^1
      next: '>=14.2.0'
      react: '>=18.2.0 || ^19.0.0-0'
      react-router: ^5 || ^6 || ^7
      react-router-dom: ^5 || ^6 || ^7
    peerDependenciesMeta:
      '@remix-run/react':
        optional: true
      '@tanstack/react-router':
        optional: true
      next:
        optional: true
      react-router:
        optional: true
      react-router-dom:
        optional: true

  nypm@0.6.2:
    resolution: {integrity: sha512-7eM+hpOtrKrBDCh7Ypu2lJ9Z7PNZBdi/8AT3AX8xoCj43BBVHD0hPSTEvMtkMpfs8FCqBGhxB+uToIQimA111g==}
    engines: {node: ^14.16.0 || >=16.10.0}
    hasBin: true

  object-assign@4.1.1:
    resolution: {integrity: sha512-rJgTQnkUnH1sFw8yT6VSU3zD3sWmu6sZhIseY8VX+GRu3P6F7Fu+JNDoXfklElbLJSnc3FUQHVe4cU5hj+BcUg==}
    engines: {node: '>=0.10.0'}

  object-inspect@1.13.4:
    resolution: {integrity: sha512-W67iLl4J2EXEGTbfeHCffrjDfitvLANg0UlX3wFUUSTx92KXRFegMHUVgSqE+wvhAbi4WqjGg9czysTV2Epbew==}
    engines: {node: '>= 0.4'}

  on-finished@2.4.1:
    resolution: {integrity: sha512-oVlzkg3ENAhCk2zdv7IJwd/QUD4z2RxRwpkcGY8psCVcCYZNq4wYnVWALHM+brtuJjePWiYF/ClmuDr8Ch5+kg==}
    engines: {node: '>= 0.8'}

  once@1.4.0:
    resolution: {integrity: sha512-lNaJgI+2Q5URQBkccEKHTQOPaXdUxnZZElQTZY0MFUAuaEqe1E+Nyvgdz/aIyNi6Z9MzO5dv1H8n58/GELp3+w==}

  onetime@5.1.2:
    resolution: {integrity: sha512-kbpaSSGJTWdAY5KPVeMOKXSrPtr8C8C7wodJbcsd51jRnmD+GZu8Y0VoU6Dm5Z4vWr0Ig/1NKuWRKf7j5aaYSg==}
    engines: {node: '>=6'}

  onetime@6.0.0:
    resolution: {integrity: sha512-1FlR+gjXK7X+AsAHso35MnyN5KqGwJRi/31ft6x0M194ht7S+rWAvd7PHss9xSKMzE0asv1pyIHaJYq+BbacAQ==}
    engines: {node: '>=12'}

  onetime@7.0.0:
    resolution: {integrity: sha512-VXJjc87FScF88uafS3JllDgvAm+c/Slfz06lorj2uAY34rlUu0Nt+v8wreiImcrgAjjIHp1rXpTDlLOGw29WwQ==}
    engines: {node: '>=18'}

  oniguruma-parser@0.12.1:
    resolution: {integrity: sha512-8Unqkvk1RYc6yq2WBYRj4hdnsAxVze8i7iPfQr8e4uSP3tRv0rpZcbGUDvxfQQcdwHt/e9PrMvGCsa8OqG9X3w==}

  oniguruma-to-es@4.3.4:
    resolution: {integrity: sha512-3VhUGN3w2eYxnTzHn+ikMI+fp/96KoRSVK9/kMTcFqj1NRDh2IhQCKvYxDnWePKRXY/AqH+Fuiyb7VHSzBjHfA==}

  openai@5.23.2:
    resolution: {integrity: sha512-MQBzmTulj+MM5O8SKEk/gL8a7s5mktS9zUtAkU257WjvobGc9nKcBuVwjyEEcb9SI8a8Y2G/mzn3vm9n1Jlleg==}
    hasBin: true
    peerDependencies:
      ws: ^8.18.0
      zod: ^3.23.8
    peerDependenciesMeta:
      ws:
        optional: true
      zod:
        optional: true

  ora@5.4.1:
    resolution: {integrity: sha512-5b6Y85tPxZZ7QytO+BQzysW31HJku27cRIlkbAXaNx+BdcVi+LlRFmVXzeF6a7JCwJpyw5c4b+YSVImQIrBpuQ==}
    engines: {node: '>=10'}

  outdent@0.5.0:
    resolution: {integrity: sha512-/jHxFIzoMXdqPzTaCpFzAAWhpkSjZPF4Vsn6jAfNpmbH/ymsmd7Qc6VE9BGn0L6YMj6uwpQLxCECpus4ukKS9Q==}

  p-filter@2.1.0:
    resolution: {integrity: sha512-ZBxxZ5sL2HghephhpGAQdoskxplTwr7ICaehZwLIlfL6acuVgZPm8yBNuRAFBGEqtD/hmUeq9eqLg2ys9Xr/yw==}
    engines: {node: '>=8'}

  p-limit@2.3.0:
    resolution: {integrity: sha512-//88mFWSJx8lxCzwdAABTJL2MyWB12+eIY7MDL2SqLmAkeKU9qxRvWuSyTjm3FUmpBEMuFfckAIqEaVGUDxb6w==}
    engines: {node: '>=6'}

  p-limit@3.1.0:
    resolution: {integrity: sha512-TYOanM3wGwNGsZN2cVTYPArw454xnXj5qmWF1bEoAc4+cU/ol7GVh7odevjp1FNHduHc3KZMcFduxU5Xc6uJRQ==}
    engines: {node: '>=10'}

  p-locate@4.1.0:
    resolution: {integrity: sha512-R79ZZ/0wAxKGu3oYMlz8jy/kbhsNrS7SKZ7PxEHBgJ5+F2mtFW2fK2cOtBh1cHYkQsbzFV7I+EoRKe6Yt0oK7A==}
    engines: {node: '>=8'}

  p-map@2.1.0:
    resolution: {integrity: sha512-y3b8Kpd8OAN444hxfBbFfj1FY/RjtTd8tzYwhUqNYXx0fXx2iX4maP4Qr6qhIKbQXI02wTLAda4fYUbDagTUFw==}
    engines: {node: '>=6'}

  p-try@2.2.0:
    resolution: {integrity: sha512-R4nPAVTAU0B9D35/Gk3uJf/7XYbQcyohSKdvAxIRSNghFl4e71hVoGnBNQz9cWaXxO2I10KTC+3jMdvvoKw6dQ==}
    engines: {node: '>=6'}

  package-json-from-dist@1.0.1:
    resolution: {integrity: sha512-UEZIS3/by4OC8vL3P2dTXRETpebLI2NiI5vIrjaD/5UtrkFX/tNbwjTSRAGC/+7CAo2pIcBaRgWmcBBHcsaCIw==}

  package-manager-detector@0.2.11:
    resolution: {integrity: sha512-BEnLolu+yuz22S56CU1SUKq3XC3PkwD5wv4ikR4MfGvnRVcmzXR9DwSlW2fEamyTPyXHomBJRzgapeuBvRNzJQ==}

  package-manager-detector@1.6.0:
    resolution: {integrity: sha512-61A5ThoTiDG/C8s8UMZwSorAGwMJ0ERVGj2OjoW5pAalsNOg15+iQiPzrLJ4jhZ1HJzmC2PIHT2oEiH3R5fzNA==}

  parent-module@1.0.1:
    resolution: {integrity: sha512-GQ2EWRpQV8/o+Aw8YqtfZZPfNRWZYkbidE9k5rpl/hC3vtHHBfGm2Ifi6qWV+coDGkrUKZAxE3Lot5kcsRlh+g==}
    engines: {node: '>=6'}

  parse-entities@2.0.0:
    resolution: {integrity: sha512-kkywGpCcRYhqQIchaWqZ875wzpS/bMKhz5HnN3p7wveJTkTtyAB/AlnS0f8DFSqYW1T82t6yEAkEcB+A1I3MbQ==}

  parse-entities@4.0.2:
    resolution: {integrity: sha512-GG2AQYWoLgL877gQIKeRPGO1xF9+eG1ujIb5soS5gPvLQ1y2o8FL90w2QWNdf9I361Mpp7726c+lj3U0qK1uGw==}

  parse-json@5.2.0:
    resolution: {integrity: sha512-ayCKvm/phCGxOkYRSCM82iDwct8/EonSEgCSxWxD7ve6jHggsFl4fZVQBPRNgQoKiuV/odhFrGzQXZwbifC8Rg==}
    engines: {node: '>=8'}

  parse-ms@4.0.0:
    resolution: {integrity: sha512-TXfryirbmq34y8QBwgqCVLi+8oA3oWx2eAnSn62ITyEhEYaWRlVZ2DvMM9eZbMs/RfxPu/PK/aBLyGj4IrqMHw==}
    engines: {node: '>=18'}

  parse-numeric-range@1.3.0:
    resolution: {integrity: sha512-twN+njEipszzlMJd4ONUYgSfZPDxgHhT9Ahed5uTigpQn90FggW4SA/AIPq/6a149fTbE9qBEcSwE3FAEp6wQQ==}

  parse5-htmlparser2-tree-adapter@6.0.1:
    resolution: {integrity: sha512-qPuWvbLgvDGilKc5BoicRovlT4MtYT6JfJyBOMDsKoiT+GiuP5qyrPCnR9HcPECIJJmZh5jRndyNThnhhb/vlA==}

  parse5@5.1.1:
    resolution: {integrity: sha512-ugq4DFI0Ptb+WWjAdOK16+u/nHfiIrcE+sh8kZMaM0WllQKLI9rOUq6c2b7cwPkXdzfQESqvoqK6ug7U/Yyzug==}

  parse5@6.0.1:
    resolution: {integrity: sha512-Ofn/CTFzRGTTxwpNEs9PP93gXShHcTq255nzRYSKe8AkVpZY7e1fpmTfOyoIvjP5HG7Z2ZM7VS9PPhQGW2pOpw==}

  parse5@7.3.0:
    resolution: {integrity: sha512-IInvU7fabl34qmi9gY8XOVxhYyMyuH2xUNpb2q8/Y+7552KlejkRvqvD19nMoUW/uQGGbqNpA6Tufu5FL5BZgw==}

  parseurl@1.3.3:
    resolution: {integrity: sha512-CiyeOxFT/JZyN5m0z9PfXw4SCBJ6Sygz1Dpl0wqjlhDEGGBP1GnsUVEL0p63hoG1fcj3fHynXi9NYO4nWOL+qQ==}
    engines: {node: '>= 0.8'}

  path-data-parser@0.1.0:
    resolution: {integrity: sha512-NOnmBpt5Y2RWbuv0LMzsayp3lVylAHLPUTut412ZA3l+C4uw4ZVkQbjShYCQ8TCpUMdPapr4YjUqLYD6v68j+w==}

  path-exists@4.0.0:
    resolution: {integrity: sha512-ak9Qy5Q7jYb2Wwcey5Fpvg2KoAc/ZIhLSLOSBmRmygPsGwkVVt0fZa0qrtMz+m6tJTAHfZQ8FnmB4MG4LWy7/w==}
    engines: {node: '>=8'}

  path-key@3.1.1:
    resolution: {integrity: sha512-ojmeN0qd+y0jszEtoY48r0Peq5dwMEkIlCOu6Q5f41lfkswXuKtYrhgoTpLnyIcHm24Uhqx+5Tqm2InSwLhE6Q==}
    engines: {node: '>=8'}

  path-key@4.0.0:
    resolution: {integrity: sha512-haREypq7xkM7ErfgIyA0z+Bj4AGKlMSdlQE2jvJo6huWD1EdkKYV+G/T4nq0YEF2vgTT8kqMFKo1uHn950r4SQ==}
    engines: {node: '>=12'}

  path-parse@1.0.7:
    resolution: {integrity: sha512-LDJzPVEEEPR+y48z93A0Ed0yXb8pAByGWo/k5YYdYgpY2/2EsOsksJrq7lOHxryrVOn1ejG6oAp8ahvOIQD8sw==}

  path-scurry@1.11.1:
    resolution: {integrity: sha512-Xa4Nw17FS9ApQFJ9umLiJS4orGjm7ZzwUrwamcGQuHSzDyth9boKDaycYdDcZDuqYATXw4HFXgaqWTctW/v1HA==}
    engines: {node: '>=16 || 14 >=14.18'}

  path-to-regexp@8.3.0:
    resolution: {integrity: sha512-7jdwVIRtsP8MYpdXSwOS0YdD0Du+qOoF/AEPIt88PcCFrZCzx41oxku1jD88hZBwbNUIEfpqvuhjFaMAqMTWnA==}

  path-type@4.0.0:
    resolution: {integrity: sha512-gDKb8aZMDeD/tZWs9P6+q0J9Mwkdl6xMV8TjnGP3qJVJ06bdMgkbBlLU8IdfOsIsFz2BW1rNVT3XuNEl8zPAvw==}
    engines: {node: '>=8'}

  pathe@2.0.3:
    resolution: {integrity: sha512-WUjGcAqP1gQacoQe+OBJsFA7Ld4DyXuUIjZ5cc75cLHvJ7dtNsTugphxIADwspS+AraAUePCKrSVtPLFj/F88w==}

  pathval@2.0.1:
    resolution: {integrity: sha512-//nshmD55c46FuFw26xV/xFAaB5HF9Xdap7HJBBnrKdAd6/GxDBaNA1870O79+9ueg61cZLSVc+OaFlfmObYVQ==}
    engines: {node: '>= 14.16'}

  pg-cloudflare@1.2.7:
    resolution: {integrity: sha512-YgCtzMH0ptvZJslLM1ffsY4EuGaU0cx4XSdXLRFae8bPP4dS5xL1tNB3k2o/N64cHJpwU7dxKli/nZ2lUa5fLg==}

  pg-connection-string@2.9.1:
    resolution: {integrity: sha512-nkc6NpDcvPVpZXxrreI/FOtX3XemeLl8E0qFr6F2Lrm/I8WOnaWNhIPK2Z7OHpw7gh5XJThi6j6ppgNoaT1w4w==}

  pg-int8@1.0.1:
    resolution: {integrity: sha512-WCtabS6t3c8SkpDBUlb1kjOs7l66xsGdKpIPZsg4wR+B3+u9UAum2odSsF9tnvxg80h4ZxLWMy4pRjOsFIqQpw==}
    engines: {node: '>=4.0.0'}

  pg-pool@3.10.1:
    resolution: {integrity: sha512-Tu8jMlcX+9d8+QVzKIvM/uJtp07PKr82IUOYEphaWcoBhIYkoHpLXN3qO59nAI11ripznDsEzEv8nUxBVWajGg==}
    peerDependencies:
      pg: '>=8.0'

  pg-protocol@1.10.3:
    resolution: {integrity: sha512-6DIBgBQaTKDJyxnXaLiLR8wBpQQcGWuAESkRBX/t6OwA8YsqP+iVSiond2EDy6Y/dsGk8rh/jtax3js5NeV7JQ==}

  pg-types@2.2.0:
    resolution: {integrity: sha512-qTAAlrEsl8s4OiEQY69wDvcMIdQN6wdz5ojQiOy6YRMuynxenON0O5oCpJI6lshc6scgAY8qvJ2On/p+CXY0GA==}
    engines: {node: '>=4'}

  pg@8.16.3:
    resolution: {integrity: sha512-enxc1h0jA/aq5oSDMvqyW3q89ra6XIIDZgCX9vkMrnz5DFTw/Ny3Li2lFQ+pt3L6MCgm/5o2o8HW9hiJji+xvw==}
    engines: {node: '>= 16.0.0'}
    peerDependencies:
      pg-native: '>=3.0.1'
    peerDependenciesMeta:
      pg-native:
        optional: true

  pgpass@1.0.5:
    resolution: {integrity: sha512-FdW9r/jQZhSeohs1Z3sI1yxFQNFvMcnmfuj4WBMUTxOrAyLMaTcE1aAMBiTlbMNaXvBCQuVi0R7hd8udDSP7ug==}

  picocolors@1.1.1:
    resolution: {integrity: sha512-xceH2snhtb5M9liqDsmEw56le376mTZkEX/jEb/RxNFyegNul7eNslCXP9FDj/Lcu0X8KEyMceP2ntpaHrDEVA==}

  picomatch@2.3.1:
    resolution: {integrity: sha512-JU3teHTNjmE2VCGFzuY8EXzCDVwEqB2a8fsIvwaStHhAWJEeVd1o1QD80CU6+ZdEXXSLbSsuLwJjkCBWqRQUVA==}
    engines: {node: '>=8.6'}

  picomatch@4.0.3:
    resolution: {integrity: sha512-5gTmgEY/sqK6gFXLIsQNH19lWb4ebPDLA4SdLP7dsWkIXHWlG66oPuVvXSGFPppYZz8ZDZq0dYYrbHfBCVUb1Q==}
    engines: {node: '>=12'}

  pidtree@0.6.0:
    resolution: {integrity: sha512-eG2dWTVw5bzqGRztnHExczNxt5VGsE6OwTeCG3fdUf9KBsZzO3R5OIIIzWR+iZA0NtZ+RDVdaoE2dK1cn6jH4g==}
    engines: {node: '>=0.10'}
    hasBin: true

  pify@4.0.1:
    resolution: {integrity: sha512-uB80kBFb/tfd68bVleG9T5GGsGPjJrLAUpR5PZIrhBnIaRTQRjqdJSsIKkOP6OAIFbj7GOrcudc5pNjZ+geV2g==}
    engines: {node: '>=6'}

  pirates@4.0.7:
    resolution: {integrity: sha512-TfySrs/5nm8fQJDcBDuUng3VOUKsd7S+zqvbOTiGXHfxX4wK31ard+hoNuvkicM/2YFzlpDgABOevKSsB4G/FA==}
    engines: {node: '>= 6'}

  pkce-challenge@5.0.1:
    resolution: {integrity: sha512-wQ0b/W4Fr01qtpHlqSqspcj3EhBvimsdh0KlHhH8HRZnMsEa0ea2fTULOXOS9ccQr3om+GcGRk4e+isrZWV8qQ==}
    engines: {node: '>=16.20.0'}

  pkg-types@1.3.1:
    resolution: {integrity: sha512-/Jm5M4RvtBFVkKWRu2BLUTNP8/M2a+UwuAX+ae4770q1qVGtfjG+WTCupoZixokjmHiry8uI+dlY8KXYV5HVVQ==}

  pkg-types@2.3.0:
    resolution: {integrity: sha512-SIqCzDRg0s9npO5XQ3tNZioRY1uK06lA41ynBC1YmFTmnY6FjUjVt6s4LoADmwoig1qqD0oK8h1p/8mlMx8Oig==}

  points-on-curve@0.2.0:
    resolution: {integrity: sha512-0mYKnYYe9ZcqMCWhUjItv/oHjvgEsfKvnUTg8sAtnHr3GVy7rGkXCb6d5cSyqrWqL4k81b9CPg3urd+T7aop3A==}

  points-on-path@0.2.1:
    resolution: {integrity: sha512-25ClnWWuw7JbWZcgqY/gJ4FQWadKxGWk+3kR/7kD0tCaDtPPMj7oHu2ToLaVhfpnHrZzYby2w6tUA0eOIuUg8g==}

  postcss-load-config@6.0.1:
    resolution: {integrity: sha512-oPtTM4oerL+UXmx+93ytZVN82RrlY/wPUV8IeDxFrzIjXOLF1pN+EmKPLbubvKHT2HC20xXsCAH2Z+CKV6Oz/g==}
    engines: {node: '>= 18'}
    peerDependencies:
      jiti: '>=1.21.0'
      postcss: '>=8.0.9'
      tsx: ^4.8.1
      yaml: ^2.4.2
    peerDependenciesMeta:
      jiti:
        optional: true
      postcss:
        optional: true
      tsx:
        optional: true
      yaml:
        optional: true

  postcss-selector-parser@7.1.1:
    resolution: {integrity: sha512-orRsuYpJVw8LdAwqqLykBj9ecS5/cRHlI5+nvTo8LcCKmzDmqVORXtOIYEEQuL9D4BxtA1lm5isAqzQZCoQ6Eg==}
    engines: {node: '>=4'}

  postcss@8.4.31:
    resolution: {integrity: sha512-PS08Iboia9mts/2ygV3eLpY5ghnUcfLV/EXTOW1E2qYxJKGGBUtNjN76FYHnMs36RmARn41bC0AZmn+rR0OVpQ==}
    engines: {node: ^10 || ^12 || >=14}

  postcss@8.5.6:
    resolution: {integrity: sha512-3Ybi1tAuwAP9s0r1UQ2J4n5Y0G05bJkpUIO0/bI9MhwmD70S5aTWbXGBwxHrelT+XM1k6dM0pk+SwNkpTRN7Pg==}
    engines: {node: ^10 || ^12 || >=14}

  postgres-array@2.0.0:
    resolution: {integrity: sha512-VpZrUqU5A69eQyW2c5CA1jtLecCsN2U/bD6VilrFDWq5+5UIEVO7nazS3TEcHf1zuPYO/sqGvUvW62g86RXZuA==}
    engines: {node: '>=4'}

  postgres-bytea@1.0.0:
    resolution: {integrity: sha512-xy3pmLuQqRBZBXDULy7KbaitYqLcmxigw14Q5sj8QBVLqEwXfeybIKVWiqAXTlcvdvb0+xkOtDbfQMOf4lST1w==}
    engines: {node: '>=0.10.0'}

  postgres-date@1.0.7:
    resolution: {integrity: sha512-suDmjLVQg78nMK2UZ454hAG+OAW+HQPZ6n++TNDUX+L0+uUlLywnoxJKDou51Zm+zTCjrCl0Nq6J9C5hP9vK/Q==}
    engines: {node: '>=0.10.0'}

  postgres-interval@1.2.0:
    resolution: {integrity: sha512-9ZhXKM/rw350N1ovuWHbGxnGh/SNJ4cnxHiM0rxE4VN41wsg8P8zWn9hv/buK00RP4WvlOyr/RBDiptyxVbkZQ==}
    engines: {node: '>=0.10.0'}

  posthog-js@1.298.1:
    resolution: {integrity: sha512-MynFhC2HO6sg5moUfpkd0s6RzAqcqFX75kjIi4Xrj2Gl0/YQWYvFUgvv8FCpWPKPs2mdvNWYhs+oqJg0BVVHPw==}

  posthog-node@5.14.1:
    resolution: {integrity: sha512-NbqZMCwHectzfeFOeLqes1fPg/V5bsKhrBfyH1qHEcDb4ZHcbDARcqLE6JDhwMDQKa4YHkInXHITYscMuPylFw==}
    engines: {node: '>=20'}

  preact@10.27.2:
    resolution: {integrity: sha512-5SYSgFKSyhCbk6SrXyMpqjb5+MQBgfvEKE/OC+PujcY34sOpqtr+0AZQtPYx5IA6VxynQ7rUPCtKzyovpj9Bpg==}

  prebuild-install@7.1.3:
    resolution: {integrity: sha512-8Mf2cbV7x1cXPUILADGI3wuhfqWvtiLA1iclTDbFRZkgRQS0NqsPZphna9V+HyTEadheuPmjaJMsbzKQFOzLug==}
    engines: {node: '>=10'}
    hasBin: true

  prettier@2.8.8:
    resolution: {integrity: sha512-tdN8qQGvNjw4CHbY+XXk0JgCXn9QiF21a55rBe5LJAU+kDyC4WQn4+awm2Xfk2lQMk5fKup9XgzTZtGkjBdP9Q==}
    engines: {node: '>=10.13.0'}
    hasBin: true

  prettier@3.7.3:
    resolution: {integrity: sha512-QgODejq9K3OzoBbuyobZlUhznP5SKwPqp+6Q6xw6o8gnhr4O85L2U915iM2IDcfF2NPXVaM9zlo9tdwipnYwzg==}
    engines: {node: '>=14'}
    hasBin: true

  pretty-ms@9.3.0:
    resolution: {integrity: sha512-gjVS5hOP+M3wMm5nmNOucbIrqudzs9v/57bWRHQWLYklXqoXKrVfYW2W9+glfGsqtPgpiz5WwyEEB+ksXIx3gQ==}
    engines: {node: '>=18'}

  prismjs@1.27.0:
    resolution: {integrity: sha512-t13BGPUlFDR7wRB5kQDG4jjl7XeuH6jbJGt11JHPL96qwsEHNX2+68tFXqc1/k+/jALsbSWJKUOT/hcYAZ5LkA==}
    engines: {node: '>=6'}

  prismjs@1.30.0:
    resolution: {integrity: sha512-DEvV2ZF2r2/63V+tK8hQvrR2ZGn10srHbXviTlcv7Kpzw8jWiNTqbVgjO3IY8RxrrOUF8VPMQQFysYYYv0YZxw==}
    engines: {node: '>=6'}

  property-information@5.6.0:
    resolution: {integrity: sha512-YUHSPk+A30YPv+0Qf8i9Mbfe/C0hdPXk1s1jPVToV8pk8BQtpw10ct89Eo7OWkutrwqvT0eicAxlOg3dOAu8JA==}

  property-information@6.5.0:
    resolution: {integrity: sha512-PgTgs/BlvHxOu8QuEN7wi5A0OmXaBcHpmCSTehcs6Uuu9IkDIEo13Hy7n898RHfrQ49vKCoGeWZSaAK01nwVig==}

  property-information@7.1.0:
    resolution: {integrity: sha512-TwEZ+X+yCJmYfL7TPUOcvBZ4QfoT5YenQiJuX//0th53DE6w0xxLEtfK3iyryQFddXuvkIk51EEgrJQ0WJkOmQ==}

  protobufjs@7.5.4:
    resolution: {integrity: sha512-CvexbZtbov6jW2eXAvLukXjXUW1TzFaivC46BpWc/3BpcCysb5Vffu+B3XHMm8lVEuy2Mm4XGex8hBSg1yapPg==}
    engines: {node: '>=12.0.0'}

  proxy-addr@2.0.7:
    resolution: {integrity: sha512-llQsMLSUDUPT44jdrU/O37qlnifitDP+ZwrmmZcoSKyLKvtZxpyV0n2/bD/N4tBAAZ/gJEdZU7KMraoK1+XYAg==}
    engines: {node: '>= 0.10'}

  proxy-from-env@1.1.0:
    resolution: {integrity: sha512-D+zkORCbA9f1tdWRK0RaCR3GPv50cMxcrz4X8k5LTSUD1Dkw47mKJEZQNunItRTkWwgtaUSo1RVFRIG9ZXiFYg==}

  pump@3.0.3:
    resolution: {integrity: sha512-todwxLMY7/heScKmntwQG8CXVkWUOdYxIvY2s0VWAAMh/nd8SoYiRaKjlr7+iCs984f2P8zvrfWcDDYVb73NfA==}

  qs@6.14.0:
    resolution: {integrity: sha512-YWWTjgABSKcvs/nWBi9PycY/JiPJqOD4JA6o9Sej2AtvSGarXxKC3OQSk4pAarbdQlKAh5D4FCQkJNkW+GAn3w==}
    engines: {node: '>=0.6'}

  quansync@0.2.11:
    resolution: {integrity: sha512-AifT7QEbW9Nri4tAwR5M/uzpBuqfZf+zwaEM/QkzEjj7NBuFD2rBuy0K3dE+8wltbezDV7JMA0WfnCPYRSYbXA==}

  queue-microtask@1.2.3:
    resolution: {integrity: sha512-NuaNSa6flKT5JaSYQzJok04JzTL1CA6aGhv5rfLW3PgqA+M2ChpZQnAC8h8i4ZFkBS8X5RqkDBHA7r4hej3K9A==}

  range-parser@1.2.1:
    resolution: {integrity: sha512-Hrgsx+orqoygnmhFbKaHE6c296J+HTAQXoxEF6gNupROmmGJRoyzfG3ccAveqCBrwr/2yxQ5BVd/GTl5agOwSg==}
    engines: {node: '>= 0.6'}

  raw-body@3.0.2:
    resolution: {integrity: sha512-K5zQjDllxWkf7Z5xJdV0/B0WTNqx6vxG70zJE4N0kBs4LovmEYWJzQGxC9bS9RAKu3bgM40lrd5zoLJ12MQ5BA==}
    engines: {node: '>= 0.10'}

  rc@1.2.8:
    resolution: {integrity: sha512-y3bGgqKj3QBdxLbLkomlohkvsA8gdAiUQlSBJnBhfn+BPxg4bc62d8TcBW15wavDfgexCgccckhcZvywyQYPOw==}
    hasBin: true

  react-dom@19.1.2:
    resolution: {integrity: sha512-dEoydsCp50i7kS1xHOmPXq4zQYoGWedUsvqv9H6zdif2r7yLHygyfP9qou71TulRN0d6ng9EbRVsQhSqfUc19g==}
    peerDependencies:
      react: ^19.1.2

  react-hook-form@7.67.0:
    resolution: {integrity: sha512-E55EOwKJHHIT/I6J9DmQbCWToAYSw9nN5R57MZw9rMtjh+YQreMDxRLfdjfxQbiJ3/qbg3Z02wGzBX4M+5fMtQ==}
    engines: {node: '>=18.0.0'}
    peerDependencies:
      react: ^16.8.0 || ^17 || ^18 || ^19

  react-markdown@10.1.0:
    resolution: {integrity: sha512-qKxVopLT/TyA6BX3Ue5NwabOsAzm0Q7kAPwq6L+wWDwisYs7R8vZ0nRXqq6rkueboxpkjvLGU9fWifiX/ZZFxQ==}
    peerDependencies:
      '@types/react': '>=18'
      react: '>=18'

  react-medium-image-zoom@5.4.0:
    resolution: {integrity: sha512-BsE+EnFVQzFIlyuuQrZ9iTwyKpKkqdFZV1ImEQN573QPqGrIUuNni7aF+sZwDcxlsuOMayCr6oO/PZR/yJnbRg==}
    peerDependencies:
      react: ^16.8.0 || ^17.0.0 || ^18.0.0 || ^19.0.0
      react-dom: ^16.8.0 || ^17.0.0 || ^18.0.0 || ^19.0.0

  react-remove-scroll-bar@2.3.8:
    resolution: {integrity: sha512-9r+yi9+mgU33AKcj6IbT9oRCO78WriSj6t/cF8DWBZJ9aOGPOTEDvdUDz1FwKim7QXWwmHqtdHnRJfhAxEG46Q==}
    engines: {node: '>=10'}
    peerDependencies:
      '@types/react': '*'
      react: ^16.8.0 || ^17.0.0 || ^18.0.0 || ^19.0.0
    peerDependenciesMeta:
      '@types/react':
        optional: true

  react-remove-scroll@2.7.2:
    resolution: {integrity: sha512-Iqb9NjCCTt6Hf+vOdNIZGdTiH1QSqr27H/Ek9sv/a97gfueI/5h1s3yRi1nngzMUaOOToin5dI1dXKdXiF+u0Q==}
    engines: {node: '>=10'}
    peerDependencies:
      '@types/react': '*'
      react: ^16.8.0 || ^17.0.0 || ^18.0.0 || ^19.0.0 || ^19.0.0-rc
    peerDependenciesMeta:
      '@types/react':
        optional: true

  react-style-singleton@2.2.3:
    resolution: {integrity: sha512-b6jSvxvVnyptAiLjbkWLE/lOnR4lfTtDAl+eUC7RZy+QQWc6wRzIV2CE6xBuMmDxc2qIihtDCZD5NPOFl7fRBQ==}
    engines: {node: '>=10'}
    peerDependencies:
      '@types/react': '*'
      react: ^16.8.0 || ^17.0.0 || ^18.0.0 || ^19.0.0 || ^19.0.0-rc
    peerDependenciesMeta:
      '@types/react':
        optional: true

  react-syntax-highlighter@15.6.6:
    resolution: {integrity: sha512-DgXrc+AZF47+HvAPEmn7Ua/1p10jNoVZVI/LoPiYdtY+OM+/nG5yefLHKJwdKqY1adMuHFbeyBaG9j64ML7vTw==}
    peerDependencies:
      react: '>= 0.14.0'

  react@19.1.2:
    resolution: {integrity: sha512-MdWVitvLbQULD+4DP8GYjZUrepGW7d+GQkNVqJEzNxE+e9WIa4egVFE/RDfVb1u9u/Jw7dNMmPB4IqxzbFYJ0w==}
    engines: {node: '>=0.10.0'}

  read-yaml-file@1.1.0:
    resolution: {integrity: sha512-VIMnQi/Z4HT2Fxuwg5KrY174U1VdUIASQVWXXyqtNRtxSr9IYkn1rsI6Tb6HsrHCmB7gVpNwX6JxPTHcH6IoTA==}
    engines: {node: '>=6'}

  readable-stream@3.6.2:
    resolution: {integrity: sha512-9u/sniCrY3D5WdsERHzHE4G2YCXqoG5FTHUiCC4SIbr6XcLZBY05ya9EKjYek9O5xOAwjGq+1JdGBAS7Q9ScoA==}
    engines: {node: '>= 6'}

  readdirp@4.1.2:
    resolution: {integrity: sha512-GDhwkLfywWL2s6vEjyhri+eXmfH6j1L7JE27WhqLeYzoh/A3DBaYGEj2H/HFZCn/kMfim73FXxEJTw06WtxQwg==}
    engines: {node: '>= 14.18.0'}

  recma-build-jsx@1.0.0:
    resolution: {integrity: sha512-8GtdyqaBcDfva+GUKDr3nev3VpKAhup1+RvkMvUxURHpW7QyIvk9F5wz7Vzo06CEMSilw6uArgRqhpiUcWp8ew==}

  recma-jsx@1.0.1:
    resolution: {integrity: sha512-huSIy7VU2Z5OLv6oFLosQGGDqPqdO1iq6bWNAdhzMxSJP7RAso4fCZ1cKu8j9YHCZf3TPrq4dw3okhrylgcd7w==}
    peerDependencies:
      acorn: ^6.0.0 || ^7.0.0 || ^8.0.0

  recma-parse@1.0.0:
    resolution: {integrity: sha512-OYLsIGBB5Y5wjnSnQW6t3Xg7q3fQ7FWbw/vcXtORTnyaSFscOtABg+7Pnz6YZ6c27fG1/aN8CjfwoUEUIdwqWQ==}

  recma-stringify@1.0.0:
    resolution: {integrity: sha512-cjwII1MdIIVloKvC9ErQ+OgAtwHBmcZ0Bg4ciz78FtbT8In39aAYbaA7zvxQ61xVMSPE8WxhLwLbhif4Js2C+g==}

  reflect-metadata@0.2.2:
    resolution: {integrity: sha512-urBwgfrvVP/eAyXx4hluJivBKzuEbSQs9rKWCrCkbSxNv8mxPcUZKeuoF3Uy4mJl3Lwprp6yy5/39VWigZ4K6Q==}

  refractor@3.6.0:
    resolution: {integrity: sha512-MY9W41IOWxxk31o+YvFCNyNzdkc9M20NoZK5vq6jkv4I/uh2zkWcfudj0Q1fovjUQJrNewS9NMzeTtqPf+n5EA==}

  refractor@4.9.0:
    resolution: {integrity: sha512-nEG1SPXFoGGx+dcjftjv8cAjEusIh6ED1xhf5DG3C0x/k+rmZ2duKnc3QLpt6qeHv5fPb8uwN3VWN2BT7fr3Og==}

  regex-recursion@6.0.2:
    resolution: {integrity: sha512-0YCaSCq2VRIebiaUviZNs0cBz1kg5kVS2UKUfNIx8YVs1cN3AV7NTctO5FOKBA+UT2BPJIWZauYHPqJODG50cg==}

  regex-utilities@2.3.0:
    resolution: {integrity: sha512-8VhliFJAWRaUiVvREIiW2NXXTmHs4vMNnSzuJVhscgmGav3g9VDxLrQndI3dZZVVdp0ZO/5v0xmX516/7M9cng==}

  regex@6.0.1:
    resolution: {integrity: sha512-uorlqlzAKjKQZ5P+kTJr3eeJGSVroLKoHmquUj4zHWuR+hEyNqlXsSKlYYF5F4NI6nl7tWCs0apKJ0lmfsXAPA==}

  rehype-harden@1.1.6:
    resolution: {integrity: sha512-5WyX6BFEWYmmbCF/S2gNRklfgPGTiGjviAjbseO4XlpqEilWBkvWwve6uU/JB3C0JvG/qxCZa3rBn8+ajy4i/A==}

  rehype-katex@7.0.1:
    resolution: {integrity: sha512-OiM2wrZ/wuhKkigASodFoo8wimG3H12LWQaH8qSPVJn9apWKFSH3YOCtbKpBorTVw/eI7cuT21XBbvwEswbIOA==}

  rehype-parse@9.0.1:
    resolution: {integrity: sha512-ksCzCD0Fgfh7trPDxr2rSylbwq9iYDkSn8TCDmEJ49ljEUBxDVCzCHv7QNzZOfODanX4+bWQ4WZqLCRWYLfhag==}

  rehype-prism-plus@2.0.0:
    resolution: {integrity: sha512-FeM/9V2N7EvDZVdR2dqhAzlw5YI49m9Tgn7ZrYJeYHIahM6gcXpH0K1y2gNnKanZCydOMluJvX2cB9z3lhY8XQ==}

  rehype-raw@7.0.0:
    resolution: {integrity: sha512-/aE8hCfKlQeA8LmyeyQvQF3eBiLRGNlfBJEvWH7ivp9sBqs7TNqBL5X3v157rM4IFETqDnIOO+z5M/biZbo9Ww==}

  rehype-recma@1.0.0:
    resolution: {integrity: sha512-lqA4rGUf1JmacCNWWZx0Wv1dHqMwxzsDWYMTowuplHF3xH0N/MmrZ/G3BDZnzAkRmxDadujCjaKM2hqYdCBOGw==}

  rehype-stringify@10.0.1:
    resolution: {integrity: sha512-k9ecfXHmIPuFVI61B9DeLPN0qFHfawM6RsuX48hoqlaKSF61RskNjSm1lI8PhBEM0MRdLxVVm4WmTqJQccH9mA==}

  rehype@13.0.2:
    resolution: {integrity: sha512-j31mdaRFrwFRUIlxGeuPXXKWQxet52RBQRvCmzl5eCefn/KGbomK5GMHNMsOJf55fgo3qw5tST5neDuarDYR2A==}

  remark-cjk-friendly-gfm-strikethrough@1.2.3:
    resolution: {integrity: sha512-bXfMZtsaomK6ysNN/UGRIcasQAYkC10NtPmP0oOHOV8YOhA2TXmwRXCku4qOzjIFxAPfish5+XS0eIug2PzNZA==}
    engines: {node: '>=16'}
    peerDependencies:
      '@types/mdast': ^4.0.0
      unified: ^11.0.0
    peerDependenciesMeta:
      '@types/mdast':
        optional: true

  remark-cjk-friendly@1.2.3:
    resolution: {integrity: sha512-UvAgxwlNk+l9Oqgl/9MWK2eWRS7zgBW/nXX9AthV7nd/3lNejF138E7Xbmk9Zs4WjTJGs721r7fAEc7tNFoH7g==}
    engines: {node: '>=16'}
    peerDependencies:
      '@types/mdast': ^4.0.0
      unified: ^11.0.0
    peerDependenciesMeta:
      '@types/mdast':
        optional: true

  remark-gfm@4.0.1:
    resolution: {integrity: sha512-1quofZ2RQ9EWdeN34S79+KExV1764+wCUGop5CPL1WGdD0ocPpu91lzPGbwWMECpEpd42kJGQwzRfyov9j4yNg==}

  remark-math@6.0.0:
    resolution: {integrity: sha512-MMqgnP74Igy+S3WwnhQ7kqGlEerTETXMvJhrUzDikVZ2/uogJCb+WHUg97hK9/jcfc0dkD73s3LN8zU49cTEtA==}

  remark-mdx@3.1.1:
    resolution: {integrity: sha512-Pjj2IYlUY3+D8x00UJsIOg5BEvfMyeI+2uLPn9VO9Wg4MEtN/VTIq2NEJQfde9PnX15KgtHyl9S0BcTnWrIuWg==}

  remark-parse@11.0.0:
    resolution: {integrity: sha512-FCxlKLNGknS5ba/1lmpYijMUzX2esxW5xQqjWxw2eHFfS2MSdaHVINFmhjo+qN1WhZhNimq0dZATN9pH0IDrpA==}

  remark-rehype@11.1.2:
    resolution: {integrity: sha512-Dh7l57ianaEoIpzbp0PC9UKAdCSVklD8E5Rpw7ETfbTl3FqcOOgq5q2LVDhgGCkaBv7p24JXikPdvhhmHvKMsw==}

  remark-stringify@11.0.0:
    resolution: {integrity: sha512-1OSmLd3awB/t8qdoEOMazZkNsfVTeY4fTsgzcQFdXNq8ToTN4ZGwrMnlda4K6smTFKD+GRV6O48i6Z4iKgPPpw==}

  remark@15.0.1:
    resolution: {integrity: sha512-Eht5w30ruCXgFmxVUSlNWQ9iiimq07URKeFS3hNc8cUWy1llX4KDWfyEDZRycMc+znsN9Ux5/tJ/BFdgdOwA3A==}

  require-directory@2.1.1:
    resolution: {integrity: sha512-fGxEI7+wsG9xrvdjsrlmL22OMTTiHRwAMroiEeMgq8gzoLC/PQr7RsRDSTLUg/bZAZtF+TVIkHc6/4RIKrui+Q==}
    engines: {node: '>=0.10.0'}

  require-from-string@2.0.2:
    resolution: {integrity: sha512-Xf0nWe6RseziFMu+Ap9biiUbmplq6S9/p+7w7YXP/JBHhrUDDUhwa+vANyubuqfZWTveU//DYVGsDG7RKL/vEw==}
    engines: {node: '>=0.10.0'}

  require-in-the-middle@7.5.2:
    resolution: {integrity: sha512-gAZ+kLqBdHarXB64XpAe2VCjB7rIRv+mU8tfRWziHRJ5umKsIHN2tLLv6EtMw7WCdP19S0ERVMldNvxYCHnhSQ==}
    engines: {node: '>=8.6.0'}

  resolve-from@4.0.0:
    resolution: {integrity: sha512-pb/MYmXstAkysRFx8piNI1tGFNQIFA3vkE3Gq4EuA1dF6gHp/+vgZqsCGJapvy8N3Q+4o7FwvquPJcnZ7RYy4g==}
    engines: {node: '>=4'}

  resolve-from@5.0.0:
    resolution: {integrity: sha512-qYg9KP24dD5qka9J47d0aVky0N+b4fTU89LN9iDnjB5waksiC49rvMB0PrUJQGoTmH50XPiqOvAjDfaijGxYZw==}
    engines: {node: '>=8'}

  resolve-pkg-maps@1.0.0:
    resolution: {integrity: sha512-seS2Tj26TBVOC2NIc2rOe2y2ZO7efxITtLZcGSOnHHNOQ7CkiUBfw0Iw2ck6xkIhPwLhKNLS8BO+hEpngQlqzw==}

  resolve@1.22.11:
    resolution: {integrity: sha512-RfqAvLnMl313r7c9oclB1HhUEAezcpLjz95wFH4LVuhk9JF/r22qmVP9AMmOU4vMX7Q8pN8jwNg/CSpdFnMjTQ==}
    engines: {node: '>= 0.4'}
    hasBin: true

  restore-cursor@3.1.0:
    resolution: {integrity: sha512-l+sSefzHpj5qimhFSE5a8nufZYAM3sBSVMAPtYkmC+4EH2anSGaEMXSD0izRQbu9nfyQ9y5JrVmp7E8oZrUjvA==}
    engines: {node: '>=8'}

  restore-cursor@5.1.0:
    resolution: {integrity: sha512-oMA2dcrw6u0YfxJQXm342bFKX/E4sG9rbTzO9ptUcR/e8A33cHuvStiYOwH7fszkZlZ1z/ta9AAoPk2F4qIOHA==}
    engines: {node: '>=18'}

  retry-request@7.0.2:
    resolution: {integrity: sha512-dUOvLMJ0/JJYEn8NrpOaGNE7X3vpI5XlZS/u0ANjqtcZVKnIxP7IgCFwrKTxENw29emmwug53awKtaMm4i9g5w==}
    engines: {node: '>=14'}

  retry@0.13.1:
    resolution: {integrity: sha512-XQBQ3I8W1Cge0Seh+6gjj03LbmRFWuoszgK9ooCpwYIrhhoO80pfq4cUkU5DkknwfOfFteRwlZ56PYOGYyFWdg==}
    engines: {node: '>= 4'}

  reusify@1.1.0:
    resolution: {integrity: sha512-g6QUff04oZpHs0eG5p83rFLhHeV00ug/Yf9nZM6fLeUrPguBTkTQOdpAWWspMh55TZfVQDPaN3NQJfbVRAxdIw==}
    engines: {iojs: '>=1.0.0', node: '>=0.10.0'}

  rfdc@1.4.1:
    resolution: {integrity: sha512-q1b3N5QkRUWUl7iyylaaj3kOpIT0N2i9MqIEQXP73GVsN9cw3fdx8X63cEmWhJGi2PPCF23Ijp7ktmd39rawIA==}

  rimraf@5.0.10:
    resolution: {integrity: sha512-l0OE8wL34P4nJH/H2ffoaniAokM2qSmrtXHmlpvYr5AVVX8msAyW0l8NVJFDxlSK4u3Uh/f41cQheDVdnYijwQ==}
    hasBin: true

  robust-predicates@3.0.2:
    resolution: {integrity: sha512-IXgzBWvWQwE6PrDI05OvmXUIruQTcoMDzRsOd5CDvHCVLcLHMTSYvOK5Cm46kWqlV3yAbuSpBZdJ5oP5OUoStg==}

  rollup@4.53.3:
    resolution: {integrity: sha512-w8GmOxZfBmKknvdXU1sdM9NHcoQejwF/4mNgj2JuEEdRaHwwF12K7e9eXn1nLZ07ad+du76mkVsyeb2rKGllsA==}
    engines: {node: '>=18.0.0', npm: '>=8.0.0'}
    hasBin: true

  roughjs@4.6.6:
    resolution: {integrity: sha512-ZUz/69+SYpFN/g/lUlo2FXcIjRkSu3nDarreVdGGndHEBJ6cXPdKguS8JGxwj5HA5xIbVKSmLgr5b3AWxtRfvQ==}

  router@2.2.0:
    resolution: {integrity: sha512-nLTrUKm2UyiL7rlhapu/Zl45FwNgkZGaCpZbIHajDYgwlJCOzLSk+cIPAnsEqV955GjILJnKbdQC1nVPz+gAYQ==}
    engines: {node: '>= 18'}

  rss-parser@3.13.0:
    resolution: {integrity: sha512-7jWUBV5yGN3rqMMj7CZufl/291QAhvrrGpDNE4k/02ZchL0npisiYYqULF71jCEKoIiHvK/Q2e6IkDwPziT7+w==}

  run-async@2.4.1:
    resolution: {integrity: sha512-tvVnVv01b8c1RrA6Ep7JkStj85Guv/YrMcwqYQnwjsAS2cTmmPGBBjAjpCW7RrSodNSoE2/qg9O4bceNvUuDgQ==}
    engines: {node: '>=0.12.0'}

  run-parallel@1.2.0:
    resolution: {integrity: sha512-5l4VyZR86LZ/lDxZTR6jqL8AFE2S0IFLMP26AbjsLVADxHdhB/c0GUsH+y39UfCi3dzz8OlQuPmnaJOMoDHQBA==}

  rw@1.3.3:
    resolution: {integrity: sha512-PdhdWy89SiZogBLaw42zdeqtRJ//zFd2PgQavcICDUgJT5oW10QCRKbJ6bg4r0/UY2M6BWd5tkxuGFRvCkgfHQ==}

  rxjs@7.8.2:
    resolution: {integrity: sha512-dhKf903U/PQZY6boNNtAGdWbG85WAbjT/1xYoZIC7FAY0yWapOBQVsVrDl58W86//e1VpMNBtRV4MaXfdMySFA==}

  safe-buffer@5.2.1:
    resolution: {integrity: sha512-rp3So07KcdmmKbGvgaNxQSJr7bGVSVk5S9Eq1F+ppbRo70+YeaDxkw5Dd8NPN+GD6bjnYm2VuPuCXmpuYvmCXQ==}

  safer-buffer@2.1.2:
    resolution: {integrity: sha512-YZo3K82SD7Riyi0E1EQPojLz7kpepnSQI9IyPbHHg1XXXevb5dJI7tpyN2ADxGcQbHG7vcyRHk0cbwqcQriUtg==}

  sax@1.4.3:
    resolution: {integrity: sha512-yqYn1JhPczigF94DMS+shiDMjDowYO6y9+wB/4WgO0Y19jWYk0lQ4tuG5KI7kj4FTp1wxPj5IFfcrz/s1c3jjQ==}

  scheduler@0.26.0:
    resolution: {integrity: sha512-NlHwttCI/l5gCPR3D1nNXtWABUmBwvZpEQiD4IXSbIDq8BzLIK/7Ir5gTFSGZDUu37K5cMNp0hFtzO38sC7gWA==}

  scroll-into-view-if-needed@3.1.0:
    resolution: {integrity: sha512-49oNpRjWRvnU8NyGVmUaYG4jtTkNonFZI86MmGRDqBphEK2EXT9gdEUoQPZhuBM8yWHxCWbobltqYO5M4XrUvQ==}

  semver@7.7.3:
    resolution: {integrity: sha512-SdsKMrI9TdgjdweUSR9MweHA4EJ8YxHn8DFaDisvhVlUOe4BF1tLD7GAj0lIqWVl+dPb/rExr0Btby5loQm20Q==}
    engines: {node: '>=10'}
    hasBin: true

  send@1.2.0:
    resolution: {integrity: sha512-uaW0WwXKpL9blXE2o0bRhoL2EGXIrZxQ2ZQ4mgcfoBxdFmQold+qWsD2jLrfZ0trjKL6vOw0j//eAwcALFjKSw==}
    engines: {node: '>= 18'}

  seq-queue@0.0.5:
    resolution: {integrity: sha512-hr3Wtp/GZIc/6DAGPDcV4/9WoZhjrkXsi5B/07QgX8tsdc6ilr7BFM6PM6rbdAX1kFSDYeZGLipIZZKyQP0O5Q==}

  serve-static@2.2.0:
    resolution: {integrity: sha512-61g9pCh0Vnh7IutZjtLGGpTA355+OPn2TyDv/6ivP2h/AdAVX9azsoxmg2/M6nZeQZNYBEwIcsne1mJd9oQItQ==}
    engines: {node: '>= 18'}

  setprototypeof@1.2.0:
    resolution: {integrity: sha512-E5LDX7Wrp85Kil5bhZv46j8jOeboKq5JMmYM3gVGdGH8xFpPWXUMsNrlODCrkoxMEeNi/XZIwuRvY4XNwYMJpw==}

  sharp@0.34.5:
    resolution: {integrity: sha512-Ou9I5Ft9WNcCbXrU9cMgPBcCK8LiwLqcbywW3t4oDV37n1pzpuNLsYiAV8eODnjbtQlSDwZ2cUEeQz4E54Hltg==}
    engines: {node: ^18.17.0 || ^20.3.0 || >=21.0.0}

  shebang-command@2.0.0:
    resolution: {integrity: sha512-kHxr2zZpYtdmrN1qDjrrX/Z1rR1kG8Dx+gkpK1G4eXmvXswmcE1hTWBWYUzlraYw1/yZp6YuDY77YtvbN0dmDA==}
    engines: {node: '>=8'}

  shebang-regex@3.0.0:
    resolution: {integrity: sha512-7++dFhtcx3353uBaq8DDR4NuxBetBzC7ZQOhmTQInHEd6bSrXdiEyzCvG07Z44UYdLShWUyXt5M/yhz8ekcb1A==}
    engines: {node: '>=8'}

  shiki@3.17.1:
    resolution: {integrity: sha512-KbAPJo6pQpfjupOg5HW0fk/OSmeBfzza2IjZ5XbNKbqhZaCoxro/EyOgesaLvTdyDfrsAUDA6L4q14sc+k9i7g==}

  side-channel-list@1.0.0:
    resolution: {integrity: sha512-FCLHtRD/gnpCiCHEiJLOwdmFP+wzCmDEkc9y7NsYxeF4u7Btsn1ZuwgwJGxImImHicJArLP4R0yX4c2KCrMrTA==}
    engines: {node: '>= 0.4'}

  side-channel-map@1.0.1:
    resolution: {integrity: sha512-VCjCNfgMsby3tTdo02nbjtM/ewra6jPHmpThenkTYh8pG9ucZ/1P8So4u4FGBek/BjpOVsDCMoLA/iuBKIFXRA==}
    engines: {node: '>= 0.4'}

  side-channel-weakmap@1.0.2:
    resolution: {integrity: sha512-WPS/HvHQTYnHisLo9McqBHOJk2FkHO/tlpvldyrnem4aeQp4hai3gythswg6p01oSoTl58rcpiFAjF2br2Ak2A==}
    engines: {node: '>= 0.4'}

  side-channel@1.1.0:
    resolution: {integrity: sha512-ZX99e6tRweoUXqR+VBrslhda51Nh5MTQwou5tnUDgbtyM0dBgmhEDtWGP/xbKn6hqfPRHujUNwz5fy/wbbhnpw==}
    engines: {node: '>= 0.4'}

  siginfo@2.0.0:
    resolution: {integrity: sha512-ybx0WO1/8bSBLEWXZvEd7gMW3Sn3JFlW3TvX1nREbDLRNQNaeNN8WK0meBwPdAaOI7TtRRRJn/Es1zhrrCHu7g==}

  signal-exit@3.0.7:
    resolution: {integrity: sha512-wnD2ZE+l+SPC/uoS0vXeE9L1+0wuaMqKlfz9AMUo38JsyLSBWSFcHR1Rri62LZc12vLr1gb3jl7iwQhgwpAbGQ==}

  signal-exit@4.1.0:
    resolution: {integrity: sha512-bzyZ1e88w9O1iNJbKnOlvYTrWPDl46O1bG0D3XInv+9tkPrxrN8jUUTiFlDkkmKWgn1M6CfIA13SuGqOa9Korw==}
    engines: {node: '>=14'}

  simple-concat@1.0.1:
    resolution: {integrity: sha512-cSFtAPtRhljv69IK0hTVZQ+OfE9nePi/rtJmw5UjHeVyVroEqJXP1sFztKUy1qU+xvz3u/sfYJLa947b7nAN2Q==}

  simple-get@4.0.1:
    resolution: {integrity: sha512-brv7p5WgH0jmQJr1ZDDfKDOSeWWg+OVypG99A/5vYGPqJ6pxiaHLy8nxtFjBA7oMa01ebA9gfh1uMCFqOuXxvA==}

  sisteransi@1.0.5:
    resolution: {integrity: sha512-bLGGlR1QxBcynn2d5YmDX4MGjlZvy2MRBDRNHLJ8VI6l6+9FUiyTFNJ0IveOSP0bcXgVDPRcfGqA0pjaqUpfVg==}

  skin-tone@2.0.0:
    resolution: {integrity: sha512-kUMbT1oBJCpgrnKoSr0o6wPtvRWT9W9UKvGLwfJYO2WuahZRHOpEyL1ckyMGgMWh0UdpmaoFqKKD29WTomNEGA==}
    engines: {node: '>=8'}

  slash@3.0.0:
    resolution: {integrity: sha512-g9Q1haeby36OSStwb4ntCGGGaKsaVSjQ68fBxoQcutl5fS1vuY18H3wSt3jFyFtrkx+Kz0V1G85A4MyAdDMi2Q==}
    engines: {node: '>=8'}

  slice-ansi@5.0.0:
    resolution: {integrity: sha512-FC+lgizVPfie0kkhqUScwRu1O/lF6NOgJmlCgK+/LYxDCTk8sGelYaHDhFcDN+Sn3Cv+3VSa4Byeo+IMCzpMgQ==}
    engines: {node: '>=12'}

  slice-ansi@7.1.2:
    resolution: {integrity: sha512-iOBWFgUX7caIZiuutICxVgX1SdxwAVFFKwt1EvMYYec/NWO5meOJ6K5uQxhrYBdQJne4KxiqZc+KptFOWFSI9w==}
    engines: {node: '>=18'}

  socket.io-adapter@2.5.5:
    resolution: {integrity: sha512-eLDQas5dzPgOWCk9GuuJC2lBqItuhKI4uxGgo9aIV7MYbk2h9Q6uULEh8WBzThoI7l+qU9Ast9fVUmkqPP9wYg==}

  socket.io-parser@4.2.4:
    resolution: {integrity: sha512-/GbIKmo8ioc+NIWIhwdecY0ge+qVBSMdgxGygevmdHj24bsfgtCmcUUcQ5ZzcylGFHsN3k4HB4Cgkl96KVnuew==}
    engines: {node: '>=10.0.0'}

  socket.io@4.8.1:
    resolution: {integrity: sha512-oZ7iUCxph8WYRHHcjBEc9unw3adt5CmSNlppj/5Q4k2RIrhl8Z5yY2Xr4j9zj0+wzVZ0bxmYoGSzKJnRl6A4yg==}
    engines: {node: '>=10.2.0'}

  sonner@2.0.7:
    resolution: {integrity: sha512-W6ZN4p58k8aDKA4XPcx2hpIQXBRAgyiWVkYhT7CvK6D3iAu7xjvVyhQHg2/iaKJZ1XVJ4r7XuwGL+WGEK37i9w==}
    peerDependencies:
      react: ^18.0.0 || ^19.0.0 || ^19.0.0-rc
      react-dom: ^18.0.0 || ^19.0.0 || ^19.0.0-rc

  source-map-js@1.2.1:
    resolution: {integrity: sha512-UXWMKhLOwVKb728IUtQPXxfYU+usdybtUrK/8uGE8CQMvrhOpwvzDBwj0QhSL7MQc7vIsISBG8VQ8+IDQxpfQA==}
    engines: {node: '>=0.10.0'}

  source-map@0.7.6:
    resolution: {integrity: sha512-i5uvt8C3ikiWeNZSVZNWcfZPItFQOsYTUAOkcUPGd8DqDy1uOUikjt5dG+uRlwyvR108Fb9DOd4GvXfT0N2/uQ==}
    engines: {node: '>= 12'}

  space-separated-tokens@1.1.5:
    resolution: {integrity: sha512-q/JSVd1Lptzhf5bkYm4ob4iWPjx0KiRe3sRFBNrVqbJkFaBm5vbbowy1mymoPNLRa52+oadOhJ+K49wsSeSjTA==}

  space-separated-tokens@2.0.2:
    resolution: {integrity: sha512-PEGlAwrG8yXGXRjW32fGbg66JAlOAwbObuqVoJpv/mRgoWDQfgH1wDPvtzWyUSNAXBGSk8h755YDbbcEy3SH2Q==}

  spawndamnit@3.0.1:
    resolution: {integrity: sha512-MmnduQUuHCoFckZoWnXsTg7JaiLBJrKFj9UI2MbRPGaJeVpsLcVBu6P/IGZovziM/YBsellCmsprgNA+w0CzVg==}

  split-ca@1.0.1:
    resolution: {integrity: sha512-Q5thBSxp5t8WPTTJQS59LrGqOZqOsrhDGDVm8azCqIBjSBd7nd9o2PM+mDulQQkh8h//4U6hFZnc/mul8t5pWQ==}

  split2@4.2.0:
    resolution: {integrity: sha512-UcjcJOWknrNkF6PLX83qcHM6KHgVKNkV62Y8a5uYDVv9ydGQVwAHMKqHdJje1VTWpljG0WYpCDhrCdAOYH4TWg==}
    engines: {node: '>= 10.x'}

  sprintf-js@1.0.3:
    resolution: {integrity: sha512-D9cPgkvLlV3t3IzL0D0YLvGA9Ahk4PcvVwUbN0dSGr1aP0Nrt4AEnTUbuGvquEC0mA64Gqt1fzirlRs5ibXx8g==}

  sqlstring@2.3.3:
    resolution: {integrity: sha512-qC9iz2FlN7DQl3+wjwn3802RTyjCx7sDvfQEXchwa6CWOx07/WVfh91gBmQ9fahw8snwGEWU3xGzOt4tFyHLxg==}
    engines: {node: '>= 0.6'}

  ssh2@1.17.0:
    resolution: {integrity: sha512-wPldCk3asibAjQ/kziWQQt1Wh3PgDFpC0XpwclzKcdT1vql6KeYxf5LIt4nlFkUeR8WuphYMKqUA56X4rjbfgQ==}
    engines: {node: '>=10.16.0'}

  stackback@0.0.2:
    resolution: {integrity: sha512-1XMJE5fQo1jGH6Y/7ebnwPOBEkIEnT4QF32d5R1+VXdXveM0IBMJt8zfaxX1P3QhVwrYe+576+jkANtSS2mBbw==}

  statuses@2.0.2:
    resolution: {integrity: sha512-DvEy55V3DB7uknRo+4iOGT5fP1slR8wQohVdknigZPMpMstaKJQWhwiYBACJE3Ul2pTnATihhBYnRhZQHGBiRw==}
    engines: {node: '>= 0.8'}

  std-env@3.10.0:
    resolution: {integrity: sha512-5GS12FdOZNliM5mAOxFRg7Ir0pWz8MdpYm6AY6VPkGpbA7ZzmbzNcBJQ0GPvvyWgcY7QAhCgf9Uy89I03faLkg==}

  stream-events@1.0.5:
    resolution: {integrity: sha512-E1GUzBSgvct8Jsb3v2X15pjzN1tYebtbLaMg+eBOUOAxgbLoSbT2NS91ckc5lJD1KfLjId+jXJRgo0qnV5Nerg==}

  stream-shift@1.0.3:
    resolution: {integrity: sha512-76ORR0DO1o1hlKwTbi/DM3EXWGf3ZJYO8cXX5RJwnul2DEg2oyoZyjLNoQM8WsvZiFKCRfC1O0J7iCvie3RZmQ==}

  streamdown@1.6.9:
    resolution: {integrity: sha512-rtUZcRvDYNEgduq1OxNJzuYYmchZVXq+1Pw3T445RrYwrT+SGNK1drtt1eaqC4HaD8YYIscdtMSlZFaNM+yYGA==}
    peerDependencies:
      react: ^18.0.0 || ^19.0.0

  streamsearch@1.1.0:
    resolution: {integrity: sha512-Mcc5wHehp9aXz1ax6bZUyY5afg9u2rv5cqQI3mRrYkGC8rW2hM02jWuwjtL++LS5qinSyhj2QfLyNsuc+VsExg==}
    engines: {node: '>=10.0.0'}

  strict-event-emitter-types@2.0.0:
    resolution: {integrity: sha512-Nk/brWYpD85WlOgzw5h173aci0Teyv8YdIAEtV+N88nDB0dLlazZyJMIsN6eo1/AR61l+p6CJTG1JIyFaoNEEA==}

  string-argv@0.3.2:
    resolution: {integrity: sha512-aqD2Q0144Z+/RqG52NeHEkZauTAUWJO8c6yTftGJKO3Tja5tUgIfmIl6kExvhtxSDP7fXB6DvzkfMpCd/F3G+Q==}
    engines: {node: '>=0.6.19'}

  string-width@4.2.3:
    resolution: {integrity: sha512-wKyQRQpjJ0sIp62ErSZdGsjMJWsap5oRNihHhu6G7JVO/9jIB6UyevL+tXuOqrng8j/cxKTWyWUwvSTriiZz/g==}
    engines: {node: '>=8'}

  string-width@5.1.2:
    resolution: {integrity: sha512-HnLOCR3vjcY8beoNLtcjZ5/nxn2afmME6lhrDrebokqMap+XbeW8n9TXpPDOqdGK5qcI3oT0GKTW6wC7EMiVqA==}
    engines: {node: '>=12'}

  string-width@7.2.0:
    resolution: {integrity: sha512-tsaTIkKW9b4N+AEj+SVA+WhJzV7/zMhcSu78mLKWSk7cXMOSHsBKFWUs0fWwq8QyK3MgJBQRX6Gbi4kYbdvGkQ==}
    engines: {node: '>=18'}

  string_decoder@1.3.0:
    resolution: {integrity: sha512-hkRX8U1WjJFd8LsDJ2yQ/wWWxaopEsABU1XfkM8A+j0+85JAGppt16cr1Whg6KIbb4okU6Mql6BOj+uup/wKeA==}

  stringify-entities@4.0.4:
    resolution: {integrity: sha512-IwfBptatlO+QCJUo19AqvrPNqlVMpW9YEL2LIVY+Rpv2qsjCGxaDLNRgeGsQWJhfItebuJhsGSLjaBbNSQ+ieg==}

  strip-ansi@6.0.1:
    resolution: {integrity: sha512-Y38VPSHcqkFrCpFnQ9vuSXmquuv5oXOKpGeT6aGrr3o3Gc9AlVa6JBfUSOCnbxGGZF+/0ooI7KrPuUSztUdU5A==}
    engines: {node: '>=8'}

  strip-ansi@7.1.2:
    resolution: {integrity: sha512-gmBGslpoQJtgnMAvOVqGZpEz9dyoKTCzy2nfz/n8aIFhN/jCE/rCmcxabB6jOOHV+0WNnylOxaxBQPSvcWklhA==}
    engines: {node: '>=12'}

  strip-bom@3.0.0:
    resolution: {integrity: sha512-vavAMRXOgBVNF6nyEEmL3DBK19iRpDcoIwW+swQ+CbGiu7lju6t+JklA1MHweoWtadgt4ISVUsXLyDq34ddcwA==}
    engines: {node: '>=4'}

  strip-final-newline@3.0.0:
    resolution: {integrity: sha512-dOESqjYr96iWYylGObzd39EuNTa5VJxyvVAEm5Jnh7KGo75V43Hk1odPQkNDyXNmUR6k+gEiDVXnjB8HJ3crXw==}
    engines: {node: '>=12'}

  strip-final-newline@4.0.0:
    resolution: {integrity: sha512-aulFJcD6YK8V1G7iRB5tigAP4TsHBZZrOV8pjV++zdUwmeV8uzbY7yn6h9MswN62adStNZFuCIx4haBnRuMDaw==}
    engines: {node: '>=18'}

  strip-json-comments@2.0.1:
    resolution: {integrity: sha512-4gB8na07fecVVkOI6Rs4e7T6NOTki5EmL7TUduTs6bu3EdnSycntVJ4re8kgZA+wx9IueI2Y11bfbgwtzuE0KQ==}
    engines: {node: '>=0.10.0'}

  strip-literal@3.1.0:
    resolution: {integrity: sha512-8r3mkIM/2+PpjHoOtiAW8Rg3jJLHaV7xPwG+YRGrv6FP0wwk/toTpATxWYOW0BKdWwl82VT2tFYi5DlROa0Mxg==}

  strnum@1.1.2:
    resolution: {integrity: sha512-vrN+B7DBIoTTZjnPNewwhx6cBA/H+IS7rfW68n7XxC1y7uoiGQBxaKzqucGUgavX15dJgiGztLJ8vxuEzwqBdA==}

  strtok3@10.3.4:
    resolution: {integrity: sha512-KIy5nylvC5le1OdaaoCJ07L+8iQzJHGH6pWDuzS+d07Cu7n1MZ2x26P8ZKIWfbK02+XIL8Mp4RkWeqdUCrDMfg==}
    engines: {node: '>=18'}

  stubs@3.0.0:
    resolution: {integrity: sha512-PdHt7hHUJKxvTCgbKX9C1V/ftOcjJQgz8BZwNfV5c4B6dcGqlpelTbJ999jBGZ2jYiPAwcX5dP6oBwVlBlUbxw==}

  style-to-js@1.1.21:
    resolution: {integrity: sha512-RjQetxJrrUJLQPHbLku6U/ocGtzyjbJMP9lCNK7Ag0CNh690nSH8woqWH9u16nMjYBAok+i7JO1NP2pOy8IsPQ==}

  style-to-object@1.0.14:
    resolution: {integrity: sha512-LIN7rULI0jBscWQYaSswptyderlarFkjQ+t79nzty8tcIAceVomEVlLzH5VP4Cmsv6MtKhs7qaAiwlcp+Mgaxw==}

  styled-jsx@5.1.6:
    resolution: {integrity: sha512-qSVyDTeMotdvQYoHWLNGwRFJHC+i+ZvdBRYosOFgC+Wg1vx4frN2/RG/NA7SYqqvKNLf39P2LSRA2pu6n0XYZA==}
    engines: {node: '>= 12.0.0'}
    peerDependencies:
      '@babel/core': '*'
      babel-plugin-macros: '*'
      react: '>= 16.8.0 || 17.x.x || ^18.0.0-0 || ^19.0.0-0'
    peerDependenciesMeta:
      '@babel/core':
        optional: true
      babel-plugin-macros:
        optional: true

  stylis@4.3.6:
    resolution: {integrity: sha512-yQ3rwFWRfwNUY7H5vpU0wfdkNSnvnJinhF9830Swlaxl03zsOjCfmX0ugac+3LtK0lYSgwL/KXc8oYL3mG4YFQ==}

  sucrase@3.35.1:
    resolution: {integrity: sha512-DhuTmvZWux4H1UOnWMB3sk0sbaCVOoQZjv8u1rDoTV0HTdGem9hkAZtl4JZy8P2z4Bg0nT+YMeOFyVr4zcG5Tw==}
    engines: {node: '>=16 || 14 >=14.17'}
    hasBin: true

  supports-color@7.2.0:
    resolution: {integrity: sha512-qpCAvRl9stuOHveKsn7HncJRvv501qIacKzQlO/+Lwxc9+0q2wLyv4Dfvt80/DPn2pqOBsJdDiogXGR9+OvwRw==}
    engines: {node: '>=8'}

  supports-hyperlinks@3.2.0:
    resolution: {integrity: sha512-zFObLMyZeEwzAoKCyu1B91U79K2t7ApXuQfo8OuxwXLDgcKxuwM+YvcbIhm6QWqz7mHUH1TVytR1PwVVjEuMig==}
    engines: {node: '>=14.18'}

  supports-preserve-symlinks-flag@1.0.0:
    resolution: {integrity: sha512-ot0WnXS9fgdkgIcePe6RHNk1WA8+muPa6cSjeR3V8K27q9BB1rTE3R1p7Hv0z1ZyAc8s6Vvv8DIyWf681MAt0w==}
    engines: {node: '>= 0.4'}

  swagger-ui-dist@5.30.2:
    resolution: {integrity: sha512-HWCg1DTNE/Nmapt+0m2EPXFwNKNeKK4PwMjkwveN/zn1cV2Kxi9SURd+m0SpdcSgWEK/O64sf8bzXdtUhigtHA==}

  swagger-ui-dist@5.30.3:
    resolution: {integrity: sha512-giQl7/ToPxCqnUAx2wpnSnDNGZtGzw1LyUw6ZitIpTmdrvpxKFY/94v1hihm0zYNpgp1/VY0jTDk//R0BBgnRQ==}

  swagger-ui-express@5.0.1:
    resolution: {integrity: sha512-SrNU3RiBGTLLmFU8GIJdOdanJTl4TOmT27tt3bWWHppqYmAZ6IDuEuBvMU6nZq0zLEe6b/1rACXCgLZqO6ZfrA==}
    engines: {node: '>= v0.10.32'}
    peerDependencies:
      express: '>=4.0.0 || >=5.0.0-beta'

  swr@2.3.7:
    resolution: {integrity: sha512-ZEquQ82QvalqTxhBVv/DlAg2mbmUjF4UgpPg9wwk4ufb9rQnZXh1iKyyKBqV6bQGu1Ie7L1QwSYO07qFIa1p+g==}
    peerDependencies:
      react: ^16.11.0 || ^17.0.0 || ^18.0.0 || ^19.0.0

  tailwind-merge@3.4.0:
    resolution: {integrity: sha512-uSaO4gnW+b3Y2aWoWfFpX62vn2sR3skfhbjsEnaBI81WD1wBLlHZe5sWf0AqjksNdYTbGBEd0UasQMT3SNV15g==}

  tailwindcss@4.1.17:
    resolution: {integrity: sha512-j9Ee2YjuQqYT9bbRTfTZht9W/ytp5H+jJpZKiYdP/bpnXARAuELt9ofP0lPnmHjbga7SNQIxdTAXCmtKVYjN+Q==}

  tapable@2.3.0:
    resolution: {integrity: sha512-g9ljZiwki/LfxmQADO3dEY1CbpmXT5Hm2fJ+QaGKwSXUylMybePR7/67YW7jOrrvjEgL1Fmz5kzyAjWVWLlucg==}
    engines: {node: '>=6'}

  tar-fs@2.1.4:
    resolution: {integrity: sha512-mDAjwmZdh7LTT6pNleZ05Yt65HC3E+NiQzl672vQG38jIrehtJk/J3mNwIg+vShQPcLF/LV7CMnDW6vjj6sfYQ==}

  tar-stream@2.2.0:
    resolution: {integrity: sha512-ujeqbceABgwMZxEJnk2HDY2DlnUZ+9oEcb1KzTVfYHio0UE6dG71n60d8D2I4qNvleWrrXpmjpt7vZeF1LnMZQ==}
    engines: {node: '>=6'}

  teeny-request@9.0.0:
    resolution: {integrity: sha512-resvxdc6Mgb7YEThw6G6bExlXKkv6+YbuzGg9xuXxSgxJF7Ozs+o8Y9+2R3sArdWdW8nOokoQb1yrpFB0pQK2g==}
    engines: {node: '>=14'}

  term-size@2.2.1:
    resolution: {integrity: sha512-wK0Ri4fOGjv/XPy8SBHZChl8CM7uMc5VML7SqiQ0zG7+J5Vr+RMQDoHa2CNT6KHUnTGIXH34UDMkPzAUyapBZg==}
    engines: {node: '>=8'}

  thenify-all@1.6.0:
    resolution: {integrity: sha512-RNxQH/qI8/t3thXJDwcstUO4zeqo64+Uy/+sNVRBx4Xn2OX+OZ9oP+iJnNFqplFra2ZUVeKCSa2oVWi3T4uVmA==}
    engines: {node: '>=0.8'}

  thenify@3.3.1:
    resolution: {integrity: sha512-RVZSIV5IG10Hk3enotrhvz0T9em6cyHBLkH/YAZuKqd8hRkKhSfCGIcP2KUY0EPxndzANBmNllzWPwak+bheSw==}

  throttleit@2.1.0:
    resolution: {integrity: sha512-nt6AMGKW1p/70DF/hGBdJB57B8Tspmbp5gfJ8ilhLnt7kkr2ye7hzD6NVG8GGErk2HWF34igrL2CXmNIkzKqKw==}
    engines: {node: '>=18'}

  through@2.3.8:
    resolution: {integrity: sha512-w89qg7PI8wAdvX60bMDP+bFoD5Dvhm9oLheFp5O4a2QF0cSBGsBX4qZmadPMvVqlLJBBci+WqGGOAPvcDeNSVg==}

  tinybench@2.9.0:
    resolution: {integrity: sha512-0+DUvqWMValLmha6lr4kD8iAMK1HzV0/aKnCtWb9v9641TnP/MFb7Pc2bxoxQjTXAErryXVgUOfv2YqNllqGeg==}

  tinyexec@0.3.2:
    resolution: {integrity: sha512-KQQR9yN7R5+OSwaK0XQoj22pwHoTlgYqmUscPYoknOoWCWfj/5/ABTMRi69FrKU5ffPVh5QcFikpWJI/P1ocHA==}

  tinyexec@1.0.2:
    resolution: {integrity: sha512-W/KYk+NFhkmsYpuHq5JykngiOCnxeVL8v8dFnqxSD8qEEdRfXk1SDM6JzNqcERbcGYj9tMrDQBYV9cjgnunFIg==}
    engines: {node: '>=18'}

  tinyglobby@0.2.15:
    resolution: {integrity: sha512-j2Zq4NyQYG5XMST4cbs02Ak8iJUdxRM0XI5QyxXuZOzKOINmWurp3smXu3y5wDcJrptwpSjgXHzIQxR0omXljQ==}
    engines: {node: '>=12.0.0'}

  tinypool@1.1.1:
    resolution: {integrity: sha512-Zba82s87IFq9A9XmjiX5uZA/ARWDrB03OHlq+Vw1fSdt0I+4/Kutwy8BP4Y/y/aORMo61FQ0vIb5j44vSo5Pkg==}
    engines: {node: ^18.0.0 || >=20.0.0}

  tinyrainbow@2.0.0:
    resolution: {integrity: sha512-op4nsTR47R6p0vMUUoYl/a+ljLFVtlfaXkLQmqfLR1qHma1h/ysYk4hEXZ880bf2CYgTskvTa/e196Vd5dDQXw==}
    engines: {node: '>=14.0.0'}

  tinyspy@4.0.4:
    resolution: {integrity: sha512-azl+t0z7pw/z958Gy9svOTuzqIk6xq+NSheJzn5MMWtWTFywIacg2wUlzKFGtt3cthx0r2SxMK0yzJOR0IES7Q==}
    engines: {node: '>=14.0.0'}

  to-regex-range@5.0.1:
    resolution: {integrity: sha512-65P7iz6X5yEr1cwcgvQxbbIw7Uk3gOy5dIdtZ4rDveLqhrdJP+Li/Hx6tyK0NEb+2GCyneCMJiGqrADCSNk8sQ==}
    engines: {node: '>=8.0'}

  toidentifier@1.0.1:
    resolution: {integrity: sha512-o5sSPKEkg/DIQNmH43V0/uerLrpzVedkUh8tGNvaeXpfpuwjKenlSox/2O/BTlZUtEe+JG7s5YhEz608PlAHRA==}
    engines: {node: '>=0.6'}

  token-types@6.1.1:
    resolution: {integrity: sha512-kh9LVIWH5CnL63Ipf0jhlBIy0UsrMj/NJDfpsy1SqOXlLKEVyXXYrnFxFT1yOOYVGBSApeVnjPw/sBz5BfEjAQ==}
    engines: {node: '>=14.16'}

  tr46@0.0.3:
    resolution: {integrity: sha512-N3WMsuqV66lT30CrXNbEjx4GEwlow3v6rr4mCcv6prnfwhS01rkgyFdjPNBYd9br7LpXV1+Emh01fHnq2Gdgrw==}

  tree-kill@1.2.2:
    resolution: {integrity: sha512-L0Orpi8qGpRG//Nd+H90vFB+3iHnue1zSSGmNOOCh1GLJ7rUKVwV2HvijphGQS2UmhUZewS9VgvxYIdgr+fG1A==}
    hasBin: true

  trim-lines@3.0.1:
    resolution: {integrity: sha512-kRj8B+YHZCc9kQYdWfJB2/oUl9rA99qbowYYBtr4ui4mZyAQ2JpvVBd/6U2YloATfqBhBTSMhTpgBHtU0Mf3Rg==}

  trough@2.2.0:
    resolution: {integrity: sha512-tmMpK00BjZiUyVyvrBK7knerNgmgvcV/KLVyuma/SC+TQN167GrMRciANTz09+k3zW8L8t60jWO1GpfkZdjTaw==}

  ts-dedent@2.2.0:
    resolution: {integrity: sha512-q5W7tVM71e2xjHZTlgfTDoPF/SmqKG5hddq9SzR49CH2hayqRKJtQ4mtRlSxKaJlR/+9rEM+mnBHf7I2/BQcpQ==}
    engines: {node: '>=6.10'}

  ts-interface-checker@0.1.13:
    resolution: {integrity: sha512-Y/arvbn+rrz3JCKl9C4kVNfTfSm2/mEp5FSz5EsZSANGPSlQrpRI5M4PKF+mJnE52jOO90PnPSc3Ur3bTQw0gA==}

  ts-node@10.9.2:
    resolution: {integrity: sha512-f0FFpIdcHgn8zcPSbf1dRevwt047YMnaiJM3u2w2RewrB+fob/zePZcrOyQoLMMO7aBIddLcQIEK5dYjkLnGrQ==}
    hasBin: true
    peerDependencies:
      '@swc/core': '>=1.2.50'
      '@swc/wasm': '>=1.2.50'
      '@types/node': '*'
      typescript: '>=2.7'
    peerDependenciesMeta:
      '@swc/core':
        optional: true
      '@swc/wasm':
        optional: true

  tslib@2.8.1:
    resolution: {integrity: sha512-oJFu94HQb+KVduSUQL7wnpmqnfmLsOA/nAh6b6EH0wCEoK0/mPeXU6c3wKDV83MkOuHPRHtSXKKU99IBazS/2w==}

  tsup@8.5.1:
    resolution: {integrity: sha512-xtgkqwdhpKWr3tKPmCkvYmS9xnQK3m3XgxZHwSUjvfTjp7YfXe5tT3GgWi0F2N+ZSMsOeWeZFh7ZZFg5iPhing==}
    engines: {node: '>=18'}
    hasBin: true
    peerDependencies:
      '@microsoft/api-extractor': ^7.36.0
      '@swc/core': ^1
      postcss: ^8.4.12
      typescript: '>=4.5.0'
    peerDependenciesMeta:
      '@microsoft/api-extractor':
        optional: true
      '@swc/core':
        optional: true
      postcss:
        optional: true
      typescript:
        optional: true

  tsx@4.21.0:
    resolution: {integrity: sha512-5C1sg4USs1lfG0GFb2RLXsdpXqBSEhAaA/0kPL01wxzpMqLILNxIxIOKiILz+cdg/pLnOUxFYOR5yhHU666wbw==}
    engines: {node: '>=18.0.0'}
    hasBin: true

  tunnel-agent@0.6.0:
    resolution: {integrity: sha512-McnNiV1l8RYeY8tBgEpuodCC1mLUdbSN+CYBL7kJsJNInOP8UjDDEwdk6Mw60vdLLrr5NHKZhMAOSrR2NZuQ+w==}

  turbo-darwin-64@2.6.1:
    resolution: {integrity: sha512-Dm0HwhyZF4J0uLqkhUyCVJvKM9Rw7M03v3J9A7drHDQW0qAbIGBrUijQ8g4Q9Cciw/BXRRd8Uzkc3oue+qn+ZQ==}
    cpu: [x64]
    os: [darwin]

  turbo-darwin-arm64@2.6.1:
    resolution: {integrity: sha512-U0PIPTPyxdLsrC3jN7jaJUwgzX5sVUBsKLO7+6AL+OASaa1NbT1pPdiZoTkblBAALLP76FM0LlnsVQOnmjYhyw==}
    cpu: [arm64]
    os: [darwin]

  turbo-linux-64@2.6.1:
    resolution: {integrity: sha512-eM1uLWgzv89bxlK29qwQEr9xYWBhmO/EGiH22UGfq+uXr+QW1OvNKKMogSN65Ry8lElMH4LZh0aX2DEc7eC0Mw==}
    cpu: [x64]
    os: [linux]

  turbo-linux-arm64@2.6.1:
    resolution: {integrity: sha512-MFFh7AxAQAycXKuZDrbeutfWM5Ep0CEZ9u7zs4Hn2FvOViTCzIfEhmuJou3/a5+q5VX1zTxQrKGy+4Lf5cdpsA==}
    cpu: [arm64]
    os: [linux]

  turbo-windows-64@2.6.1:
    resolution: {integrity: sha512-buq7/VAN7KOjMYi4tSZT5m+jpqyhbRU2EUTTvp6V0Ii8dAkY2tAAjQN1q5q2ByflYWKecbQNTqxmVploE0LVwQ==}
    cpu: [x64]
    os: [win32]

  turbo-windows-arm64@2.6.1:
    resolution: {integrity: sha512-7w+AD5vJp3R+FB0YOj1YJcNcOOvBior7bcHTodqp90S3x3bLgpr7tE6xOea1e8JkP7GK6ciKVUpQvV7psiwU5Q==}
    cpu: [arm64]
    os: [win32]

  turbo@2.6.1:
    resolution: {integrity: sha512-qBwXXuDT3rA53kbNafGbT5r++BrhRgx3sAo0cHoDAeG9g1ItTmUMgltz3Hy7Hazy1ODqNpR+C7QwqL6DYB52yA==}
    hasBin: true

  tw-animate-css@1.4.0:
    resolution: {integrity: sha512-7bziOlRqH0hJx80h/3mbicLW7o8qLsH5+RaLR2t+OHM3D0JlWGODQKQ4cxbK7WlvmUxpcj6Kgu6EKqjrGFe3QQ==}

  tweetnacl@0.14.5:
    resolution: {integrity: sha512-KXXFFdAbFXY4geFIwoyNK+f5Z1b7swfXABfL7HXCmoIWMKU3dmS26672A4EeQtDzLKy7SXmfBu51JolvEKwtGA==}

  type-fest@0.21.3:
    resolution: {integrity: sha512-t0rzBq87m3fVcduHDUFhKmyyX+9eo6WQjZvf51Ea/M0Q7+T374Jp1aUiyUl0GKxp8M/OETVHSDvmkyPgvX+X2w==}
    engines: {node: '>=10'}

  type-is@1.6.18:
    resolution: {integrity: sha512-TkRKr9sUTxEH8MdfuCSP7VizJyzRNMjj2J2do2Jr3Kym598JVdEksuzPQCnlFPW4ky9Q+iA+ma9BGm06XQBy8g==}
    engines: {node: '>= 0.6'}

  type-is@2.0.1:
    resolution: {integrity: sha512-OZs6gsjF4vMp32qrCbiVSkrFmXtG/AZhY3t0iAMrMBiAZyV9oALtXO8hsrHbMXF9x6L3grlFuwW2oAz7cav+Gw==}
    engines: {node: '>= 0.6'}

  typedarray@0.0.6:
    resolution: {integrity: sha512-/aCDEGatGvZ2BIk+HmLf4ifCJFwvKFNb9/JeZPMulfgFracn9QFcAf5GO8B/mweUjSoblS5In0cWhqpfs/5PQA==}

  typescript@5.9.3:
    resolution: {integrity: sha512-jl1vZzPDinLr9eUt3J/t7V6FgNEw9QjvBPdysz9KfQDD41fQrC2Y4vKQdiaUpFT4bXlb1RHhLpp8wtm6M5TgSw==}
    engines: {node: '>=14.17'}
    hasBin: true

  ufo@1.6.1:
    resolution: {integrity: sha512-9a4/uxlTWJ4+a5i0ooc1rU7C7YOw3wT+UGqdeNNHWnOF9qcMBgLRS+4IYUqbczewFx4mLEig6gawh7X6mFlEkA==}

  uid@2.0.2:
    resolution: {integrity: sha512-u3xV3X7uzvi5b1MncmZo3i2Aw222Zk1keqLA1YkHldREkAhAqi65wuPfe7lHx8H/Wzy+8CE7S7uS3jekIM5s8g==}
    engines: {node: '>=8'}

  uint8array-extras@1.5.0:
    resolution: {integrity: sha512-rvKSBiC5zqCCiDZ9kAOszZcDvdAHwwIKJG33Ykj43OKcWsnmcBRL09YTU4nOeHZ8Y2a7l1MgTd08SBe9A8Qj6A==}
    engines: {node: '>=18'}

  undici-types@5.26.5:
    resolution: {integrity: sha512-JlCMO+ehdEIKqlFxk6IfVoAUVmgz7cU7zD/h9XZ0qzeosSHmUJVOzSQvvYSYWXkFXC+IfLKSIffhv0sVZup6pA==}

  undici-types@7.16.0:
    resolution: {integrity: sha512-Zz+aZWSj8LE6zoxD+xrjh4VfkIG8Ya6LvYkZqtUQGJPZjYl53ypCaUwWqo7eI0x66KBGeRo+mlBEkMSeSZ38Nw==}

  undici-types@7.8.0:
    resolution: {integrity: sha512-9UJ2xGDvQ43tYyVMpuHlsgApydB8ZKfVYTsLDhXkFL/6gfkp+U8xTGdh8pMJv1SpZna0zxG1DwsKZsreLbXBxw==}

  undici@7.16.0:
    resolution: {integrity: sha512-QEg3HPMll0o3t2ourKwOeUAZ159Kn9mx5pnzHRQO8+Wixmh88YdZRiIwat0iNzNNXn0yoEtXJqFpyW7eM8BV7g==}
    engines: {node: '>=20.18.1'}

  unicode-emoji-modifier-base@1.0.0:
    resolution: {integrity: sha512-yLSH4py7oFH3oG/9K+XWrz1pSi3dfUrWEnInbxMfArOfc1+33BlGPQtLsOYwvdMy11AwUBetYuaRxSPqgkq+8g==}
    engines: {node: '>=4'}

  unicorn-magic@0.3.0:
    resolution: {integrity: sha512-+QBBXBCvifc56fsbuxZQ6Sic3wqqc3WWaqxs58gvJrcOuN83HGTCwz3oS5phzU9LthRNE9VrJCFCLUgHeeFnfA==}
    engines: {node: '>=18'}

  unified@11.0.5:
    resolution: {integrity: sha512-xKvGhPWw3k84Qjh8bI3ZeJjqnyadK+GEFtazSfZv/rKeTkTjOJho6mFqh2SM96iIcZokxiOpg78GazTSg8+KHA==}

  unist-util-filter@5.0.1:
    resolution: {integrity: sha512-pHx7D4Zt6+TsfwylH9+lYhBhzyhEnCXs/lbq/Hstxno5z4gVdyc2WEW0asfjGKPyG4pEKrnBv5hdkO6+aRnQJw==}

  unist-util-find-after@5.0.0:
    resolution: {integrity: sha512-amQa0Ep2m6hE2g72AugUItjbuM8X8cGQnFoHk0pGfrFeT9GZhzN5SW8nRsiGKK7Aif4CrACPENkA6P/Lw6fHGQ==}

  unist-util-is@6.0.1:
    resolution: {integrity: sha512-LsiILbtBETkDz8I9p1dQ0uyRUWuaQzd/cuEeS1hoRSyW5E5XGmTzlwY1OrNzzakGowI9Dr/I8HVaw4hTtnxy8g==}

  unist-util-position-from-estree@2.0.0:
    resolution: {integrity: sha512-KaFVRjoqLyF6YXCbVLNad/eS4+OfPQQn2yOd7zF/h5T/CSL2v8NpN6a5TPvtbXthAGw5nG+PuTtq+DdIZr+cRQ==}

  unist-util-position@5.0.0:
    resolution: {integrity: sha512-fucsC7HjXvkB5R3kTCO7kUjRdrS0BJt3M/FPxmHMBOm8JQi2BsHAHFsy27E0EolP8rp0NzXsJ+jNPyDWvOJZPA==}

  unist-util-remove-position@5.0.0:
    resolution: {integrity: sha512-Hp5Kh3wLxv0PHj9m2yZhhLt58KzPtEYKQQ4yxfYFEO7EvHwzyDYnduhHnY1mDxoqr7VUwVuHXk9RXKIiYS1N8Q==}

  unist-util-stringify-position@4.0.0:
    resolution: {integrity: sha512-0ASV06AAoKCDkS2+xw5RXJywruurpbC4JZSm7nr7MOt1ojAzvyyaO+UxZf18j8FCF6kmzCZKcAgN/yu2gm2XgQ==}

  unist-util-visit-parents@6.0.2:
    resolution: {integrity: sha512-goh1s1TBrqSqukSc8wrjwWhL0hiJxgA8m4kFxGlQ+8FYQ3C/m11FcTs4YYem7V664AhHVvgoQLk890Ssdsr2IQ==}

  unist-util-visit@5.0.0:
    resolution: {integrity: sha512-MR04uvD+07cwl/yhVuVWAtw+3GOR/knlL55Nd/wAdblk27GCVt3lqpTivy/tkJcZoNPzTwS1Y+KMojlLDhoTzg==}

  universalify@0.1.2:
    resolution: {integrity: sha512-rBJeI5CXAlmy1pV+617WB9J63U6XcazHHF2f2dbJix4XzpUF0RS3Zbj0FGIOCAva5P/d/GBOYaACQ1w+0azUkg==}
    engines: {node: '>= 4.0.0'}

  unpipe@1.0.0:
    resolution: {integrity: sha512-pjy2bYhSsufwWlKwPc+l3cN7+wuJlK6uz0YdJEOlQDbl6jo/YlPi4mb8agUkVC8BF7V8NuzeyPNqRksA3hztKQ==}
    engines: {node: '>= 0.8'}

  uri-templates@0.2.0:
    resolution: {integrity: sha512-EWkjYEN0L6KOfEoOH6Wj4ghQqU7eBZMJqRHQnxQAq+dSEzRPClkWjf8557HkWQXF6BrAUoLSAyy9i3RVTliaNg==}

  use-callback-ref@1.3.3:
    resolution: {integrity: sha512-jQL3lRnocaFtu3V00JToYz/4QkNWswxijDaCVNZRiRTO3HQDLsdu1ZtmIUvV4yPp+rvWm5j0y0TG/S61cuijTg==}
    engines: {node: '>=10'}
    peerDependencies:
      '@types/react': '*'
      react: ^16.8.0 || ^17.0.0 || ^18.0.0 || ^19.0.0 || ^19.0.0-rc
    peerDependenciesMeta:
      '@types/react':
        optional: true

  use-sidecar@1.1.3:
    resolution: {integrity: sha512-Fedw0aZvkhynoPYlA5WXrMCAMm+nSWdZt6lzJQ7Ok8S6Q+VsHmHpRWndVRJ8Be0ZbkfPc5LRYH+5XrzXcEeLRQ==}
    engines: {node: '>=10'}
    peerDependencies:
      '@types/react': '*'
      react: ^16.8.0 || ^17.0.0 || ^18.0.0 || ^19.0.0 || ^19.0.0-rc
    peerDependenciesMeta:
      '@types/react':
        optional: true

  use-stick-to-bottom@1.1.1:
    resolution: {integrity: sha512-JkDp0b0tSmv7HQOOpL1hT7t7QaoUBXkq045WWWOFDTlLGRzgIIyW7vyzOIJzY7L2XVIG7j1yUxeDj2LHm9Vwng==}
    peerDependencies:
      react: ^16.8.0 || ^17.0.0 || ^18.0.0 || ^19.0.0

  use-sync-external-store@1.6.0:
    resolution: {integrity: sha512-Pp6GSwGP/NrPIrxVFAIkOQeyw8lFenOHijQWkUTrDvrF4ALqylP2C/KCkeS9dpUM3KvYRQhna5vt7IL95+ZQ9w==}
    peerDependencies:
      react: ^16.8.0 || ^17.0.0 || ^18.0.0 || ^19.0.0

  util-deprecate@1.0.2:
    resolution: {integrity: sha512-EPD5q1uXyFxJpCrLnCc1nHnq3gOa6DZBocAIiI2TaSCA7VCJ1UJDMagCzIkXNsUYfD1daK//LTEQ8xiIbrHtcw==}

  uuid@10.0.0:
    resolution: {integrity: sha512-8XkAphELsDnEGrDxUOHB3RGvXz6TeuYSGEZBOjtTtPm2lwhGBjLgOzLHB63IUWfBpNucQjND6d3AOudO+H3RWQ==}
    hasBin: true

  uuid@11.1.0:
    resolution: {integrity: sha512-0/A9rDy9P7cJ+8w1c9WD9V//9Wj15Ce2MPz8Ri6032usz+NfePxx5AcN3bN+r6ZL6jEo066/yNYB3tn4pQEx+A==}
    hasBin: true

  uuid@13.0.0:
    resolution: {integrity: sha512-XQegIaBTVUjSHliKqcnFqYypAd4S+WCYt5NIeRs6w/UAry7z8Y9j5ZwRRL4kzq9U3sD6v+85er9FvkEaBpji2w==}
    hasBin: true

  uuid@8.3.2:
    resolution: {integrity: sha512-+NYs2QeMWy+GWFOEm9xnn6HCDp0l7QBD7ml8zLUmJ+93Q5NF0NocErnwkTkXVFNiX3/fpC6afS8Dhb/gz7R7eg==}
    hasBin: true

  uuid@9.0.1:
    resolution: {integrity: sha512-b+1eJOlsR9K8HJpow9Ok3fiWOWSIcIzXodvv0rQjVoOVNpWMpxf1wZNpt4y9h10odCNrqnYp1OBzRktckBe3sA==}
    hasBin: true

  v8-compile-cache-lib@3.0.1:
    resolution: {integrity: sha512-wa7YjyUGfNZngI/vtK0UHAN+lgDCxBPCylVXGp0zu59Fz5aiGtNXaq3DhIov063MorB+VfufLh3JlF2KdTK3xg==}

  validator@13.15.23:
    resolution: {integrity: sha512-4yoz1kEWqUjzi5zsPbAS/903QXSYp0UOtHsPpp7p9rHAw/W+dkInskAE386Fat3oKRROwO98d9ZB0G4cObgUyw==}
    engines: {node: '>= 0.10'}

  vary@1.1.2:
    resolution: {integrity: sha512-BNGbWLfd0eUPabhkXUVm0j8uuvREyTh5ovRa/dyow/BqAbZJyC+5fU+IzQOzmAKzYqYRAISoRhdQr3eIZ/PXqg==}
    engines: {node: '>= 0.8'}

  vfile-location@5.0.3:
    resolution: {integrity: sha512-5yXvWDEgqeiYiBe1lbxYF7UMAIm/IcopxMHrMQDq3nvKcjPKIhZklUKL+AE7J7uApI4kwe2snsK+eI6UTj9EHg==}

  vfile-message@4.0.3:
    resolution: {integrity: sha512-QTHzsGd1EhbZs4AsQ20JX1rC3cOlt/IWJruk893DfLRr57lcnOeMaWG4K0JrRta4mIJZKth2Au3mM3u03/JWKw==}

  vfile@6.0.3:
    resolution: {integrity: sha512-KzIbH/9tXat2u30jf+smMwFCsno4wHVdNmzFyL+T/L3UGqqk6JKfVqOFOZEpZSHADH1k40ab6NUIXZq422ov3Q==}

  vite-node@3.2.4:
    resolution: {integrity: sha512-EbKSKh+bh1E1IFxeO0pg1n4dvoOTt0UDiXMd/qn++r98+jPO1xtJilvXldeuQ8giIB5IkpjCgMleHMNEsGH6pg==}
    engines: {node: ^18.0.0 || ^20.0.0 || >=22.0.0}
    hasBin: true

  vite@7.2.6:
    resolution: {integrity: sha512-tI2l/nFHC5rLh7+5+o7QjKjSR04ivXDF4jcgV0f/bTQ+OJiITy5S6gaynVsEM+7RqzufMnVbIon6Sr5x1SDYaQ==}
    engines: {node: ^20.19.0 || >=22.12.0}
    hasBin: true
    peerDependencies:
      '@types/node': ^20.19.0 || >=22.12.0
      jiti: '>=1.21.0'
      less: ^4.0.0
      lightningcss: ^1.21.0
      sass: ^1.70.0
      sass-embedded: ^1.70.0
      stylus: '>=0.54.8'
      sugarss: ^5.0.0
      terser: ^5.16.0
      tsx: ^4.8.1
      yaml: ^2.4.2
    peerDependenciesMeta:
      '@types/node':
        optional: true
      jiti:
        optional: true
      less:
        optional: true
      lightningcss:
        optional: true
      sass:
        optional: true
      sass-embedded:
        optional: true
      stylus:
        optional: true
      sugarss:
        optional: true
      terser:
        optional: true
      tsx:
        optional: true
      yaml:
        optional: true

  vitest@3.2.4:
    resolution: {integrity: sha512-LUCP5ev3GURDysTWiP47wRRUpLKMOfPh+yKTx3kVIEiu5KOMeqzpnYNsKyOoVrULivR8tLcks4+lga33Whn90A==}
    engines: {node: ^18.0.0 || ^20.0.0 || >=22.0.0}
    hasBin: true
    peerDependencies:
      '@edge-runtime/vm': '*'
      '@types/debug': ^4.1.12
      '@types/node': ^18.0.0 || ^20.0.0 || >=22.0.0
      '@vitest/browser': 3.2.4
      '@vitest/ui': 3.2.4
      happy-dom: '*'
      jsdom: '*'
    peerDependenciesMeta:
      '@edge-runtime/vm':
        optional: true
      '@types/debug':
        optional: true
      '@types/node':
        optional: true
      '@vitest/browser':
        optional: true
      '@vitest/ui':
        optional: true
      happy-dom:
        optional: true
      jsdom:
        optional: true

  vscode-jsonrpc@8.2.0:
    resolution: {integrity: sha512-C+r0eKJUIfiDIfwJhria30+TYWPtuHJXHtI7J0YlOmKAo7ogxP20T0zxB7HZQIFhIyvoBPwWskjxrvAtfjyZfA==}
    engines: {node: '>=14.0.0'}

  vscode-languageserver-protocol@3.17.5:
    resolution: {integrity: sha512-mb1bvRJN8SVznADSGWM9u/b07H7Ecg0I3OgXDuLdn307rl/J3A9YD6/eYOssqhecL27hK1IPZAsaqh00i/Jljg==}

  vscode-languageserver-textdocument@1.0.12:
    resolution: {integrity: sha512-cxWNPesCnQCcMPeenjKKsOCKQZ/L6Tv19DTRIGuLWe32lyzWhihGVJ/rcckZXJxfdKCFvRLS3fpBIsV/ZGX4zA==}

  vscode-languageserver-types@3.17.5:
    resolution: {integrity: sha512-Ld1VelNuX9pdF39h2Hgaeb5hEZM2Z3jUrrMgWQAu82jMtZp7p3vJT3BzToKtZI7NgQssZje5o0zryOrhQvzQAg==}

  vscode-languageserver@9.0.1:
    resolution: {integrity: sha512-woByF3PDpkHFUreUa7Hos7+pUWdeWMXRd26+ZX2A8cFx6v/JPTtd4/uN0/jB6XQHYaOlHbio03NTHCqrgG5n7g==}
    hasBin: true

  vscode-uri@3.0.8:
    resolution: {integrity: sha512-AyFQ0EVmsOZOlAnxoFOGOq1SQDWAB7C6aqMGS23svWAllfOaxbuFvcT8D1i8z3Gyn8fraVeZNNmN6e9bxxXkKw==}

  wcwidth@1.0.1:
    resolution: {integrity: sha512-XHPEwS0q6TaxcvG85+8EYkbiCux2XtWG2mkc47Ng2A77BQu9+DqIOJldST4HgPkuea7dvKSj5VgX3P1d4rW8Tg==}

  web-namespaces@2.0.1:
    resolution: {integrity: sha512-bKr1DkiNa2krS7qxNtdrtHAmzuYGFQLiQ13TsorsdT6ULTkPLKuu5+GsFpDlg6JFjUTwX2DyhMPG2be8uPrqsQ==}

  web-streams-polyfill@3.3.3:
    resolution: {integrity: sha512-d2JWLCivmZYTSIoge9MsgFCZrt571BikcWGYkjC1khllbTeDlGqZ2D8vD8E/lJa8WGWbb7Plm8/XJYV7IJHZZw==}
    engines: {node: '>= 8'}

  web-vitals@4.2.4:
    resolution: {integrity: sha512-r4DIlprAGwJ7YM11VZp4R884m0Vmgr6EAKe3P+kO0PPj3Unqyvv59rczf6UiGcb9Z8QxZVcqKNwv/g0WNdWwsw==}

  webidl-conversions@3.0.1:
    resolution: {integrity: sha512-2JAn3z8AR6rjK8Sm8orRC0h/bcl/DqL7tRPdGZ4I1CjdF+EaMLmYxBHyXuKL849eucPFhvBoxMsflfOb8kxaeQ==}

  whatwg-url@5.0.0:
    resolution: {integrity: sha512-saE57nupxk6v3HY35+jzBwYa0rKSy0XR8JSxZPwgLr7ys0IBzhGviA1/TUGJLmSVqs8pb9AnvICXEuOHLprYTw==}

  which@2.0.2:
    resolution: {integrity: sha512-BLI3Tl1TW3Pvl70l3yq3Y64i+awpwXqsGBYWkkqMtnbXgrMD+yj7rhW0kuEDxzJaYXGjEW5ogapKNMEKNMjibA==}
    engines: {node: '>= 8'}
    hasBin: true

  why-is-node-running@2.3.0:
    resolution: {integrity: sha512-hUrmaWBdVDcxvYqnyh09zunKzROWjbZTiNy8dBEjkS7ehEDQibXJ7XvlmtbwuTclUiIyN+CyXQD4Vmko8fNm8w==}
    engines: {node: '>=8'}
    hasBin: true

  wrap-ansi@6.2.0:
    resolution: {integrity: sha512-r6lPcBGxZXlIcymEu7InxDMhdW0KDxpLgoFLcguasxCaJ/SOIZwINatK9KY/tf+ZrlywOKU0UDj3ATXUBfxJXA==}
    engines: {node: '>=8'}

  wrap-ansi@7.0.0:
    resolution: {integrity: sha512-YVGIj2kamLSTxw6NsZjoBxfSwsn0ycdesmc4p+Q21c5zPuZ1pl+NfxVdxPtdHvmNVOQ6XSYG4AUtyt/Fi7D16Q==}
    engines: {node: '>=10'}

  wrap-ansi@8.1.0:
    resolution: {integrity: sha512-si7QWI6zUMq56bESFvagtmzMdGOtoxfR+Sez11Mobfc7tm+VkUckk9bW2UeffTGVUbOksxmSw0AA2gs8g71NCQ==}
    engines: {node: '>=12'}

  wrap-ansi@9.0.2:
    resolution: {integrity: sha512-42AtmgqjV+X1VpdOfyTGOYRi0/zsoLqtXQckTmqTeybT+BDIbM/Guxo7x3pE2vtpr1ok6xRqM9OpBe+Jyoqyww==}
    engines: {node: '>=18'}

  wrappy@1.0.2:
    resolution: {integrity: sha512-l4Sp/DRseor9wL6EvV2+TuQn63dMkPjZ/sp9XkghTEbV9KlPS1xUsZ3u7/IQO4wxtcFB4bgpQPRcR3QCvezPcQ==}

  ws@8.17.1:
    resolution: {integrity: sha512-6XQFvXTkbfUOZOKKILFG1PDK2NDQs4azKQl26T0YS5CxqWLgXajbPZ+h4gZekJyRqFU8pvnbAbbs/3TgRPy+GQ==}
    engines: {node: '>=10.0.0'}
    peerDependencies:
      bufferutil: ^4.0.1
      utf-8-validate: '>=5.0.2'
    peerDependenciesMeta:
      bufferutil:
        optional: true
      utf-8-validate:
        optional: true

  ws@8.18.3:
    resolution: {integrity: sha512-PEIGCY5tSlUt50cqyMXfCzX+oOPqN0vuGqWzbcJ2xvnkzkq46oOpz7dQaTDBdfICb4N14+GARUDw2XV2N4tvzg==}
    engines: {node: '>=10.0.0'}
    peerDependencies:
      bufferutil: ^4.0.1
      utf-8-validate: '>=5.0.2'
    peerDependenciesMeta:
      bufferutil:
        optional: true
      utf-8-validate:
        optional: true

  xml2js@0.5.0:
    resolution: {integrity: sha512-drPFnkQJik/O+uPKpqSgr22mpuFHqKdbS835iAQrUC73L2F5WkboIRd63ai/2Yg6I1jzifPFKH2NTK+cfglkIA==}
    engines: {node: '>=4.0.0'}

  xmlbuilder@11.0.1:
    resolution: {integrity: sha512-fDlsI/kFEx7gLvbecc0/ohLG50fugQp8ryHzMTuW9vSa1GJ0XYWKnhsUx7oie3G98+r56aTQIUB4kht42R3JvA==}
    engines: {node: '>=4.0'}

  xsschema@0.4.0-beta.5:
    resolution: {integrity: sha512-73pYwf1hMy++7SnOkghJdgdPaGi+Y5I0SaO6rIlxb1ouV6tEyDbEcXP82kyr32KQVTlUbFj6qewi9eUVEiXm+g==}
    peerDependencies:
      '@valibot/to-json-schema': ^1.0.0
      arktype: ^2.1.20
      effect: ^3.16.0
      sury: ^10.0.0
      zod: ^3.25.0 || ^4.0.0
      zod-to-json-schema: ^3.24.5
    peerDependenciesMeta:
      '@valibot/to-json-schema':
        optional: true
      arktype:
        optional: true
      effect:
        optional: true
      sury:
        optional: true
      zod:
        optional: true
      zod-to-json-schema:
        optional: true

  xtend@4.0.2:
    resolution: {integrity: sha512-LKYU1iAXJXUgAXn9URjiu+MWhyUXHsvfp7mcuYm9dSUKK0/CjtrUwFAxD82/mCWbtLsGjFIad0wIsod4zrTAEQ==}
    engines: {node: '>=0.4'}

  y18n@5.0.8:
    resolution: {integrity: sha512-0pfFzegeDWJHJIAmTLRP2DwHjdF5s7jo9tuztdQxAhINCdvS+3nGINqPd00AphqJR/0LhANUS6/+7SCb98YOfA==}
    engines: {node: '>=10'}

  yaml@2.8.2:
    resolution: {integrity: sha512-mplynKqc1C2hTVYxd0PU2xQAc22TI1vShAYGksCCfxbn/dFwnHTNi1bvYsBTkhdUNtGIf5xNOg938rrSSYvS9A==}
    engines: {node: '>= 14.6'}
    hasBin: true

  yargs-parser@20.2.9:
    resolution: {integrity: sha512-y11nGElTIV+CT3Zv9t7VKl+Q3hTQoT9a1Qzezhhl6Rp21gJ/IVTW7Z3y9EWXhuUBC2Shnf+DX0antecpAwSP8w==}
    engines: {node: '>=10'}

  yargs-parser@21.1.1:
    resolution: {integrity: sha512-tVpsJW7DdjecAiFpbIB1e3qxIQsE6NoPc5/eTdrbbIC4h0LVsWhnoa3g+m2HclBIujHzsxZ4VJVA+GUuc2/LBw==}
    engines: {node: '>=12'}

  yargs-parser@22.0.0:
    resolution: {integrity: sha512-rwu/ClNdSMpkSrUb+d6BRsSkLUq1fmfsY6TOpYzTwvwkg1/NRG85KBy3kq++A8LKQwX6lsu+aWad+2khvuXrqw==}
    engines: {node: ^20.19.0 || ^22.12.0 || >=23}

  yargs@16.2.0:
    resolution: {integrity: sha512-D1mvvtDG0L5ft/jGWkLpG1+m0eQxOfaBvTNELraWj22wSVUMWxZUvYgJYcKh6jGGIkJFhH4IZPQhR4TKpc8mBw==}
    engines: {node: '>=10'}

  yargs@17.7.2:
    resolution: {integrity: sha512-7dSzzRQ++CKnNI/krKnYRV7JKKPUXMEh61soaHKg9mrWEhzFWhFnxPxGl+69cD1Ou63C13NUPCnmIcrvqCuM6w==}
    engines: {node: '>=12'}

  yargs@18.0.0:
    resolution: {integrity: sha512-4UEqdc2RYGHZc7Doyqkrqiln3p9X2DZVxaGbwhn2pi7MrRagKaOcIKe8L3OxYcbhXLgLFUS3zAYuQjKBQgmuNg==}
    engines: {node: ^20.19.0 || ^22.12.0 || >=23}

  yn@3.1.1:
    resolution: {integrity: sha512-Ux4ygGWsu2c7isFWe8Yu1YluJmqVhxqK2cLXNQA5AcC3QfbGNpM7fu0Y8b/z16pXLnFxZYvWhd3fhBY9DLmC6Q==}
    engines: {node: '>=6'}

  yocto-queue@0.1.0:
    resolution: {integrity: sha512-rVksvsnNCdJ/ohGc6xgPwyN8eheCxsiLM8mxuE/t/mOVqJewPuO1miLpTHQiRgTKCLexL4MeAFVagts7HmNZ2Q==}
    engines: {node: '>=10'}

  yoctocolors@2.1.2:
    resolution: {integrity: sha512-CzhO+pFNo8ajLM2d2IW/R93ipy99LWjtwblvC1RsoSUMZgyLbYFr221TnSNT7GjGdYui6P459mw9JH/g/zW2ug==}
    engines: {node: '>=18'}

  zod-to-json-schema@3.25.0:
    resolution: {integrity: sha512-HvWtU2UG41LALjajJrML6uQejQhNJx+JBO9IflpSja4R03iNWfKXrj6W2h7ljuLyc1nKS+9yDyL/9tD1U/yBnQ==}
    peerDependencies:
      zod: ^3.25 || ^4

  zod@3.25.76:
    resolution: {integrity: sha512-gzUt/qt81nXsFGKIFcC3YnfEAx5NkunCfnDlvuBSSFS02bcXu4Lmea0AFIUwbLWxWPx3d9p8S5QoaujKcNQxcQ==}

  zod@4.1.13:
    resolution: {integrity: sha512-AvvthqfqrAhNH9dnfmrfKzX5upOdjUVJYFqNSlkmGf64gRaTzlPwz99IHYnVs28qYAybvAlBV+H7pn0saFY4Ig==}

  zustand@4.5.7:
    resolution: {integrity: sha512-CHOUy7mu3lbD6o6LJLfllpjkzhHXSBlX8B9+qPddUsIfeF5S/UZ5q0kmCsnRqT1UHFQZchNFDDzMbQsuesHWlw==}
    engines: {node: '>=12.7.0'}
    peerDependencies:
      '@types/react': '>=16.8'
      immer: '>=9.0.6'
      react: '>=16.8'
    peerDependenciesMeta:
      '@types/react':
        optional: true
      immer:
        optional: true
      react:
        optional: true

  zwitch@2.0.4:
    resolution: {integrity: sha512-bXE4cR/kVZhKZX/RjPEflHaKVhUVl85noU3v6b8apfQEc1x4A+zBxjZ4lN8LqGd6WZ3dl98pY4o717VFmoPp+A==}

snapshots:

  '@ai-sdk/gateway@2.0.17(zod@4.1.13)':
    dependencies:
      '@ai-sdk/provider': 2.0.0
      '@ai-sdk/provider-utils': 3.0.18(zod@4.1.13)
      '@vercel/oidc': 3.0.5
      zod: 4.1.13

  '@ai-sdk/google@2.0.44(zod@4.1.13)':
    dependencies:
      '@ai-sdk/provider': 2.0.0
      '@ai-sdk/provider-utils': 3.0.18(zod@4.1.13)
      zod: 4.1.13

  '@ai-sdk/provider-utils@3.0.18(zod@4.1.13)':
    dependencies:
      '@ai-sdk/provider': 2.0.0
      '@standard-schema/spec': 1.0.0
      eventsource-parser: 3.0.6
      zod: 4.1.13

  '@ai-sdk/provider@2.0.0':
    dependencies:
      json-schema: 0.4.0

  '@ai-sdk/react@2.0.105(react@19.1.2)(zod@4.1.13)':
    dependencies:
      '@ai-sdk/provider-utils': 3.0.18(zod@4.1.13)
      ai: 5.0.105(zod@4.1.13)
      react: 19.1.2
      swr: 2.3.7(react@19.1.2)
      throttleit: 2.1.0
    optionalDependencies:
      zod: 4.1.13

  '@alloc/quick-lru@5.2.0': {}

  '@antfu/install-pkg@1.1.0':
    dependencies:
      package-manager-detector: 1.6.0
      tinyexec: 1.0.2

  '@anthropic-ai/sdk@0.61.0': {}

  '@babel/code-frame@7.27.1':
    dependencies:
      '@babel/helper-validator-identifier': 7.28.5
      js-tokens: 4.0.0
      picocolors: 1.1.1

  '@babel/helper-validator-identifier@7.28.5': {}

  '@babel/runtime@7.28.4': {}

  '@balena/dockerignore@1.0.2': {}

  '@biomejs/biome@2.0.6':
    optionalDependencies:
      '@biomejs/cli-darwin-arm64': 2.0.6
      '@biomejs/cli-darwin-x64': 2.0.6
      '@biomejs/cli-linux-arm64': 2.0.6
      '@biomejs/cli-linux-arm64-musl': 2.0.6
      '@biomejs/cli-linux-x64': 2.0.6
      '@biomejs/cli-linux-x64-musl': 2.0.6
      '@biomejs/cli-win32-arm64': 2.0.6
      '@biomejs/cli-win32-x64': 2.0.6

  '@biomejs/cli-darwin-arm64@2.0.6':
    optional: true

  '@biomejs/cli-darwin-x64@2.0.6':
    optional: true

  '@biomejs/cli-linux-arm64-musl@2.0.6':
    optional: true

  '@biomejs/cli-linux-arm64@2.0.6':
    optional: true

  '@biomejs/cli-linux-x64-musl@2.0.6':
    optional: true

  '@biomejs/cli-linux-x64@2.0.6':
    optional: true

  '@biomejs/cli-win32-arm64@2.0.6':
    optional: true

  '@biomejs/cli-win32-x64@2.0.6':
    optional: true

  '@borewit/text-codec@0.1.1': {}

  '@braintree/sanitize-url@7.1.1': {}

  '@changesets/apply-release-plan@7.0.14':
    dependencies:
      '@changesets/config': 3.1.2
      '@changesets/get-version-range-type': 0.4.0
      '@changesets/git': 3.0.4
      '@changesets/should-skip-package': 0.1.2
      '@changesets/types': 6.1.0
      '@manypkg/get-packages': 1.1.3
      detect-indent: 6.1.0
      fs-extra: 7.0.1
      lodash.startcase: 4.4.0
      outdent: 0.5.0
      prettier: 2.8.8
      resolve-from: 5.0.0
      semver: 7.7.3

  '@changesets/assemble-release-plan@6.0.9':
    dependencies:
      '@changesets/errors': 0.2.0
      '@changesets/get-dependents-graph': 2.1.3
      '@changesets/should-skip-package': 0.1.2
      '@changesets/types': 6.1.0
      '@manypkg/get-packages': 1.1.3
      semver: 7.7.3

  '@changesets/changelog-git@0.2.1':
    dependencies:
      '@changesets/types': 6.1.0

  '@changesets/cli@2.29.8(@types/node@24.10.1)':
    dependencies:
      '@changesets/apply-release-plan': 7.0.14
      '@changesets/assemble-release-plan': 6.0.9
      '@changesets/changelog-git': 0.2.1
      '@changesets/config': 3.1.2
      '@changesets/errors': 0.2.0
      '@changesets/get-dependents-graph': 2.1.3
      '@changesets/get-release-plan': 4.0.14
      '@changesets/git': 3.0.4
      '@changesets/logger': 0.1.1
      '@changesets/pre': 2.0.2
      '@changesets/read': 0.6.6
      '@changesets/should-skip-package': 0.1.2
      '@changesets/types': 6.1.0
      '@changesets/write': 0.4.0
      '@inquirer/external-editor': 1.0.3(@types/node@24.10.1)
      '@manypkg/get-packages': 1.1.3
      ansi-colors: 4.1.3
      ci-info: 3.9.0
      enquirer: 2.4.1
      fs-extra: 7.0.1
      mri: 1.2.0
      p-limit: 2.3.0
      package-manager-detector: 0.2.11
      picocolors: 1.1.1
      resolve-from: 5.0.0
      semver: 7.7.3
      spawndamnit: 3.0.1
      term-size: 2.2.1
    transitivePeerDependencies:
      - '@types/node'

  '@changesets/config@3.1.2':
    dependencies:
      '@changesets/errors': 0.2.0
      '@changesets/get-dependents-graph': 2.1.3
      '@changesets/logger': 0.1.1
      '@changesets/types': 6.1.0
      '@manypkg/get-packages': 1.1.3
      fs-extra: 7.0.1
      micromatch: 4.0.8

  '@changesets/errors@0.2.0':
    dependencies:
      extendable-error: 0.1.7

  '@changesets/get-dependents-graph@2.1.3':
    dependencies:
      '@changesets/types': 6.1.0
      '@manypkg/get-packages': 1.1.3
      picocolors: 1.1.1
      semver: 7.7.3

  '@changesets/get-release-plan@4.0.14':
    dependencies:
      '@changesets/assemble-release-plan': 6.0.9
      '@changesets/config': 3.1.2
      '@changesets/pre': 2.0.2
      '@changesets/read': 0.6.6
      '@changesets/types': 6.1.0
      '@manypkg/get-packages': 1.1.3

  '@changesets/get-version-range-type@0.4.0': {}

  '@changesets/git@3.0.4':
    dependencies:
      '@changesets/errors': 0.2.0
      '@manypkg/get-packages': 1.1.3
      is-subdir: 1.2.0
      micromatch: 4.0.8
      spawndamnit: 3.0.1

  '@changesets/logger@0.1.1':
    dependencies:
      picocolors: 1.1.1

  '@changesets/parse@0.4.2':
    dependencies:
      '@changesets/types': 6.1.0
      js-yaml: 4.1.1

  '@changesets/pre@2.0.2':
    dependencies:
      '@changesets/errors': 0.2.0
      '@changesets/types': 6.1.0
      '@manypkg/get-packages': 1.1.3
      fs-extra: 7.0.1

  '@changesets/read@0.6.6':
    dependencies:
      '@changesets/git': 3.0.4
      '@changesets/logger': 0.1.1
      '@changesets/parse': 0.4.2
      '@changesets/types': 6.1.0
      fs-extra: 7.0.1
      p-filter: 2.1.0
      picocolors: 1.1.1

  '@changesets/should-skip-package@0.1.2':
    dependencies:
      '@changesets/types': 6.1.0
      '@manypkg/get-packages': 1.1.3

  '@changesets/types@4.1.0': {}

  '@changesets/types@6.1.0': {}

  '@changesets/write@0.4.0':
    dependencies:
      '@changesets/types': 6.1.0
      fs-extra: 7.0.1
      human-id: 4.1.3
      prettier: 2.8.8

  '@chevrotain/cst-dts-gen@11.0.3':
    dependencies:
      '@chevrotain/gast': 11.0.3
      '@chevrotain/types': 11.0.3
      lodash-es: 4.17.21

  '@chevrotain/gast@11.0.3':
    dependencies:
      '@chevrotain/types': 11.0.3
      lodash-es: 4.17.21

  '@chevrotain/regexp-to-ast@11.0.3': {}

  '@chevrotain/types@11.0.3': {}

  '@chevrotain/utils@11.0.3': {}

  '@clack/core@0.5.0':
    dependencies:
      picocolors: 1.1.1
      sisteransi: 1.0.5

  '@clack/prompts@0.11.0':
    dependencies:
      '@clack/core': 0.5.0
      picocolors: 1.1.1
      sisteransi: 1.0.5

  '@colors/colors@1.5.0':
    optional: true

  '@cspotcode/source-map-support@0.8.1':
    dependencies:
      '@jridgewell/trace-mapping': 0.3.9

  '@electric-sql/pglite@0.3.14': {}

  '@emnapi/runtime@1.7.1':
    dependencies:
      tslib: 2.8.1
    optional: true

  '@esbuild/aix-ppc64@0.25.12':
    optional: true

  '@esbuild/aix-ppc64@0.27.0':
    optional: true

  '@esbuild/android-arm64@0.25.12':
    optional: true

  '@esbuild/android-arm64@0.27.0':
    optional: true

  '@esbuild/android-arm@0.25.12':
    optional: true

  '@esbuild/android-arm@0.27.0':
    optional: true

  '@esbuild/android-x64@0.25.12':
    optional: true

  '@esbuild/android-x64@0.27.0':
    optional: true

  '@esbuild/darwin-arm64@0.25.12':
    optional: true

  '@esbuild/darwin-arm64@0.27.0':
    optional: true

  '@esbuild/darwin-x64@0.25.12':
    optional: true

  '@esbuild/darwin-x64@0.27.0':
    optional: true

  '@esbuild/freebsd-arm64@0.25.12':
    optional: true

  '@esbuild/freebsd-arm64@0.27.0':
    optional: true

  '@esbuild/freebsd-x64@0.25.12':
    optional: true

  '@esbuild/freebsd-x64@0.27.0':
    optional: true

  '@esbuild/linux-arm64@0.25.12':
    optional: true

  '@esbuild/linux-arm64@0.27.0':
    optional: true

  '@esbuild/linux-arm@0.25.12':
    optional: true

  '@esbuild/linux-arm@0.27.0':
    optional: true

  '@esbuild/linux-ia32@0.25.12':
    optional: true

  '@esbuild/linux-ia32@0.27.0':
    optional: true

  '@esbuild/linux-loong64@0.25.12':
    optional: true

  '@esbuild/linux-loong64@0.27.0':
    optional: true

  '@esbuild/linux-mips64el@0.25.12':
    optional: true

  '@esbuild/linux-mips64el@0.27.0':
    optional: true

  '@esbuild/linux-ppc64@0.25.12':
    optional: true

  '@esbuild/linux-ppc64@0.27.0':
    optional: true

  '@esbuild/linux-riscv64@0.25.12':
    optional: true

  '@esbuild/linux-riscv64@0.27.0':
    optional: true

  '@esbuild/linux-s390x@0.25.12':
    optional: true

  '@esbuild/linux-s390x@0.27.0':
    optional: true

  '@esbuild/linux-x64@0.25.12':
    optional: true

  '@esbuild/linux-x64@0.27.0':
    optional: true

  '@esbuild/netbsd-arm64@0.25.12':
    optional: true

  '@esbuild/netbsd-arm64@0.27.0':
    optional: true

  '@esbuild/netbsd-x64@0.25.12':
    optional: true

  '@esbuild/netbsd-x64@0.27.0':
    optional: true

  '@esbuild/openbsd-arm64@0.25.12':
    optional: true

  '@esbuild/openbsd-arm64@0.27.0':
    optional: true

  '@esbuild/openbsd-x64@0.25.12':
    optional: true

  '@esbuild/openbsd-x64@0.27.0':
    optional: true

  '@esbuild/openharmony-arm64@0.25.12':
    optional: true

  '@esbuild/openharmony-arm64@0.27.0':
    optional: true

  '@esbuild/sunos-x64@0.25.12':
    optional: true

  '@esbuild/sunos-x64@0.27.0':
    optional: true

  '@esbuild/win32-arm64@0.25.12':
    optional: true

  '@esbuild/win32-arm64@0.27.0':
    optional: true

  '@esbuild/win32-ia32@0.25.12':
    optional: true

  '@esbuild/win32-ia32@0.27.0':
    optional: true

  '@esbuild/win32-x64@0.25.12':
    optional: true

  '@esbuild/win32-x64@0.27.0':
    optional: true

  '@fig/complete-commander@3.2.0(commander@11.1.0)':
    dependencies:
      commander: 11.1.0
      prettier: 3.7.3

  '@floating-ui/core@1.7.3':
    dependencies:
      '@floating-ui/utils': 0.2.10

  '@floating-ui/dom@1.7.4':
    dependencies:
      '@floating-ui/core': 1.7.3
      '@floating-ui/utils': 0.2.10

  '@floating-ui/react-dom@2.1.6(react-dom@19.1.2(react@19.1.2))(react@19.1.2)':
    dependencies:
      '@floating-ui/dom': 1.7.4
      react: 19.1.2
      react-dom: 19.1.2(react@19.1.2)

  '@floating-ui/utils@0.2.10': {}

  '@formatjs/intl-localematcher@0.6.2':
    dependencies:
      tslib: 2.8.1

  '@golevelup/nestjs-discovery@5.0.0(@nestjs/common@11.1.9(class-transformer@0.5.1)(class-validator@0.14.3)(reflect-metadata@0.2.2)(rxjs@7.8.2))(@nestjs/core@11.1.9(@nestjs/common@11.1.9(class-transformer@0.5.1)(class-validator@0.14.3)(reflect-metadata@0.2.2)(rxjs@7.8.2))(@nestjs/platform-express@11.1.9)(reflect-metadata@0.2.2)(rxjs@7.8.2))':
    dependencies:
      '@nestjs/common': 11.1.9(class-transformer@0.5.1)(class-validator@0.14.3)(reflect-metadata@0.2.2)(rxjs@7.8.2)
      '@nestjs/core': 11.1.9(@nestjs/common@11.1.9(class-transformer@0.5.1)(class-validator@0.14.3)(reflect-metadata@0.2.2)(rxjs@7.8.2))(@nestjs/platform-express@11.1.9)(reflect-metadata@0.2.2)(rxjs@7.8.2)
      lodash: 4.17.21

  '@google-cloud/paginator@5.0.2':
    dependencies:
      arrify: 2.0.1
      extend: 3.0.2

  '@google-cloud/projectify@4.0.0': {}

  '@google-cloud/promisify@4.0.0': {}

  '@google-cloud/storage@7.17.3':
    dependencies:
      '@google-cloud/paginator': 5.0.2
      '@google-cloud/projectify': 4.0.0
      '@google-cloud/promisify': 4.0.0
      abort-controller: 3.0.0
      async-retry: 1.3.3
      duplexify: 4.1.3
      fast-xml-parser: 4.5.3
      gaxios: 6.7.1
      google-auth-library: 9.15.1
      html-entities: 2.6.0
      mime: 3.0.0
      p-limit: 3.1.0
      retry-request: 7.0.2
      teeny-request: 9.0.0
      uuid: 8.3.2
    transitivePeerDependencies:
      - encoding
      - supports-color

  '@google-cloud/vertexai@1.10.0':
    dependencies:
      google-auth-library: 9.15.1
    transitivePeerDependencies:
      - encoding
      - supports-color

  '@google/genai@1.30.0(@modelcontextprotocol/sdk@1.23.0(zod@4.1.13))':
    dependencies:
      google-auth-library: 10.5.0
      ws: 8.18.3
    optionalDependencies:
      '@modelcontextprotocol/sdk': 1.23.0(zod@4.1.13)
    transitivePeerDependencies:
      - bufferutil
      - supports-color
      - utf-8-validate

  '@grpc/grpc-js@1.14.1':
    dependencies:
      '@grpc/proto-loader': 0.8.0
      '@js-sdsl/ordered-map': 4.4.2

  '@grpc/proto-loader@0.7.15':
    dependencies:
      lodash.camelcase: 4.3.0
      long: 5.3.2
      protobufjs: 7.5.4
      yargs: 17.7.2

  '@grpc/proto-loader@0.8.0':
    dependencies:
      lodash.camelcase: 4.3.0
      long: 5.3.2
      protobufjs: 7.5.4
      yargs: 17.7.2

  '@iconify/types@2.0.0': {}

  '@iconify/utils@3.1.0':
    dependencies:
      '@antfu/install-pkg': 1.1.0
      '@iconify/types': 2.0.0
      mlly: 1.8.0

  '@icons-pack/react-simple-icons@13.8.0(react@19.1.2)':
    dependencies:
      react: 19.1.2

  '@img/colour@1.0.0':
    optional: true

  '@img/sharp-darwin-arm64@0.34.5':
    optionalDependencies:
      '@img/sharp-libvips-darwin-arm64': 1.2.4
    optional: true

  '@img/sharp-darwin-x64@0.34.5':
    optionalDependencies:
      '@img/sharp-libvips-darwin-x64': 1.2.4
    optional: true

  '@img/sharp-libvips-darwin-arm64@1.2.4':
    optional: true

  '@img/sharp-libvips-darwin-x64@1.2.4':
    optional: true

  '@img/sharp-libvips-linux-arm64@1.2.4':
    optional: true

  '@img/sharp-libvips-linux-arm@1.2.4':
    optional: true

  '@img/sharp-libvips-linux-ppc64@1.2.4':
    optional: true

  '@img/sharp-libvips-linux-riscv64@1.2.4':
    optional: true

  '@img/sharp-libvips-linux-s390x@1.2.4':
    optional: true

  '@img/sharp-libvips-linux-x64@1.2.4':
    optional: true

  '@img/sharp-libvips-linuxmusl-arm64@1.2.4':
    optional: true

  '@img/sharp-libvips-linuxmusl-x64@1.2.4':
    optional: true

  '@img/sharp-linux-arm64@0.34.5':
    optionalDependencies:
      '@img/sharp-libvips-linux-arm64': 1.2.4
    optional: true

  '@img/sharp-linux-arm@0.34.5':
    optionalDependencies:
      '@img/sharp-libvips-linux-arm': 1.2.4
    optional: true

  '@img/sharp-linux-ppc64@0.34.5':
    optionalDependencies:
      '@img/sharp-libvips-linux-ppc64': 1.2.4
    optional: true

  '@img/sharp-linux-riscv64@0.34.5':
    optionalDependencies:
      '@img/sharp-libvips-linux-riscv64': 1.2.4
    optional: true

  '@img/sharp-linux-s390x@0.34.5':
    optionalDependencies:
      '@img/sharp-libvips-linux-s390x': 1.2.4
    optional: true

  '@img/sharp-linux-x64@0.34.5':
    optionalDependencies:
      '@img/sharp-libvips-linux-x64': 1.2.4
    optional: true

  '@img/sharp-linuxmusl-arm64@0.34.5':
    optionalDependencies:
      '@img/sharp-libvips-linuxmusl-arm64': 1.2.4
    optional: true

  '@img/sharp-linuxmusl-x64@0.34.5':
    optionalDependencies:
      '@img/sharp-libvips-linuxmusl-x64': 1.2.4
    optional: true

  '@img/sharp-wasm32@0.34.5':
    dependencies:
      '@emnapi/runtime': 1.7.1
    optional: true

  '@img/sharp-win32-arm64@0.34.5':
    optional: true

  '@img/sharp-win32-ia32@0.34.5':
    optional: true

  '@img/sharp-win32-x64@0.34.5':
    optional: true

  '@inquirer/external-editor@1.0.3(@types/node@24.10.1)':
    dependencies:
      chardet: 2.1.1
      iconv-lite: 0.7.0
    optionalDependencies:
      '@types/node': 24.10.1

  '@isaacs/cliui@8.0.2':
    dependencies:
      string-width: 5.1.2
      string-width-cjs: string-width@4.2.3
      strip-ansi: 7.1.2
      strip-ansi-cjs: strip-ansi@6.0.1
      wrap-ansi: 8.1.0
      wrap-ansi-cjs: wrap-ansi@7.0.0

  '@jridgewell/gen-mapping@0.3.13':
    dependencies:
      '@jridgewell/sourcemap-codec': 1.5.5
      '@jridgewell/trace-mapping': 0.3.31

  '@jridgewell/remapping@2.3.5':
    dependencies:
      '@jridgewell/gen-mapping': 0.3.13
      '@jridgewell/trace-mapping': 0.3.31

  '@jridgewell/resolve-uri@3.1.2': {}

  '@jridgewell/sourcemap-codec@1.5.5': {}

  '@jridgewell/trace-mapping@0.3.31':
    dependencies:
      '@jridgewell/resolve-uri': 3.1.2
      '@jridgewell/sourcemap-codec': 1.5.5

  '@jridgewell/trace-mapping@0.3.9':
    dependencies:
      '@jridgewell/resolve-uri': 3.1.2
      '@jridgewell/sourcemap-codec': 1.5.5

  '@js-sdsl/ordered-map@4.4.2': {}

  '@lukeed/csprng@1.1.0': {}

  '@manypkg/find-root@1.1.0':
    dependencies:
      '@babel/runtime': 7.28.4
      '@types/node': 12.20.55
      find-up: 4.1.0
      fs-extra: 8.1.0

  '@manypkg/get-packages@1.1.3':
    dependencies:
      '@babel/runtime': 7.28.4
      '@changesets/types': 4.1.0
      '@manypkg/find-root': 1.1.0
      fs-extra: 8.1.0
      globby: 11.1.0
      read-yaml-file: 1.1.0

  '@mdx-js/mdx@3.1.1':
    dependencies:
      '@types/estree': 1.0.8
      '@types/estree-jsx': 1.0.5
      '@types/hast': 3.0.4
      '@types/mdx': 2.0.13
      acorn: 8.15.0
      collapse-white-space: 2.1.0
      devlop: 1.1.0
      estree-util-is-identifier-name: 3.0.0
      estree-util-scope: 1.0.0
      estree-walker: 3.0.3
      hast-util-to-jsx-runtime: 2.3.6
      markdown-extensions: 2.0.0
      recma-build-jsx: 1.0.0
      recma-jsx: 1.0.1(acorn@8.15.0)
      recma-stringify: 1.0.0
      rehype-recma: 1.0.0
      remark-mdx: 3.1.1
      remark-parse: 11.0.0
      remark-rehype: 11.1.2
      source-map: 0.7.6
      unified: 11.0.5
      unist-util-position-from-estree: 2.0.0
      unist-util-stringify-position: 4.0.0
      unist-util-visit: 5.0.0
      vfile: 6.0.3
    transitivePeerDependencies:
      - supports-color

  '@mermaid-js/parser@0.6.3':
    dependencies:
      langium: 3.3.1

  '@microsoft/tsdoc@0.16.0': {}

  '@modelcontextprotocol/sdk@1.23.0(zod@3.25.76)':
    dependencies:
      ajv: 8.17.1
      ajv-formats: 3.0.1(ajv@8.17.1)
      content-type: 1.0.5
      cors: 2.8.5
      cross-spawn: 7.0.6
      eventsource: 3.0.7
      eventsource-parser: 3.0.6
      express: 5.1.0
      express-rate-limit: 7.5.1(express@5.1.0)
      pkce-challenge: 5.0.1
      raw-body: 3.0.2
      zod: 3.25.76
      zod-to-json-schema: 3.25.0(zod@3.25.76)
    transitivePeerDependencies:
      - supports-color

  '@modelcontextprotocol/sdk@1.23.0(zod@4.1.13)':
    dependencies:
      ajv: 8.17.1
      ajv-formats: 3.0.1(ajv@8.17.1)
      content-type: 1.0.5
      cors: 2.8.5
      cross-spawn: 7.0.6
      eventsource: 3.0.7
      eventsource-parser: 3.0.6
      express: 5.1.0
      express-rate-limit: 7.5.1(express@5.1.0)
      pkce-challenge: 5.0.1
      raw-body: 3.0.2
      zod: 4.1.13
      zod-to-json-schema: 3.25.0(zod@4.1.13)
    transitivePeerDependencies:
      - supports-color

  '@nestjs/common@11.1.9(class-transformer@0.5.1)(class-validator@0.14.3)(reflect-metadata@0.2.2)(rxjs@7.8.2)':
    dependencies:
      file-type: 21.1.0
      iterare: 1.2.1
      load-esm: 1.0.3
      reflect-metadata: 0.2.2
      rxjs: 7.8.2
      tslib: 2.8.1
      uid: 2.0.2
    optionalDependencies:
      class-transformer: 0.5.1
      class-validator: 0.14.3
    transitivePeerDependencies:
      - supports-color

  '@nestjs/core@11.1.9(@nestjs/common@11.1.9(class-transformer@0.5.1)(class-validator@0.14.3)(reflect-metadata@0.2.2)(rxjs@7.8.2))(@nestjs/platform-express@11.1.9)(reflect-metadata@0.2.2)(rxjs@7.8.2)':
    dependencies:
      '@nestjs/common': 11.1.9(class-transformer@0.5.1)(class-validator@0.14.3)(reflect-metadata@0.2.2)(rxjs@7.8.2)
      '@nuxt/opencollective': 0.4.1
      fast-safe-stringify: 2.1.1
      iterare: 1.2.1
      path-to-regexp: 8.3.0
      reflect-metadata: 0.2.2
      rxjs: 7.8.2
      tslib: 2.8.1
      uid: 2.0.2
    optionalDependencies:
      '@nestjs/platform-express': 11.1.9(@nestjs/common@11.1.9(class-transformer@0.5.1)(class-validator@0.14.3)(reflect-metadata@0.2.2)(rxjs@7.8.2))(@nestjs/core@11.1.9)

  '@nestjs/mapped-types@2.1.0(@nestjs/common@11.1.9(class-transformer@0.5.1)(class-validator@0.14.3)(reflect-metadata@0.2.2)(rxjs@7.8.2))(class-transformer@0.5.1)(class-validator@0.14.3)(reflect-metadata@0.2.2)':
    dependencies:
      '@nestjs/common': 11.1.9(class-transformer@0.5.1)(class-validator@0.14.3)(reflect-metadata@0.2.2)(rxjs@7.8.2)
      reflect-metadata: 0.2.2
    optionalDependencies:
      class-transformer: 0.5.1
      class-validator: 0.14.3

  '@nestjs/platform-express@11.1.9(@nestjs/common@11.1.9(class-transformer@0.5.1)(class-validator@0.14.3)(reflect-metadata@0.2.2)(rxjs@7.8.2))(@nestjs/core@11.1.9)':
    dependencies:
      '@nestjs/common': 11.1.9(class-transformer@0.5.1)(class-validator@0.14.3)(reflect-metadata@0.2.2)(rxjs@7.8.2)
      '@nestjs/core': 11.1.9(@nestjs/common@11.1.9(class-transformer@0.5.1)(class-validator@0.14.3)(reflect-metadata@0.2.2)(rxjs@7.8.2))(@nestjs/platform-express@11.1.9)(reflect-metadata@0.2.2)(rxjs@7.8.2)
      cors: 2.8.5
      express: 5.1.0
      multer: 2.0.2
      path-to-regexp: 8.3.0
      tslib: 2.8.1
    transitivePeerDependencies:
      - supports-color

  '@nestjs/swagger@11.2.3(@nestjs/common@11.1.9(class-transformer@0.5.1)(class-validator@0.14.3)(reflect-metadata@0.2.2)(rxjs@7.8.2))(@nestjs/core@11.1.9(@nestjs/common@11.1.9(class-transformer@0.5.1)(class-validator@0.14.3)(reflect-metadata@0.2.2)(rxjs@7.8.2))(@nestjs/platform-express@11.1.9)(reflect-metadata@0.2.2)(rxjs@7.8.2))(class-transformer@0.5.1)(class-validator@0.14.3)(reflect-metadata@0.2.2)':
    dependencies:
      '@microsoft/tsdoc': 0.16.0
      '@nestjs/common': 11.1.9(class-transformer@0.5.1)(class-validator@0.14.3)(reflect-metadata@0.2.2)(rxjs@7.8.2)
      '@nestjs/core': 11.1.9(@nestjs/common@11.1.9(class-transformer@0.5.1)(class-validator@0.14.3)(reflect-metadata@0.2.2)(rxjs@7.8.2))(@nestjs/platform-express@11.1.9)(reflect-metadata@0.2.2)(rxjs@7.8.2)
      '@nestjs/mapped-types': 2.1.0(@nestjs/common@11.1.9(class-transformer@0.5.1)(class-validator@0.14.3)(reflect-metadata@0.2.2)(rxjs@7.8.2))(class-transformer@0.5.1)(class-validator@0.14.3)(reflect-metadata@0.2.2)
      js-yaml: 4.1.1
      lodash: 4.17.21
      path-to-regexp: 8.3.0
      reflect-metadata: 0.2.2
      swagger-ui-dist: 5.30.2
    optionalDependencies:
      class-transformer: 0.5.1
      class-validator: 0.14.3

  '@next/env@15.3.6': {}

  '@next/env@15.5.7': {}

  '@next/swc-darwin-arm64@15.3.5':
    optional: true

  '@next/swc-darwin-arm64@15.5.7':
    optional: true

  '@next/swc-darwin-x64@15.3.5':
    optional: true

  '@next/swc-darwin-x64@15.5.7':
    optional: true

  '@next/swc-linux-arm64-gnu@15.3.5':
    optional: true

  '@next/swc-linux-arm64-gnu@15.5.7':
    optional: true

  '@next/swc-linux-arm64-musl@15.3.5':
    optional: true

  '@next/swc-linux-arm64-musl@15.5.7':
    optional: true

  '@next/swc-linux-x64-gnu@15.3.5':
    optional: true

  '@next/swc-linux-x64-gnu@15.5.7':
    optional: true

  '@next/swc-linux-x64-musl@15.3.5':
    optional: true

  '@next/swc-linux-x64-musl@15.5.7':
    optional: true

  '@next/swc-win32-arm64-msvc@15.3.5':
    optional: true

  '@next/swc-win32-arm64-msvc@15.5.7':
    optional: true

  '@next/swc-win32-x64-msvc@15.3.5':
    optional: true

  '@next/swc-win32-x64-msvc@15.5.7':
    optional: true

  '@nodelib/fs.scandir@2.1.5':
    dependencies:
      '@nodelib/fs.stat': 2.0.5
      run-parallel: 1.2.0

  '@nodelib/fs.stat@2.0.5': {}

  '@nodelib/fs.walk@1.2.8':
    dependencies:
      '@nodelib/fs.scandir': 2.1.5
      fastq: 1.19.1

  '@nuxt/opencollective@0.4.1':
    dependencies:
      consola: 3.4.2

  '@opentelemetry/api-logs@0.204.0':
    dependencies:
      '@opentelemetry/api': 1.9.0

  '@opentelemetry/api@1.9.0': {}

  '@opentelemetry/auto-instrumentations-node@0.63.0(@opentelemetry/api@1.9.0)(@opentelemetry/core@2.2.0(@opentelemetry/api@1.9.0))':
    dependencies:
      '@opentelemetry/api': 1.9.0
      '@opentelemetry/core': 2.2.0(@opentelemetry/api@1.9.0)
      '@opentelemetry/instrumentation': 0.204.0(@opentelemetry/api@1.9.0)
      '@opentelemetry/instrumentation-amqplib': 0.51.0(@opentelemetry/api@1.9.0)
      '@opentelemetry/instrumentation-aws-lambda': 0.55.0(@opentelemetry/api@1.9.0)
      '@opentelemetry/instrumentation-aws-sdk': 0.59.0(@opentelemetry/api@1.9.0)
      '@opentelemetry/instrumentation-bunyan': 0.50.0(@opentelemetry/api@1.9.0)
      '@opentelemetry/instrumentation-cassandra-driver': 0.50.0(@opentelemetry/api@1.9.0)
      '@opentelemetry/instrumentation-connect': 0.48.0(@opentelemetry/api@1.9.0)
      '@opentelemetry/instrumentation-cucumber': 0.20.0(@opentelemetry/api@1.9.0)
      '@opentelemetry/instrumentation-dataloader': 0.22.0(@opentelemetry/api@1.9.0)
      '@opentelemetry/instrumentation-dns': 0.48.0(@opentelemetry/api@1.9.0)
      '@opentelemetry/instrumentation-express': 0.53.0(@opentelemetry/api@1.9.0)
      '@opentelemetry/instrumentation-fastify': 0.49.0(@opentelemetry/api@1.9.0)
      '@opentelemetry/instrumentation-fs': 0.24.0(@opentelemetry/api@1.9.0)
      '@opentelemetry/instrumentation-generic-pool': 0.48.0(@opentelemetry/api@1.9.0)
      '@opentelemetry/instrumentation-graphql': 0.52.0(@opentelemetry/api@1.9.0)
      '@opentelemetry/instrumentation-grpc': 0.204.0(@opentelemetry/api@1.9.0)
      '@opentelemetry/instrumentation-hapi': 0.51.0(@opentelemetry/api@1.9.0)
      '@opentelemetry/instrumentation-http': 0.204.0(@opentelemetry/api@1.9.0)
      '@opentelemetry/instrumentation-ioredis': 0.52.0(@opentelemetry/api@1.9.0)
      '@opentelemetry/instrumentation-kafkajs': 0.14.0(@opentelemetry/api@1.9.0)
      '@opentelemetry/instrumentation-knex': 0.49.0(@opentelemetry/api@1.9.0)
      '@opentelemetry/instrumentation-koa': 0.52.0(@opentelemetry/api@1.9.0)
      '@opentelemetry/instrumentation-lru-memoizer': 0.49.0(@opentelemetry/api@1.9.0)
      '@opentelemetry/instrumentation-memcached': 0.48.0(@opentelemetry/api@1.9.0)
      '@opentelemetry/instrumentation-mongodb': 0.57.0(@opentelemetry/api@1.9.0)
      '@opentelemetry/instrumentation-mongoose': 0.51.0(@opentelemetry/api@1.9.0)
      '@opentelemetry/instrumentation-mysql': 0.50.0(@opentelemetry/api@1.9.0)
      '@opentelemetry/instrumentation-mysql2': 0.51.0(@opentelemetry/api@1.9.0)
      '@opentelemetry/instrumentation-nestjs-core': 0.50.0(@opentelemetry/api@1.9.0)
      '@opentelemetry/instrumentation-net': 0.48.0(@opentelemetry/api@1.9.0)
      '@opentelemetry/instrumentation-oracledb': 0.30.0(@opentelemetry/api@1.9.0)
      '@opentelemetry/instrumentation-pg': 0.57.0(@opentelemetry/api@1.9.0)
      '@opentelemetry/instrumentation-pino': 0.51.0(@opentelemetry/api@1.9.0)
      '@opentelemetry/instrumentation-redis': 0.53.0(@opentelemetry/api@1.9.0)
      '@opentelemetry/instrumentation-restify': 0.50.0(@opentelemetry/api@1.9.0)
      '@opentelemetry/instrumentation-router': 0.49.0(@opentelemetry/api@1.9.0)
      '@opentelemetry/instrumentation-runtime-node': 0.18.0(@opentelemetry/api@1.9.0)
      '@opentelemetry/instrumentation-socket.io': 0.51.0(@opentelemetry/api@1.9.0)
      '@opentelemetry/instrumentation-tedious': 0.23.0(@opentelemetry/api@1.9.0)
      '@opentelemetry/instrumentation-undici': 0.15.0(@opentelemetry/api@1.9.0)
      '@opentelemetry/instrumentation-winston': 0.49.0(@opentelemetry/api@1.9.0)
      '@opentelemetry/resource-detector-alibaba-cloud': 0.31.11(@opentelemetry/api@1.9.0)
      '@opentelemetry/resource-detector-aws': 2.8.0(@opentelemetry/api@1.9.0)
      '@opentelemetry/resource-detector-azure': 0.11.0(@opentelemetry/api@1.9.0)
      '@opentelemetry/resource-detector-container': 0.7.11(@opentelemetry/api@1.9.0)
      '@opentelemetry/resource-detector-gcp': 0.38.0(@opentelemetry/api@1.9.0)
      '@opentelemetry/resources': 2.2.0(@opentelemetry/api@1.9.0)
      '@opentelemetry/sdk-node': 0.204.0(@opentelemetry/api@1.9.0)
    transitivePeerDependencies:
      - encoding
      - supports-color

  '@opentelemetry/context-async-hooks@2.1.0(@opentelemetry/api@1.9.0)':
    dependencies:
      '@opentelemetry/api': 1.9.0

  '@opentelemetry/context-async-hooks@2.2.0(@opentelemetry/api@1.9.0)':
    dependencies:
      '@opentelemetry/api': 1.9.0

  '@opentelemetry/core@2.1.0(@opentelemetry/api@1.9.0)':
    dependencies:
      '@opentelemetry/api': 1.9.0
      '@opentelemetry/semantic-conventions': 1.38.0

  '@opentelemetry/core@2.2.0(@opentelemetry/api@1.9.0)':
    dependencies:
      '@opentelemetry/api': 1.9.0
      '@opentelemetry/semantic-conventions': 1.38.0

  '@opentelemetry/exporter-logs-otlp-grpc@0.204.0(@opentelemetry/api@1.9.0)':
    dependencies:
      '@grpc/grpc-js': 1.14.1
      '@opentelemetry/api': 1.9.0
      '@opentelemetry/core': 2.1.0(@opentelemetry/api@1.9.0)
      '@opentelemetry/otlp-exporter-base': 0.204.0(@opentelemetry/api@1.9.0)
      '@opentelemetry/otlp-grpc-exporter-base': 0.204.0(@opentelemetry/api@1.9.0)
      '@opentelemetry/otlp-transformer': 0.204.0(@opentelemetry/api@1.9.0)
      '@opentelemetry/sdk-logs': 0.204.0(@opentelemetry/api@1.9.0)

  '@opentelemetry/exporter-logs-otlp-http@0.204.0(@opentelemetry/api@1.9.0)':
    dependencies:
      '@opentelemetry/api': 1.9.0
      '@opentelemetry/api-logs': 0.204.0
      '@opentelemetry/core': 2.1.0(@opentelemetry/api@1.9.0)
      '@opentelemetry/otlp-exporter-base': 0.204.0(@opentelemetry/api@1.9.0)
      '@opentelemetry/otlp-transformer': 0.204.0(@opentelemetry/api@1.9.0)
      '@opentelemetry/sdk-logs': 0.204.0(@opentelemetry/api@1.9.0)

  '@opentelemetry/exporter-logs-otlp-proto@0.204.0(@opentelemetry/api@1.9.0)':
    dependencies:
      '@opentelemetry/api': 1.9.0
      '@opentelemetry/api-logs': 0.204.0
      '@opentelemetry/core': 2.1.0(@opentelemetry/api@1.9.0)
      '@opentelemetry/otlp-exporter-base': 0.204.0(@opentelemetry/api@1.9.0)
      '@opentelemetry/otlp-transformer': 0.204.0(@opentelemetry/api@1.9.0)
      '@opentelemetry/resources': 2.1.0(@opentelemetry/api@1.9.0)
      '@opentelemetry/sdk-logs': 0.204.0(@opentelemetry/api@1.9.0)
      '@opentelemetry/sdk-trace-base': 2.1.0(@opentelemetry/api@1.9.0)

  '@opentelemetry/exporter-metrics-otlp-grpc@0.204.0(@opentelemetry/api@1.9.0)':
    dependencies:
      '@grpc/grpc-js': 1.14.1
      '@opentelemetry/api': 1.9.0
      '@opentelemetry/core': 2.1.0(@opentelemetry/api@1.9.0)
      '@opentelemetry/exporter-metrics-otlp-http': 0.204.0(@opentelemetry/api@1.9.0)
      '@opentelemetry/otlp-exporter-base': 0.204.0(@opentelemetry/api@1.9.0)
      '@opentelemetry/otlp-grpc-exporter-base': 0.204.0(@opentelemetry/api@1.9.0)
      '@opentelemetry/otlp-transformer': 0.204.0(@opentelemetry/api@1.9.0)
      '@opentelemetry/resources': 2.1.0(@opentelemetry/api@1.9.0)
      '@opentelemetry/sdk-metrics': 2.1.0(@opentelemetry/api@1.9.0)

  '@opentelemetry/exporter-metrics-otlp-http@0.204.0(@opentelemetry/api@1.9.0)':
    dependencies:
      '@opentelemetry/api': 1.9.0
      '@opentelemetry/core': 2.1.0(@opentelemetry/api@1.9.0)
      '@opentelemetry/otlp-exporter-base': 0.204.0(@opentelemetry/api@1.9.0)
      '@opentelemetry/otlp-transformer': 0.204.0(@opentelemetry/api@1.9.0)
      '@opentelemetry/resources': 2.1.0(@opentelemetry/api@1.9.0)
      '@opentelemetry/sdk-metrics': 2.1.0(@opentelemetry/api@1.9.0)

  '@opentelemetry/exporter-metrics-otlp-proto@0.204.0(@opentelemetry/api@1.9.0)':
    dependencies:
      '@opentelemetry/api': 1.9.0
      '@opentelemetry/core': 2.1.0(@opentelemetry/api@1.9.0)
      '@opentelemetry/exporter-metrics-otlp-http': 0.204.0(@opentelemetry/api@1.9.0)
      '@opentelemetry/otlp-exporter-base': 0.204.0(@opentelemetry/api@1.9.0)
      '@opentelemetry/otlp-transformer': 0.204.0(@opentelemetry/api@1.9.0)
      '@opentelemetry/resources': 2.1.0(@opentelemetry/api@1.9.0)
      '@opentelemetry/sdk-metrics': 2.1.0(@opentelemetry/api@1.9.0)

  '@opentelemetry/exporter-prometheus@0.204.0(@opentelemetry/api@1.9.0)':
    dependencies:
      '@opentelemetry/api': 1.9.0
      '@opentelemetry/core': 2.1.0(@opentelemetry/api@1.9.0)
      '@opentelemetry/resources': 2.1.0(@opentelemetry/api@1.9.0)
      '@opentelemetry/sdk-metrics': 2.1.0(@opentelemetry/api@1.9.0)

  '@opentelemetry/exporter-trace-otlp-grpc@0.204.0(@opentelemetry/api@1.9.0)':
    dependencies:
      '@grpc/grpc-js': 1.14.1
      '@opentelemetry/api': 1.9.0
      '@opentelemetry/core': 2.1.0(@opentelemetry/api@1.9.0)
      '@opentelemetry/otlp-exporter-base': 0.204.0(@opentelemetry/api@1.9.0)
      '@opentelemetry/otlp-grpc-exporter-base': 0.204.0(@opentelemetry/api@1.9.0)
      '@opentelemetry/otlp-transformer': 0.204.0(@opentelemetry/api@1.9.0)
      '@opentelemetry/resources': 2.1.0(@opentelemetry/api@1.9.0)
      '@opentelemetry/sdk-trace-base': 2.1.0(@opentelemetry/api@1.9.0)

  '@opentelemetry/exporter-trace-otlp-http@0.204.0(@opentelemetry/api@1.9.0)':
    dependencies:
      '@opentelemetry/api': 1.9.0
      '@opentelemetry/core': 2.1.0(@opentelemetry/api@1.9.0)
      '@opentelemetry/otlp-exporter-base': 0.204.0(@opentelemetry/api@1.9.0)
      '@opentelemetry/otlp-transformer': 0.204.0(@opentelemetry/api@1.9.0)
      '@opentelemetry/resources': 2.1.0(@opentelemetry/api@1.9.0)
      '@opentelemetry/sdk-trace-base': 2.1.0(@opentelemetry/api@1.9.0)

  '@opentelemetry/exporter-trace-otlp-proto@0.204.0(@opentelemetry/api@1.9.0)':
    dependencies:
      '@opentelemetry/api': 1.9.0
      '@opentelemetry/core': 2.1.0(@opentelemetry/api@1.9.0)
      '@opentelemetry/otlp-exporter-base': 0.204.0(@opentelemetry/api@1.9.0)
      '@opentelemetry/otlp-transformer': 0.204.0(@opentelemetry/api@1.9.0)
      '@opentelemetry/resources': 2.1.0(@opentelemetry/api@1.9.0)
      '@opentelemetry/sdk-trace-base': 2.1.0(@opentelemetry/api@1.9.0)

  '@opentelemetry/exporter-zipkin@2.1.0(@opentelemetry/api@1.9.0)':
    dependencies:
      '@opentelemetry/api': 1.9.0
      '@opentelemetry/core': 2.1.0(@opentelemetry/api@1.9.0)
      '@opentelemetry/resources': 2.1.0(@opentelemetry/api@1.9.0)
      '@opentelemetry/sdk-trace-base': 2.1.0(@opentelemetry/api@1.9.0)
      '@opentelemetry/semantic-conventions': 1.38.0

  '@opentelemetry/instrumentation-amqplib@0.51.0(@opentelemetry/api@1.9.0)':
    dependencies:
      '@opentelemetry/api': 1.9.0
      '@opentelemetry/core': 2.2.0(@opentelemetry/api@1.9.0)
      '@opentelemetry/instrumentation': 0.204.0(@opentelemetry/api@1.9.0)
      '@opentelemetry/semantic-conventions': 1.38.0
    transitivePeerDependencies:
      - supports-color

  '@opentelemetry/instrumentation-aws-lambda@0.55.0(@opentelemetry/api@1.9.0)':
    dependencies:
      '@opentelemetry/api': 1.9.0
      '@opentelemetry/instrumentation': 0.204.0(@opentelemetry/api@1.9.0)
      '@opentelemetry/semantic-conventions': 1.38.0
      '@types/aws-lambda': 8.10.152
    transitivePeerDependencies:
      - supports-color

  '@opentelemetry/instrumentation-aws-sdk@0.59.0(@opentelemetry/api@1.9.0)':
    dependencies:
      '@opentelemetry/api': 1.9.0
      '@opentelemetry/core': 2.2.0(@opentelemetry/api@1.9.0)
      '@opentelemetry/instrumentation': 0.204.0(@opentelemetry/api@1.9.0)
      '@opentelemetry/semantic-conventions': 1.38.0
    transitivePeerDependencies:
      - supports-color

  '@opentelemetry/instrumentation-bunyan@0.50.0(@opentelemetry/api@1.9.0)':
    dependencies:
      '@opentelemetry/api': 1.9.0
      '@opentelemetry/api-logs': 0.204.0
      '@opentelemetry/instrumentation': 0.204.0(@opentelemetry/api@1.9.0)
      '@types/bunyan': 1.8.11
    transitivePeerDependencies:
      - supports-color

  '@opentelemetry/instrumentation-cassandra-driver@0.50.0(@opentelemetry/api@1.9.0)':
    dependencies:
      '@opentelemetry/api': 1.9.0
      '@opentelemetry/instrumentation': 0.204.0(@opentelemetry/api@1.9.0)
      '@opentelemetry/semantic-conventions': 1.38.0
    transitivePeerDependencies:
      - supports-color

  '@opentelemetry/instrumentation-connect@0.48.0(@opentelemetry/api@1.9.0)':
    dependencies:
      '@opentelemetry/api': 1.9.0
      '@opentelemetry/core': 2.2.0(@opentelemetry/api@1.9.0)
      '@opentelemetry/instrumentation': 0.204.0(@opentelemetry/api@1.9.0)
      '@opentelemetry/semantic-conventions': 1.38.0
      '@types/connect': 3.4.38
    transitivePeerDependencies:
      - supports-color

  '@opentelemetry/instrumentation-cucumber@0.20.0(@opentelemetry/api@1.9.0)':
    dependencies:
      '@opentelemetry/api': 1.9.0
      '@opentelemetry/instrumentation': 0.204.0(@opentelemetry/api@1.9.0)
      '@opentelemetry/semantic-conventions': 1.38.0
    transitivePeerDependencies:
      - supports-color

  '@opentelemetry/instrumentation-dataloader@0.22.0(@opentelemetry/api@1.9.0)':
    dependencies:
      '@opentelemetry/api': 1.9.0
      '@opentelemetry/instrumentation': 0.204.0(@opentelemetry/api@1.9.0)
    transitivePeerDependencies:
      - supports-color

  '@opentelemetry/instrumentation-dns@0.48.0(@opentelemetry/api@1.9.0)':
    dependencies:
      '@opentelemetry/api': 1.9.0
      '@opentelemetry/instrumentation': 0.204.0(@opentelemetry/api@1.9.0)
    transitivePeerDependencies:
      - supports-color

  '@opentelemetry/instrumentation-express@0.53.0(@opentelemetry/api@1.9.0)':
    dependencies:
      '@opentelemetry/api': 1.9.0
      '@opentelemetry/core': 2.2.0(@opentelemetry/api@1.9.0)
      '@opentelemetry/instrumentation': 0.204.0(@opentelemetry/api@1.9.0)
      '@opentelemetry/semantic-conventions': 1.38.0
    transitivePeerDependencies:
      - supports-color

  '@opentelemetry/instrumentation-fastify@0.49.0(@opentelemetry/api@1.9.0)':
    dependencies:
      '@opentelemetry/api': 1.9.0
      '@opentelemetry/core': 2.2.0(@opentelemetry/api@1.9.0)
      '@opentelemetry/instrumentation': 0.204.0(@opentelemetry/api@1.9.0)
      '@opentelemetry/semantic-conventions': 1.38.0
    transitivePeerDependencies:
      - supports-color

  '@opentelemetry/instrumentation-fs@0.24.0(@opentelemetry/api@1.9.0)':
    dependencies:
      '@opentelemetry/api': 1.9.0
      '@opentelemetry/core': 2.2.0(@opentelemetry/api@1.9.0)
      '@opentelemetry/instrumentation': 0.204.0(@opentelemetry/api@1.9.0)
    transitivePeerDependencies:
      - supports-color

  '@opentelemetry/instrumentation-generic-pool@0.48.0(@opentelemetry/api@1.9.0)':
    dependencies:
      '@opentelemetry/api': 1.9.0
      '@opentelemetry/instrumentation': 0.204.0(@opentelemetry/api@1.9.0)
    transitivePeerDependencies:
      - supports-color

  '@opentelemetry/instrumentation-graphql@0.52.0(@opentelemetry/api@1.9.0)':
    dependencies:
      '@opentelemetry/api': 1.9.0
      '@opentelemetry/instrumentation': 0.204.0(@opentelemetry/api@1.9.0)
    transitivePeerDependencies:
      - supports-color

  '@opentelemetry/instrumentation-grpc@0.204.0(@opentelemetry/api@1.9.0)':
    dependencies:
      '@opentelemetry/api': 1.9.0
      '@opentelemetry/instrumentation': 0.204.0(@opentelemetry/api@1.9.0)
      '@opentelemetry/semantic-conventions': 1.38.0
    transitivePeerDependencies:
      - supports-color

  '@opentelemetry/instrumentation-hapi@0.51.0(@opentelemetry/api@1.9.0)':
    dependencies:
      '@opentelemetry/api': 1.9.0
      '@opentelemetry/core': 2.2.0(@opentelemetry/api@1.9.0)
      '@opentelemetry/instrumentation': 0.204.0(@opentelemetry/api@1.9.0)
      '@opentelemetry/semantic-conventions': 1.38.0
    transitivePeerDependencies:
      - supports-color

  '@opentelemetry/instrumentation-http@0.204.0(@opentelemetry/api@1.9.0)':
    dependencies:
      '@opentelemetry/api': 1.9.0
      '@opentelemetry/core': 2.1.0(@opentelemetry/api@1.9.0)
      '@opentelemetry/instrumentation': 0.204.0(@opentelemetry/api@1.9.0)
      '@opentelemetry/semantic-conventions': 1.38.0
      forwarded-parse: 2.1.2
    transitivePeerDependencies:
      - supports-color

  '@opentelemetry/instrumentation-ioredis@0.52.0(@opentelemetry/api@1.9.0)':
    dependencies:
      '@opentelemetry/api': 1.9.0
      '@opentelemetry/instrumentation': 0.204.0(@opentelemetry/api@1.9.0)
      '@opentelemetry/redis-common': 0.38.2
      '@opentelemetry/semantic-conventions': 1.38.0
    transitivePeerDependencies:
      - supports-color

  '@opentelemetry/instrumentation-kafkajs@0.14.0(@opentelemetry/api@1.9.0)':
    dependencies:
      '@opentelemetry/api': 1.9.0
      '@opentelemetry/instrumentation': 0.204.0(@opentelemetry/api@1.9.0)
      '@opentelemetry/semantic-conventions': 1.38.0
    transitivePeerDependencies:
      - supports-color

  '@opentelemetry/instrumentation-knex@0.49.0(@opentelemetry/api@1.9.0)':
    dependencies:
      '@opentelemetry/api': 1.9.0
      '@opentelemetry/instrumentation': 0.204.0(@opentelemetry/api@1.9.0)
      '@opentelemetry/semantic-conventions': 1.38.0
    transitivePeerDependencies:
      - supports-color

  '@opentelemetry/instrumentation-koa@0.52.0(@opentelemetry/api@1.9.0)':
    dependencies:
      '@opentelemetry/api': 1.9.0
      '@opentelemetry/core': 2.2.0(@opentelemetry/api@1.9.0)
      '@opentelemetry/instrumentation': 0.204.0(@opentelemetry/api@1.9.0)
      '@opentelemetry/semantic-conventions': 1.38.0
    transitivePeerDependencies:
      - supports-color

  '@opentelemetry/instrumentation-lru-memoizer@0.49.0(@opentelemetry/api@1.9.0)':
    dependencies:
      '@opentelemetry/api': 1.9.0
      '@opentelemetry/instrumentation': 0.204.0(@opentelemetry/api@1.9.0)
    transitivePeerDependencies:
      - supports-color

  '@opentelemetry/instrumentation-memcached@0.48.0(@opentelemetry/api@1.9.0)':
    dependencies:
      '@opentelemetry/api': 1.9.0
      '@opentelemetry/instrumentation': 0.204.0(@opentelemetry/api@1.9.0)
      '@opentelemetry/semantic-conventions': 1.38.0
      '@types/memcached': 2.2.10
    transitivePeerDependencies:
      - supports-color

  '@opentelemetry/instrumentation-mongodb@0.57.0(@opentelemetry/api@1.9.0)':
    dependencies:
      '@opentelemetry/api': 1.9.0
      '@opentelemetry/instrumentation': 0.204.0(@opentelemetry/api@1.9.0)
      '@opentelemetry/semantic-conventions': 1.38.0
    transitivePeerDependencies:
      - supports-color

  '@opentelemetry/instrumentation-mongoose@0.51.0(@opentelemetry/api@1.9.0)':
    dependencies:
      '@opentelemetry/api': 1.9.0
      '@opentelemetry/core': 2.2.0(@opentelemetry/api@1.9.0)
      '@opentelemetry/instrumentation': 0.204.0(@opentelemetry/api@1.9.0)
      '@opentelemetry/semantic-conventions': 1.38.0
    transitivePeerDependencies:
      - supports-color

  '@opentelemetry/instrumentation-mysql2@0.51.0(@opentelemetry/api@1.9.0)':
    dependencies:
      '@opentelemetry/api': 1.9.0
      '@opentelemetry/instrumentation': 0.204.0(@opentelemetry/api@1.9.0)
      '@opentelemetry/semantic-conventions': 1.38.0
      '@opentelemetry/sql-common': 0.41.2(@opentelemetry/api@1.9.0)
    transitivePeerDependencies:
      - supports-color

  '@opentelemetry/instrumentation-mysql@0.50.0(@opentelemetry/api@1.9.0)':
    dependencies:
      '@opentelemetry/api': 1.9.0
      '@opentelemetry/instrumentation': 0.204.0(@opentelemetry/api@1.9.0)
      '@opentelemetry/semantic-conventions': 1.38.0
      '@types/mysql': 2.15.27
    transitivePeerDependencies:
      - supports-color

  '@opentelemetry/instrumentation-nestjs-core@0.50.0(@opentelemetry/api@1.9.0)':
    dependencies:
      '@opentelemetry/api': 1.9.0
      '@opentelemetry/instrumentation': 0.204.0(@opentelemetry/api@1.9.0)
      '@opentelemetry/semantic-conventions': 1.38.0
    transitivePeerDependencies:
      - supports-color

  '@opentelemetry/instrumentation-net@0.48.0(@opentelemetry/api@1.9.0)':
    dependencies:
      '@opentelemetry/api': 1.9.0
      '@opentelemetry/instrumentation': 0.204.0(@opentelemetry/api@1.9.0)
      '@opentelemetry/semantic-conventions': 1.38.0
    transitivePeerDependencies:
      - supports-color

  '@opentelemetry/instrumentation-oracledb@0.30.0(@opentelemetry/api@1.9.0)':
    dependencies:
      '@opentelemetry/api': 1.9.0
      '@opentelemetry/instrumentation': 0.204.0(@opentelemetry/api@1.9.0)
      '@opentelemetry/semantic-conventions': 1.38.0
      '@types/oracledb': 6.5.2
    transitivePeerDependencies:
      - supports-color

  '@opentelemetry/instrumentation-pg@0.57.0(@opentelemetry/api@1.9.0)':
    dependencies:
      '@opentelemetry/api': 1.9.0
      '@opentelemetry/core': 2.2.0(@opentelemetry/api@1.9.0)
      '@opentelemetry/instrumentation': 0.204.0(@opentelemetry/api@1.9.0)
      '@opentelemetry/semantic-conventions': 1.38.0
      '@opentelemetry/sql-common': 0.41.2(@opentelemetry/api@1.9.0)
      '@types/pg': 8.15.5
      '@types/pg-pool': 2.0.6
    transitivePeerDependencies:
      - supports-color

  '@opentelemetry/instrumentation-pino@0.51.0(@opentelemetry/api@1.9.0)':
    dependencies:
      '@opentelemetry/api': 1.9.0
      '@opentelemetry/api-logs': 0.204.0
      '@opentelemetry/core': 2.2.0(@opentelemetry/api@1.9.0)
      '@opentelemetry/instrumentation': 0.204.0(@opentelemetry/api@1.9.0)
    transitivePeerDependencies:
      - supports-color

  '@opentelemetry/instrumentation-redis@0.53.0(@opentelemetry/api@1.9.0)':
    dependencies:
      '@opentelemetry/api': 1.9.0
      '@opentelemetry/instrumentation': 0.204.0(@opentelemetry/api@1.9.0)
      '@opentelemetry/redis-common': 0.38.2
      '@opentelemetry/semantic-conventions': 1.38.0
    transitivePeerDependencies:
      - supports-color

  '@opentelemetry/instrumentation-restify@0.50.0(@opentelemetry/api@1.9.0)':
    dependencies:
      '@opentelemetry/api': 1.9.0
      '@opentelemetry/core': 2.2.0(@opentelemetry/api@1.9.0)
      '@opentelemetry/instrumentation': 0.204.0(@opentelemetry/api@1.9.0)
      '@opentelemetry/semantic-conventions': 1.38.0
    transitivePeerDependencies:
      - supports-color

  '@opentelemetry/instrumentation-router@0.49.0(@opentelemetry/api@1.9.0)':
    dependencies:
      '@opentelemetry/api': 1.9.0
      '@opentelemetry/instrumentation': 0.204.0(@opentelemetry/api@1.9.0)
      '@opentelemetry/semantic-conventions': 1.38.0
    transitivePeerDependencies:
      - supports-color

  '@opentelemetry/instrumentation-runtime-node@0.18.0(@opentelemetry/api@1.9.0)':
    dependencies:
      '@opentelemetry/api': 1.9.0
      '@opentelemetry/instrumentation': 0.204.0(@opentelemetry/api@1.9.0)
    transitivePeerDependencies:
      - supports-color

  '@opentelemetry/instrumentation-socket.io@0.51.0(@opentelemetry/api@1.9.0)':
    dependencies:
      '@opentelemetry/api': 1.9.0
      '@opentelemetry/instrumentation': 0.204.0(@opentelemetry/api@1.9.0)
      '@opentelemetry/semantic-conventions': 1.38.0
    transitivePeerDependencies:
      - supports-color

  '@opentelemetry/instrumentation-tedious@0.23.0(@opentelemetry/api@1.9.0)':
    dependencies:
      '@opentelemetry/api': 1.9.0
      '@opentelemetry/instrumentation': 0.204.0(@opentelemetry/api@1.9.0)
      '@opentelemetry/semantic-conventions': 1.38.0
      '@types/tedious': 4.0.14
    transitivePeerDependencies:
      - supports-color

  '@opentelemetry/instrumentation-undici@0.15.0(@opentelemetry/api@1.9.0)':
    dependencies:
      '@opentelemetry/api': 1.9.0
      '@opentelemetry/core': 2.2.0(@opentelemetry/api@1.9.0)
      '@opentelemetry/instrumentation': 0.204.0(@opentelemetry/api@1.9.0)
    transitivePeerDependencies:
      - supports-color

  '@opentelemetry/instrumentation-winston@0.49.0(@opentelemetry/api@1.9.0)':
    dependencies:
      '@opentelemetry/api': 1.9.0
      '@opentelemetry/api-logs': 0.204.0
      '@opentelemetry/instrumentation': 0.204.0(@opentelemetry/api@1.9.0)
    transitivePeerDependencies:
      - supports-color

  '@opentelemetry/instrumentation@0.204.0(@opentelemetry/api@1.9.0)':
    dependencies:
      '@opentelemetry/api': 1.9.0
      '@opentelemetry/api-logs': 0.204.0
      import-in-the-middle: 1.15.0
      require-in-the-middle: 7.5.2
    transitivePeerDependencies:
      - supports-color

  '@opentelemetry/otlp-exporter-base@0.204.0(@opentelemetry/api@1.9.0)':
    dependencies:
      '@opentelemetry/api': 1.9.0
      '@opentelemetry/core': 2.1.0(@opentelemetry/api@1.9.0)
      '@opentelemetry/otlp-transformer': 0.204.0(@opentelemetry/api@1.9.0)

  '@opentelemetry/otlp-grpc-exporter-base@0.204.0(@opentelemetry/api@1.9.0)':
    dependencies:
      '@grpc/grpc-js': 1.14.1
      '@opentelemetry/api': 1.9.0
      '@opentelemetry/core': 2.1.0(@opentelemetry/api@1.9.0)
      '@opentelemetry/otlp-exporter-base': 0.204.0(@opentelemetry/api@1.9.0)
      '@opentelemetry/otlp-transformer': 0.204.0(@opentelemetry/api@1.9.0)

  '@opentelemetry/otlp-transformer@0.204.0(@opentelemetry/api@1.9.0)':
    dependencies:
      '@opentelemetry/api': 1.9.0
      '@opentelemetry/api-logs': 0.204.0
      '@opentelemetry/core': 2.1.0(@opentelemetry/api@1.9.0)
      '@opentelemetry/resources': 2.1.0(@opentelemetry/api@1.9.0)
      '@opentelemetry/sdk-logs': 0.204.0(@opentelemetry/api@1.9.0)
      '@opentelemetry/sdk-metrics': 2.1.0(@opentelemetry/api@1.9.0)
      '@opentelemetry/sdk-trace-base': 2.1.0(@opentelemetry/api@1.9.0)
      protobufjs: 7.5.4

  '@opentelemetry/propagator-b3@2.1.0(@opentelemetry/api@1.9.0)':
    dependencies:
      '@opentelemetry/api': 1.9.0
      '@opentelemetry/core': 2.1.0(@opentelemetry/api@1.9.0)

  '@opentelemetry/propagator-jaeger@2.1.0(@opentelemetry/api@1.9.0)':
    dependencies:
      '@opentelemetry/api': 1.9.0
      '@opentelemetry/core': 2.1.0(@opentelemetry/api@1.9.0)

  '@opentelemetry/redis-common@0.38.2': {}

  '@opentelemetry/resource-detector-alibaba-cloud@0.31.11(@opentelemetry/api@1.9.0)':
    dependencies:
      '@opentelemetry/api': 1.9.0
      '@opentelemetry/core': 2.2.0(@opentelemetry/api@1.9.0)
      '@opentelemetry/resources': 2.2.0(@opentelemetry/api@1.9.0)

  '@opentelemetry/resource-detector-aws@2.8.0(@opentelemetry/api@1.9.0)':
    dependencies:
      '@opentelemetry/api': 1.9.0
      '@opentelemetry/core': 2.2.0(@opentelemetry/api@1.9.0)
      '@opentelemetry/resources': 2.2.0(@opentelemetry/api@1.9.0)
      '@opentelemetry/semantic-conventions': 1.38.0

  '@opentelemetry/resource-detector-azure@0.11.0(@opentelemetry/api@1.9.0)':
    dependencies:
      '@opentelemetry/api': 1.9.0
      '@opentelemetry/core': 2.2.0(@opentelemetry/api@1.9.0)
      '@opentelemetry/resources': 2.2.0(@opentelemetry/api@1.9.0)
      '@opentelemetry/semantic-conventions': 1.38.0

  '@opentelemetry/resource-detector-container@0.7.11(@opentelemetry/api@1.9.0)':
    dependencies:
      '@opentelemetry/api': 1.9.0
      '@opentelemetry/core': 2.2.0(@opentelemetry/api@1.9.0)
      '@opentelemetry/resources': 2.2.0(@opentelemetry/api@1.9.0)

  '@opentelemetry/resource-detector-gcp@0.38.0(@opentelemetry/api@1.9.0)':
    dependencies:
      '@opentelemetry/api': 1.9.0
      '@opentelemetry/core': 2.2.0(@opentelemetry/api@1.9.0)
      '@opentelemetry/resources': 2.2.0(@opentelemetry/api@1.9.0)
      '@opentelemetry/semantic-conventions': 1.38.0
      gcp-metadata: 6.1.1
    transitivePeerDependencies:
      - encoding
      - supports-color

  '@opentelemetry/resources@2.1.0(@opentelemetry/api@1.9.0)':
    dependencies:
      '@opentelemetry/api': 1.9.0
      '@opentelemetry/core': 2.1.0(@opentelemetry/api@1.9.0)
      '@opentelemetry/semantic-conventions': 1.38.0

  '@opentelemetry/resources@2.2.0(@opentelemetry/api@1.9.0)':
    dependencies:
      '@opentelemetry/api': 1.9.0
      '@opentelemetry/core': 2.2.0(@opentelemetry/api@1.9.0)
      '@opentelemetry/semantic-conventions': 1.38.0

  '@opentelemetry/sdk-logs@0.204.0(@opentelemetry/api@1.9.0)':
    dependencies:
      '@opentelemetry/api': 1.9.0
      '@opentelemetry/api-logs': 0.204.0
      '@opentelemetry/core': 2.1.0(@opentelemetry/api@1.9.0)
      '@opentelemetry/resources': 2.1.0(@opentelemetry/api@1.9.0)

  '@opentelemetry/sdk-metrics@2.1.0(@opentelemetry/api@1.9.0)':
    dependencies:
      '@opentelemetry/api': 1.9.0
      '@opentelemetry/core': 2.1.0(@opentelemetry/api@1.9.0)
      '@opentelemetry/resources': 2.1.0(@opentelemetry/api@1.9.0)

  '@opentelemetry/sdk-node@0.204.0(@opentelemetry/api@1.9.0)':
    dependencies:
      '@opentelemetry/api': 1.9.0
      '@opentelemetry/api-logs': 0.204.0
      '@opentelemetry/core': 2.1.0(@opentelemetry/api@1.9.0)
      '@opentelemetry/exporter-logs-otlp-grpc': 0.204.0(@opentelemetry/api@1.9.0)
      '@opentelemetry/exporter-logs-otlp-http': 0.204.0(@opentelemetry/api@1.9.0)
      '@opentelemetry/exporter-logs-otlp-proto': 0.204.0(@opentelemetry/api@1.9.0)
      '@opentelemetry/exporter-metrics-otlp-grpc': 0.204.0(@opentelemetry/api@1.9.0)
      '@opentelemetry/exporter-metrics-otlp-http': 0.204.0(@opentelemetry/api@1.9.0)
      '@opentelemetry/exporter-metrics-otlp-proto': 0.204.0(@opentelemetry/api@1.9.0)
      '@opentelemetry/exporter-prometheus': 0.204.0(@opentelemetry/api@1.9.0)
      '@opentelemetry/exporter-trace-otlp-grpc': 0.204.0(@opentelemetry/api@1.9.0)
      '@opentelemetry/exporter-trace-otlp-http': 0.204.0(@opentelemetry/api@1.9.0)
      '@opentelemetry/exporter-trace-otlp-proto': 0.204.0(@opentelemetry/api@1.9.0)
      '@opentelemetry/exporter-zipkin': 2.1.0(@opentelemetry/api@1.9.0)
      '@opentelemetry/instrumentation': 0.204.0(@opentelemetry/api@1.9.0)
      '@opentelemetry/propagator-b3': 2.1.0(@opentelemetry/api@1.9.0)
      '@opentelemetry/propagator-jaeger': 2.1.0(@opentelemetry/api@1.9.0)
      '@opentelemetry/resources': 2.1.0(@opentelemetry/api@1.9.0)
      '@opentelemetry/sdk-logs': 0.204.0(@opentelemetry/api@1.9.0)
      '@opentelemetry/sdk-metrics': 2.1.0(@opentelemetry/api@1.9.0)
      '@opentelemetry/sdk-trace-base': 2.1.0(@opentelemetry/api@1.9.0)
      '@opentelemetry/sdk-trace-node': 2.1.0(@opentelemetry/api@1.9.0)
      '@opentelemetry/semantic-conventions': 1.38.0
    transitivePeerDependencies:
      - supports-color

  '@opentelemetry/sdk-trace-base@2.1.0(@opentelemetry/api@1.9.0)':
    dependencies:
      '@opentelemetry/api': 1.9.0
      '@opentelemetry/core': 2.1.0(@opentelemetry/api@1.9.0)
      '@opentelemetry/resources': 2.1.0(@opentelemetry/api@1.9.0)
      '@opentelemetry/semantic-conventions': 1.38.0

  '@opentelemetry/sdk-trace-base@2.2.0(@opentelemetry/api@1.9.0)':
    dependencies:
      '@opentelemetry/api': 1.9.0
      '@opentelemetry/core': 2.2.0(@opentelemetry/api@1.9.0)
      '@opentelemetry/resources': 2.2.0(@opentelemetry/api@1.9.0)
      '@opentelemetry/semantic-conventions': 1.38.0

  '@opentelemetry/sdk-trace-node@2.1.0(@opentelemetry/api@1.9.0)':
    dependencies:
      '@opentelemetry/api': 1.9.0
      '@opentelemetry/context-async-hooks': 2.1.0(@opentelemetry/api@1.9.0)
      '@opentelemetry/core': 2.1.0(@opentelemetry/api@1.9.0)
      '@opentelemetry/sdk-trace-base': 2.1.0(@opentelemetry/api@1.9.0)

  '@opentelemetry/sdk-trace-node@2.2.0(@opentelemetry/api@1.9.0)':
    dependencies:
      '@opentelemetry/api': 1.9.0
      '@opentelemetry/context-async-hooks': 2.2.0(@opentelemetry/api@1.9.0)
      '@opentelemetry/core': 2.2.0(@opentelemetry/api@1.9.0)
      '@opentelemetry/sdk-trace-base': 2.2.0(@opentelemetry/api@1.9.0)

  '@opentelemetry/semantic-conventions@1.38.0': {}

  '@opentelemetry/sql-common@0.41.2(@opentelemetry/api@1.9.0)':
    dependencies:
      '@opentelemetry/api': 1.9.0
      '@opentelemetry/core': 2.2.0(@opentelemetry/api@1.9.0)

  '@orama/orama@3.1.16': {}

  '@pkgjs/parseargs@0.11.0':
    optional: true

  '@posthog/core@1.6.0':
    dependencies:
      cross-spawn: 7.0.6

  '@protobufjs/aspromise@1.1.2': {}

  '@protobufjs/base64@1.1.2': {}

  '@protobufjs/codegen@2.0.4': {}

  '@protobufjs/eventemitter@1.1.0': {}

  '@protobufjs/fetch@1.1.0':
    dependencies:
      '@protobufjs/aspromise': 1.1.2
      '@protobufjs/inquire': 1.1.0

  '@protobufjs/float@1.0.2': {}

  '@protobufjs/inquire@1.1.0': {}

  '@protobufjs/path@1.1.2': {}

  '@protobufjs/pool@1.1.0': {}

  '@protobufjs/utf8@1.1.0': {}

  '@radix-ui/number@1.1.1': {}

  '@radix-ui/primitive@1.1.3': {}

  '@radix-ui/react-accordion@1.2.12(@types/react-dom@19.2.3(@types/react@19.2.7))(@types/react@19.2.7)(react-dom@19.1.2(react@19.1.2))(react@19.1.2)':
    dependencies:
      '@radix-ui/primitive': 1.1.3
      '@radix-ui/react-collapsible': 1.1.12(@types/react-dom@19.2.3(@types/react@19.2.7))(@types/react@19.2.7)(react-dom@19.1.2(react@19.1.2))(react@19.1.2)
      '@radix-ui/react-collection': 1.1.7(@types/react-dom@19.2.3(@types/react@19.2.7))(@types/react@19.2.7)(react-dom@19.1.2(react@19.1.2))(react@19.1.2)
      '@radix-ui/react-compose-refs': 1.1.2(@types/react@19.2.7)(react@19.1.2)
      '@radix-ui/react-context': 1.1.2(@types/react@19.2.7)(react@19.1.2)
      '@radix-ui/react-direction': 1.1.1(@types/react@19.2.7)(react@19.1.2)
      '@radix-ui/react-id': 1.1.1(@types/react@19.2.7)(react@19.1.2)
      '@radix-ui/react-primitive': 2.1.3(@types/react-dom@19.2.3(@types/react@19.2.7))(@types/react@19.2.7)(react-dom@19.1.2(react@19.1.2))(react@19.1.2)
      '@radix-ui/react-use-controllable-state': 1.2.2(@types/react@19.2.7)(react@19.1.2)
      react: 19.1.2
      react-dom: 19.1.2(react@19.1.2)
    optionalDependencies:
      '@types/react': 19.2.7
      '@types/react-dom': 19.2.3(@types/react@19.2.7)

  '@radix-ui/react-alert-dialog@1.1.15(@types/react-dom@19.2.3(@types/react@19.2.7))(@types/react@19.2.7)(react-dom@19.1.2(react@19.1.2))(react@19.1.2)':
    dependencies:
      '@radix-ui/primitive': 1.1.3
      '@radix-ui/react-compose-refs': 1.1.2(@types/react@19.2.7)(react@19.1.2)
      '@radix-ui/react-context': 1.1.2(@types/react@19.2.7)(react@19.1.2)
      '@radix-ui/react-dialog': 1.1.15(@types/react-dom@19.2.3(@types/react@19.2.7))(@types/react@19.2.7)(react-dom@19.1.2(react@19.1.2))(react@19.1.2)
      '@radix-ui/react-primitive': 2.1.3(@types/react-dom@19.2.3(@types/react@19.2.7))(@types/react@19.2.7)(react-dom@19.1.2(react@19.1.2))(react@19.1.2)
      '@radix-ui/react-slot': 1.2.3(@types/react@19.2.7)(react@19.1.2)
      react: 19.1.2
      react-dom: 19.1.2(react@19.1.2)
    optionalDependencies:
      '@types/react': 19.2.7
      '@types/react-dom': 19.2.3(@types/react@19.2.7)

  '@radix-ui/react-arrow@1.1.7(@types/react-dom@19.2.3(@types/react@19.2.7))(@types/react@19.2.7)(react-dom@19.1.2(react@19.1.2))(react@19.1.2)':
    dependencies:
      '@radix-ui/react-primitive': 2.1.3(@types/react-dom@19.2.3(@types/react@19.2.7))(@types/react@19.2.7)(react-dom@19.1.2(react@19.1.2))(react@19.1.2)
      react: 19.1.2
      react-dom: 19.1.2(react@19.1.2)
    optionalDependencies:
      '@types/react': 19.2.7
      '@types/react-dom': 19.2.3(@types/react@19.2.7)

  '@radix-ui/react-avatar@1.1.11(@types/react-dom@19.2.3(@types/react@19.2.7))(@types/react@19.2.7)(react-dom@19.1.2(react@19.1.2))(react@19.1.2)':
    dependencies:
      '@radix-ui/react-context': 1.1.3(@types/react@19.2.7)(react@19.1.2)
      '@radix-ui/react-primitive': 2.1.4(@types/react-dom@19.2.3(@types/react@19.2.7))(@types/react@19.2.7)(react-dom@19.1.2(react@19.1.2))(react@19.1.2)
      '@radix-ui/react-use-callback-ref': 1.1.1(@types/react@19.2.7)(react@19.1.2)
      '@radix-ui/react-use-is-hydrated': 0.1.0(@types/react@19.2.7)(react@19.1.2)
      '@radix-ui/react-use-layout-effect': 1.1.1(@types/react@19.2.7)(react@19.1.2)
      react: 19.1.2
      react-dom: 19.1.2(react@19.1.2)
    optionalDependencies:
      '@types/react': 19.2.7
      '@types/react-dom': 19.2.3(@types/react@19.2.7)

  '@radix-ui/react-collapsible@1.1.12(@types/react-dom@19.2.3(@types/react@19.2.7))(@types/react@19.2.7)(react-dom@19.1.2(react@19.1.2))(react@19.1.2)':
    dependencies:
      '@radix-ui/primitive': 1.1.3
      '@radix-ui/react-compose-refs': 1.1.2(@types/react@19.2.7)(react@19.1.2)
      '@radix-ui/react-context': 1.1.2(@types/react@19.2.7)(react@19.1.2)
      '@radix-ui/react-id': 1.1.1(@types/react@19.2.7)(react@19.1.2)
      '@radix-ui/react-presence': 1.1.5(@types/react-dom@19.2.3(@types/react@19.2.7))(@types/react@19.2.7)(react-dom@19.1.2(react@19.1.2))(react@19.1.2)
      '@radix-ui/react-primitive': 2.1.3(@types/react-dom@19.2.3(@types/react@19.2.7))(@types/react@19.2.7)(react-dom@19.1.2(react@19.1.2))(react@19.1.2)
      '@radix-ui/react-use-controllable-state': 1.2.2(@types/react@19.2.7)(react@19.1.2)
      '@radix-ui/react-use-layout-effect': 1.1.1(@types/react@19.2.7)(react@19.1.2)
      react: 19.1.2
      react-dom: 19.1.2(react@19.1.2)
    optionalDependencies:
      '@types/react': 19.2.7
      '@types/react-dom': 19.2.3(@types/react@19.2.7)

  '@radix-ui/react-collection@1.1.7(@types/react-dom@19.2.3(@types/react@19.2.7))(@types/react@19.2.7)(react-dom@19.1.2(react@19.1.2))(react@19.1.2)':
    dependencies:
      '@radix-ui/react-compose-refs': 1.1.2(@types/react@19.2.7)(react@19.1.2)
      '@radix-ui/react-context': 1.1.2(@types/react@19.2.7)(react@19.1.2)
      '@radix-ui/react-primitive': 2.1.3(@types/react-dom@19.2.3(@types/react@19.2.7))(@types/react@19.2.7)(react-dom@19.1.2(react@19.1.2))(react@19.1.2)
      '@radix-ui/react-slot': 1.2.3(@types/react@19.2.7)(react@19.1.2)
      react: 19.1.2
      react-dom: 19.1.2(react@19.1.2)
    optionalDependencies:
      '@types/react': 19.2.7
      '@types/react-dom': 19.2.3(@types/react@19.2.7)

  '@radix-ui/react-compose-refs@1.1.2(@types/react@19.2.7)(react@19.1.2)':
    dependencies:
      react: 19.1.2
    optionalDependencies:
      '@types/react': 19.2.7

  '@radix-ui/react-context@1.1.2(@types/react@19.2.7)(react@19.1.2)':
    dependencies:
      react: 19.1.2
    optionalDependencies:
      '@types/react': 19.2.7

  '@radix-ui/react-context@1.1.3(@types/react@19.2.7)(react@19.1.2)':
    dependencies:
      react: 19.1.2
    optionalDependencies:
      '@types/react': 19.2.7

  '@radix-ui/react-dialog@1.1.15(@types/react-dom@19.2.3(@types/react@19.2.7))(@types/react@19.2.7)(react-dom@19.1.2(react@19.1.2))(react@19.1.2)':
    dependencies:
      '@radix-ui/primitive': 1.1.3
      '@radix-ui/react-compose-refs': 1.1.2(@types/react@19.2.7)(react@19.1.2)
      '@radix-ui/react-context': 1.1.2(@types/react@19.2.7)(react@19.1.2)
      '@radix-ui/react-dismissable-layer': 1.1.11(@types/react-dom@19.2.3(@types/react@19.2.7))(@types/react@19.2.7)(react-dom@19.1.2(react@19.1.2))(react@19.1.2)
      '@radix-ui/react-focus-guards': 1.1.3(@types/react@19.2.7)(react@19.1.2)
      '@radix-ui/react-focus-scope': 1.1.7(@types/react-dom@19.2.3(@types/react@19.2.7))(@types/react@19.2.7)(react-dom@19.1.2(react@19.1.2))(react@19.1.2)
      '@radix-ui/react-id': 1.1.1(@types/react@19.2.7)(react@19.1.2)
      '@radix-ui/react-portal': 1.1.9(@types/react-dom@19.2.3(@types/react@19.2.7))(@types/react@19.2.7)(react-dom@19.1.2(react@19.1.2))(react@19.1.2)
      '@radix-ui/react-presence': 1.1.5(@types/react-dom@19.2.3(@types/react@19.2.7))(@types/react@19.2.7)(react-dom@19.1.2(react@19.1.2))(react@19.1.2)
      '@radix-ui/react-primitive': 2.1.3(@types/react-dom@19.2.3(@types/react@19.2.7))(@types/react@19.2.7)(react-dom@19.1.2(react@19.1.2))(react@19.1.2)
      '@radix-ui/react-slot': 1.2.3(@types/react@19.2.7)(react@19.1.2)
      '@radix-ui/react-use-controllable-state': 1.2.2(@types/react@19.2.7)(react@19.1.2)
      aria-hidden: 1.2.6
      react: 19.1.2
      react-dom: 19.1.2(react@19.1.2)
      react-remove-scroll: 2.7.2(@types/react@19.2.7)(react@19.1.2)
    optionalDependencies:
      '@types/react': 19.2.7
      '@types/react-dom': 19.2.3(@types/react@19.2.7)

  '@radix-ui/react-direction@1.1.1(@types/react@19.2.7)(react@19.1.2)':
    dependencies:
      react: 19.1.2
    optionalDependencies:
      '@types/react': 19.2.7

  '@radix-ui/react-dismissable-layer@1.1.11(@types/react-dom@19.2.3(@types/react@19.2.7))(@types/react@19.2.7)(react-dom@19.1.2(react@19.1.2))(react@19.1.2)':
    dependencies:
      '@radix-ui/primitive': 1.1.3
      '@radix-ui/react-compose-refs': 1.1.2(@types/react@19.2.7)(react@19.1.2)
      '@radix-ui/react-primitive': 2.1.3(@types/react-dom@19.2.3(@types/react@19.2.7))(@types/react@19.2.7)(react-dom@19.1.2(react@19.1.2))(react@19.1.2)
      '@radix-ui/react-use-callback-ref': 1.1.1(@types/react@19.2.7)(react@19.1.2)
      '@radix-ui/react-use-escape-keydown': 1.1.1(@types/react@19.2.7)(react@19.1.2)
      react: 19.1.2
      react-dom: 19.1.2(react@19.1.2)
    optionalDependencies:
      '@types/react': 19.2.7
      '@types/react-dom': 19.2.3(@types/react@19.2.7)

  '@radix-ui/react-dropdown-menu@2.1.16(@types/react-dom@19.2.3(@types/react@19.2.7))(@types/react@19.2.7)(react-dom@19.1.2(react@19.1.2))(react@19.1.2)':
    dependencies:
      '@radix-ui/primitive': 1.1.3
      '@radix-ui/react-compose-refs': 1.1.2(@types/react@19.2.7)(react@19.1.2)
      '@radix-ui/react-context': 1.1.2(@types/react@19.2.7)(react@19.1.2)
      '@radix-ui/react-id': 1.1.1(@types/react@19.2.7)(react@19.1.2)
      '@radix-ui/react-menu': 2.1.16(@types/react-dom@19.2.3(@types/react@19.2.7))(@types/react@19.2.7)(react-dom@19.1.2(react@19.1.2))(react@19.1.2)
      '@radix-ui/react-primitive': 2.1.3(@types/react-dom@19.2.3(@types/react@19.2.7))(@types/react@19.2.7)(react-dom@19.1.2(react@19.1.2))(react@19.1.2)
      '@radix-ui/react-use-controllable-state': 1.2.2(@types/react@19.2.7)(react@19.1.2)
      react: 19.1.2
      react-dom: 19.1.2(react@19.1.2)
    optionalDependencies:
      '@types/react': 19.2.7
      '@types/react-dom': 19.2.3(@types/react@19.2.7)

  '@radix-ui/react-focus-guards@1.1.3(@types/react@19.2.7)(react@19.1.2)':
    dependencies:
      react: 19.1.2
    optionalDependencies:
      '@types/react': 19.2.7

  '@radix-ui/react-focus-scope@1.1.7(@types/react-dom@19.2.3(@types/react@19.2.7))(@types/react@19.2.7)(react-dom@19.1.2(react@19.1.2))(react@19.1.2)':
    dependencies:
      '@radix-ui/react-compose-refs': 1.1.2(@types/react@19.2.7)(react@19.1.2)
      '@radix-ui/react-primitive': 2.1.3(@types/react-dom@19.2.3(@types/react@19.2.7))(@types/react@19.2.7)(react-dom@19.1.2(react@19.1.2))(react@19.1.2)
      '@radix-ui/react-use-callback-ref': 1.1.1(@types/react@19.2.7)(react@19.1.2)
      react: 19.1.2
      react-dom: 19.1.2(react@19.1.2)
    optionalDependencies:
      '@types/react': 19.2.7
      '@types/react-dom': 19.2.3(@types/react@19.2.7)

  '@radix-ui/react-hover-card@1.1.15(@types/react-dom@19.2.3(@types/react@19.2.7))(@types/react@19.2.7)(react-dom@19.1.2(react@19.1.2))(react@19.1.2)':
    dependencies:
      '@radix-ui/primitive': 1.1.3
      '@radix-ui/react-compose-refs': 1.1.2(@types/react@19.2.7)(react@19.1.2)
      '@radix-ui/react-context': 1.1.2(@types/react@19.2.7)(react@19.1.2)
      '@radix-ui/react-dismissable-layer': 1.1.11(@types/react-dom@19.2.3(@types/react@19.2.7))(@types/react@19.2.7)(react-dom@19.1.2(react@19.1.2))(react@19.1.2)
      '@radix-ui/react-popper': 1.2.8(@types/react-dom@19.2.3(@types/react@19.2.7))(@types/react@19.2.7)(react-dom@19.1.2(react@19.1.2))(react@19.1.2)
      '@radix-ui/react-portal': 1.1.9(@types/react-dom@19.2.3(@types/react@19.2.7))(@types/react@19.2.7)(react-dom@19.1.2(react@19.1.2))(react@19.1.2)
      '@radix-ui/react-presence': 1.1.5(@types/react-dom@19.2.3(@types/react@19.2.7))(@types/react@19.2.7)(react-dom@19.1.2(react@19.1.2))(react@19.1.2)
      '@radix-ui/react-primitive': 2.1.3(@types/react-dom@19.2.3(@types/react@19.2.7))(@types/react@19.2.7)(react-dom@19.1.2(react@19.1.2))(react@19.1.2)
      '@radix-ui/react-use-controllable-state': 1.2.2(@types/react@19.2.7)(react@19.1.2)
      react: 19.1.2
      react-dom: 19.1.2(react@19.1.2)
    optionalDependencies:
      '@types/react': 19.2.7
      '@types/react-dom': 19.2.3(@types/react@19.2.7)

  '@radix-ui/react-id@1.1.1(@types/react@19.2.7)(react@19.1.2)':
    dependencies:
      '@radix-ui/react-use-layout-effect': 1.1.1(@types/react@19.2.7)(react@19.1.2)
      react: 19.1.2
    optionalDependencies:
      '@types/react': 19.2.7

  '@radix-ui/react-label@2.1.8(@types/react-dom@19.2.3(@types/react@19.2.7))(@types/react@19.2.7)(react-dom@19.1.2(react@19.1.2))(react@19.1.2)':
    dependencies:
      '@radix-ui/react-primitive': 2.1.4(@types/react-dom@19.2.3(@types/react@19.2.7))(@types/react@19.2.7)(react-dom@19.1.2(react@19.1.2))(react@19.1.2)
      react: 19.1.2
      react-dom: 19.1.2(react@19.1.2)
    optionalDependencies:
      '@types/react': 19.2.7
      '@types/react-dom': 19.2.3(@types/react@19.2.7)

  '@radix-ui/react-menu@2.1.16(@types/react-dom@19.2.3(@types/react@19.2.7))(@types/react@19.2.7)(react-dom@19.1.2(react@19.1.2))(react@19.1.2)':
    dependencies:
      '@radix-ui/primitive': 1.1.3
      '@radix-ui/react-collection': 1.1.7(@types/react-dom@19.2.3(@types/react@19.2.7))(@types/react@19.2.7)(react-dom@19.1.2(react@19.1.2))(react@19.1.2)
      '@radix-ui/react-compose-refs': 1.1.2(@types/react@19.2.7)(react@19.1.2)
      '@radix-ui/react-context': 1.1.2(@types/react@19.2.7)(react@19.1.2)
      '@radix-ui/react-direction': 1.1.1(@types/react@19.2.7)(react@19.1.2)
      '@radix-ui/react-dismissable-layer': 1.1.11(@types/react-dom@19.2.3(@types/react@19.2.7))(@types/react@19.2.7)(react-dom@19.1.2(react@19.1.2))(react@19.1.2)
      '@radix-ui/react-focus-guards': 1.1.3(@types/react@19.2.7)(react@19.1.2)
      '@radix-ui/react-focus-scope': 1.1.7(@types/react-dom@19.2.3(@types/react@19.2.7))(@types/react@19.2.7)(react-dom@19.1.2(react@19.1.2))(react@19.1.2)
      '@radix-ui/react-id': 1.1.1(@types/react@19.2.7)(react@19.1.2)
      '@radix-ui/react-popper': 1.2.8(@types/react-dom@19.2.3(@types/react@19.2.7))(@types/react@19.2.7)(react-dom@19.1.2(react@19.1.2))(react@19.1.2)
      '@radix-ui/react-portal': 1.1.9(@types/react-dom@19.2.3(@types/react@19.2.7))(@types/react@19.2.7)(react-dom@19.1.2(react@19.1.2))(react@19.1.2)
      '@radix-ui/react-presence': 1.1.5(@types/react-dom@19.2.3(@types/react@19.2.7))(@types/react@19.2.7)(react-dom@19.1.2(react@19.1.2))(react@19.1.2)
      '@radix-ui/react-primitive': 2.1.3(@types/react-dom@19.2.3(@types/react@19.2.7))(@types/react@19.2.7)(react-dom@19.1.2(react@19.1.2))(react@19.1.2)
      '@radix-ui/react-roving-focus': 1.1.11(@types/react-dom@19.2.3(@types/react@19.2.7))(@types/react@19.2.7)(react-dom@19.1.2(react@19.1.2))(react@19.1.2)
      '@radix-ui/react-slot': 1.2.3(@types/react@19.2.7)(react@19.1.2)
      '@radix-ui/react-use-callback-ref': 1.1.1(@types/react@19.2.7)(react@19.1.2)
      aria-hidden: 1.2.6
      react: 19.1.2
      react-dom: 19.1.2(react@19.1.2)
      react-remove-scroll: 2.7.2(@types/react@19.2.7)(react@19.1.2)
    optionalDependencies:
      '@types/react': 19.2.7
      '@types/react-dom': 19.2.3(@types/react@19.2.7)

  '@radix-ui/react-navigation-menu@1.2.14(@types/react-dom@19.2.3(@types/react@19.2.7))(@types/react@19.2.7)(react-dom@19.1.2(react@19.1.2))(react@19.1.2)':
    dependencies:
      '@radix-ui/primitive': 1.1.3
      '@radix-ui/react-collection': 1.1.7(@types/react-dom@19.2.3(@types/react@19.2.7))(@types/react@19.2.7)(react-dom@19.1.2(react@19.1.2))(react@19.1.2)
      '@radix-ui/react-compose-refs': 1.1.2(@types/react@19.2.7)(react@19.1.2)
      '@radix-ui/react-context': 1.1.2(@types/react@19.2.7)(react@19.1.2)
      '@radix-ui/react-direction': 1.1.1(@types/react@19.2.7)(react@19.1.2)
      '@radix-ui/react-dismissable-layer': 1.1.11(@types/react-dom@19.2.3(@types/react@19.2.7))(@types/react@19.2.7)(react-dom@19.1.2(react@19.1.2))(react@19.1.2)
      '@radix-ui/react-id': 1.1.1(@types/react@19.2.7)(react@19.1.2)
      '@radix-ui/react-presence': 1.1.5(@types/react-dom@19.2.3(@types/react@19.2.7))(@types/react@19.2.7)(react-dom@19.1.2(react@19.1.2))(react@19.1.2)
      '@radix-ui/react-primitive': 2.1.3(@types/react-dom@19.2.3(@types/react@19.2.7))(@types/react@19.2.7)(react-dom@19.1.2(react@19.1.2))(react@19.1.2)
      '@radix-ui/react-use-callback-ref': 1.1.1(@types/react@19.2.7)(react@19.1.2)
      '@radix-ui/react-use-controllable-state': 1.2.2(@types/react@19.2.7)(react@19.1.2)
      '@radix-ui/react-use-layout-effect': 1.1.1(@types/react@19.2.7)(react@19.1.2)
      '@radix-ui/react-use-previous': 1.1.1(@types/react@19.2.7)(react@19.1.2)
      '@radix-ui/react-visually-hidden': 1.2.3(@types/react-dom@19.2.3(@types/react@19.2.7))(@types/react@19.2.7)(react-dom@19.1.2(react@19.1.2))(react@19.1.2)
      react: 19.1.2
      react-dom: 19.1.2(react@19.1.2)
    optionalDependencies:
      '@types/react': 19.2.7
      '@types/react-dom': 19.2.3(@types/react@19.2.7)

  '@radix-ui/react-popover@1.1.15(@types/react-dom@19.2.3(@types/react@19.2.7))(@types/react@19.2.7)(react-dom@19.1.2(react@19.1.2))(react@19.1.2)':
    dependencies:
      '@radix-ui/primitive': 1.1.3
      '@radix-ui/react-compose-refs': 1.1.2(@types/react@19.2.7)(react@19.1.2)
      '@radix-ui/react-context': 1.1.2(@types/react@19.2.7)(react@19.1.2)
      '@radix-ui/react-dismissable-layer': 1.1.11(@types/react-dom@19.2.3(@types/react@19.2.7))(@types/react@19.2.7)(react-dom@19.1.2(react@19.1.2))(react@19.1.2)
      '@radix-ui/react-focus-guards': 1.1.3(@types/react@19.2.7)(react@19.1.2)
      '@radix-ui/react-focus-scope': 1.1.7(@types/react-dom@19.2.3(@types/react@19.2.7))(@types/react@19.2.7)(react-dom@19.1.2(react@19.1.2))(react@19.1.2)
      '@radix-ui/react-id': 1.1.1(@types/react@19.2.7)(react@19.1.2)
      '@radix-ui/react-popper': 1.2.8(@types/react-dom@19.2.3(@types/react@19.2.7))(@types/react@19.2.7)(react-dom@19.1.2(react@19.1.2))(react@19.1.2)
      '@radix-ui/react-portal': 1.1.9(@types/react-dom@19.2.3(@types/react@19.2.7))(@types/react@19.2.7)(react-dom@19.1.2(react@19.1.2))(react@19.1.2)
      '@radix-ui/react-presence': 1.1.5(@types/react-dom@19.2.3(@types/react@19.2.7))(@types/react@19.2.7)(react-dom@19.1.2(react@19.1.2))(react@19.1.2)
      '@radix-ui/react-primitive': 2.1.3(@types/react-dom@19.2.3(@types/react@19.2.7))(@types/react@19.2.7)(react-dom@19.1.2(react@19.1.2))(react@19.1.2)
      '@radix-ui/react-slot': 1.2.3(@types/react@19.2.7)(react@19.1.2)
      '@radix-ui/react-use-controllable-state': 1.2.2(@types/react@19.2.7)(react@19.1.2)
      aria-hidden: 1.2.6
      react: 19.1.2
      react-dom: 19.1.2(react@19.1.2)
      react-remove-scroll: 2.7.2(@types/react@19.2.7)(react@19.1.2)
    optionalDependencies:
      '@types/react': 19.2.7
      '@types/react-dom': 19.2.3(@types/react@19.2.7)

  '@radix-ui/react-popper@1.2.8(@types/react-dom@19.2.3(@types/react@19.2.7))(@types/react@19.2.7)(react-dom@19.1.2(react@19.1.2))(react@19.1.2)':
    dependencies:
      '@floating-ui/react-dom': 2.1.6(react-dom@19.1.2(react@19.1.2))(react@19.1.2)
      '@radix-ui/react-arrow': 1.1.7(@types/react-dom@19.2.3(@types/react@19.2.7))(@types/react@19.2.7)(react-dom@19.1.2(react@19.1.2))(react@19.1.2)
      '@radix-ui/react-compose-refs': 1.1.2(@types/react@19.2.7)(react@19.1.2)
      '@radix-ui/react-context': 1.1.2(@types/react@19.2.7)(react@19.1.2)
      '@radix-ui/react-primitive': 2.1.3(@types/react-dom@19.2.3(@types/react@19.2.7))(@types/react@19.2.7)(react-dom@19.1.2(react@19.1.2))(react@19.1.2)
      '@radix-ui/react-use-callback-ref': 1.1.1(@types/react@19.2.7)(react@19.1.2)
      '@radix-ui/react-use-layout-effect': 1.1.1(@types/react@19.2.7)(react@19.1.2)
      '@radix-ui/react-use-rect': 1.1.1(@types/react@19.2.7)(react@19.1.2)
      '@radix-ui/react-use-size': 1.1.1(@types/react@19.2.7)(react@19.1.2)
      '@radix-ui/rect': 1.1.1
      react: 19.1.2
      react-dom: 19.1.2(react@19.1.2)
    optionalDependencies:
      '@types/react': 19.2.7
      '@types/react-dom': 19.2.3(@types/react@19.2.7)

  '@radix-ui/react-portal@1.1.9(@types/react-dom@19.2.3(@types/react@19.2.7))(@types/react@19.2.7)(react-dom@19.1.2(react@19.1.2))(react@19.1.2)':
    dependencies:
      '@radix-ui/react-primitive': 2.1.3(@types/react-dom@19.2.3(@types/react@19.2.7))(@types/react@19.2.7)(react-dom@19.1.2(react@19.1.2))(react@19.1.2)
      '@radix-ui/react-use-layout-effect': 1.1.1(@types/react@19.2.7)(react@19.1.2)
      react: 19.1.2
      react-dom: 19.1.2(react@19.1.2)
    optionalDependencies:
      '@types/react': 19.2.7
      '@types/react-dom': 19.2.3(@types/react@19.2.7)

  '@radix-ui/react-presence@1.1.5(@types/react-dom@19.2.3(@types/react@19.2.7))(@types/react@19.2.7)(react-dom@19.1.2(react@19.1.2))(react@19.1.2)':
    dependencies:
      '@radix-ui/react-compose-refs': 1.1.2(@types/react@19.2.7)(react@19.1.2)
      '@radix-ui/react-use-layout-effect': 1.1.1(@types/react@19.2.7)(react@19.1.2)
      react: 19.1.2
      react-dom: 19.1.2(react@19.1.2)
    optionalDependencies:
      '@types/react': 19.2.7
      '@types/react-dom': 19.2.3(@types/react@19.2.7)

  '@radix-ui/react-primitive@2.1.3(@types/react-dom@19.2.3(@types/react@19.2.7))(@types/react@19.2.7)(react-dom@19.1.2(react@19.1.2))(react@19.1.2)':
    dependencies:
      '@radix-ui/react-slot': 1.2.3(@types/react@19.2.7)(react@19.1.2)
      react: 19.1.2
      react-dom: 19.1.2(react@19.1.2)
    optionalDependencies:
      '@types/react': 19.2.7
      '@types/react-dom': 19.2.3(@types/react@19.2.7)

  '@radix-ui/react-primitive@2.1.4(@types/react-dom@19.2.3(@types/react@19.2.7))(@types/react@19.2.7)(react-dom@19.1.2(react@19.1.2))(react@19.1.2)':
    dependencies:
      '@radix-ui/react-slot': 1.2.4(@types/react@19.2.7)(react@19.1.2)
      react: 19.1.2
      react-dom: 19.1.2(react@19.1.2)
    optionalDependencies:
      '@types/react': 19.2.7
      '@types/react-dom': 19.2.3(@types/react@19.2.7)

  '@radix-ui/react-roving-focus@1.1.11(@types/react-dom@19.2.3(@types/react@19.2.7))(@types/react@19.2.7)(react-dom@19.1.2(react@19.1.2))(react@19.1.2)':
    dependencies:
      '@radix-ui/primitive': 1.1.3
      '@radix-ui/react-collection': 1.1.7(@types/react-dom@19.2.3(@types/react@19.2.7))(@types/react@19.2.7)(react-dom@19.1.2(react@19.1.2))(react@19.1.2)
      '@radix-ui/react-compose-refs': 1.1.2(@types/react@19.2.7)(react@19.1.2)
      '@radix-ui/react-context': 1.1.2(@types/react@19.2.7)(react@19.1.2)
      '@radix-ui/react-direction': 1.1.1(@types/react@19.2.7)(react@19.1.2)
      '@radix-ui/react-id': 1.1.1(@types/react@19.2.7)(react@19.1.2)
      '@radix-ui/react-primitive': 2.1.3(@types/react-dom@19.2.3(@types/react@19.2.7))(@types/react@19.2.7)(react-dom@19.1.2(react@19.1.2))(react@19.1.2)
      '@radix-ui/react-use-callback-ref': 1.1.1(@types/react@19.2.7)(react@19.1.2)
      '@radix-ui/react-use-controllable-state': 1.2.2(@types/react@19.2.7)(react@19.1.2)
      react: 19.1.2
      react-dom: 19.1.2(react@19.1.2)
    optionalDependencies:
      '@types/react': 19.2.7
      '@types/react-dom': 19.2.3(@types/react@19.2.7)

  '@radix-ui/react-scroll-area@1.2.10(@types/react-dom@19.2.3(@types/react@19.2.7))(@types/react@19.2.7)(react-dom@19.1.2(react@19.1.2))(react@19.1.2)':
    dependencies:
      '@radix-ui/number': 1.1.1
      '@radix-ui/primitive': 1.1.3
      '@radix-ui/react-compose-refs': 1.1.2(@types/react@19.2.7)(react@19.1.2)
      '@radix-ui/react-context': 1.1.2(@types/react@19.2.7)(react@19.1.2)
      '@radix-ui/react-direction': 1.1.1(@types/react@19.2.7)(react@19.1.2)
      '@radix-ui/react-presence': 1.1.5(@types/react-dom@19.2.3(@types/react@19.2.7))(@types/react@19.2.7)(react-dom@19.1.2(react@19.1.2))(react@19.1.2)
      '@radix-ui/react-primitive': 2.1.3(@types/react-dom@19.2.3(@types/react@19.2.7))(@types/react@19.2.7)(react-dom@19.1.2(react@19.1.2))(react@19.1.2)
      '@radix-ui/react-use-callback-ref': 1.1.1(@types/react@19.2.7)(react@19.1.2)
      '@radix-ui/react-use-layout-effect': 1.1.1(@types/react@19.2.7)(react@19.1.2)
      react: 19.1.2
      react-dom: 19.1.2(react@19.1.2)
    optionalDependencies:
      '@types/react': 19.2.7
      '@types/react-dom': 19.2.3(@types/react@19.2.7)

  '@radix-ui/react-select@2.2.6(@types/react-dom@19.2.3(@types/react@19.2.7))(@types/react@19.2.7)(react-dom@19.1.2(react@19.1.2))(react@19.1.2)':
    dependencies:
      '@radix-ui/number': 1.1.1
      '@radix-ui/primitive': 1.1.3
      '@radix-ui/react-collection': 1.1.7(@types/react-dom@19.2.3(@types/react@19.2.7))(@types/react@19.2.7)(react-dom@19.1.2(react@19.1.2))(react@19.1.2)
      '@radix-ui/react-compose-refs': 1.1.2(@types/react@19.2.7)(react@19.1.2)
      '@radix-ui/react-context': 1.1.2(@types/react@19.2.7)(react@19.1.2)
      '@radix-ui/react-direction': 1.1.1(@types/react@19.2.7)(react@19.1.2)
      '@radix-ui/react-dismissable-layer': 1.1.11(@types/react-dom@19.2.3(@types/react@19.2.7))(@types/react@19.2.7)(react-dom@19.1.2(react@19.1.2))(react@19.1.2)
      '@radix-ui/react-focus-guards': 1.1.3(@types/react@19.2.7)(react@19.1.2)
      '@radix-ui/react-focus-scope': 1.1.7(@types/react-dom@19.2.3(@types/react@19.2.7))(@types/react@19.2.7)(react-dom@19.1.2(react@19.1.2))(react@19.1.2)
      '@radix-ui/react-id': 1.1.1(@types/react@19.2.7)(react@19.1.2)
      '@radix-ui/react-popper': 1.2.8(@types/react-dom@19.2.3(@types/react@19.2.7))(@types/react@19.2.7)(react-dom@19.1.2(react@19.1.2))(react@19.1.2)
      '@radix-ui/react-portal': 1.1.9(@types/react-dom@19.2.3(@types/react@19.2.7))(@types/react@19.2.7)(react-dom@19.1.2(react@19.1.2))(react@19.1.2)
      '@radix-ui/react-primitive': 2.1.3(@types/react-dom@19.2.3(@types/react@19.2.7))(@types/react@19.2.7)(react-dom@19.1.2(react@19.1.2))(react@19.1.2)
      '@radix-ui/react-slot': 1.2.3(@types/react@19.2.7)(react@19.1.2)
      '@radix-ui/react-use-callback-ref': 1.1.1(@types/react@19.2.7)(react@19.1.2)
      '@radix-ui/react-use-controllable-state': 1.2.2(@types/react@19.2.7)(react@19.1.2)
      '@radix-ui/react-use-layout-effect': 1.1.1(@types/react@19.2.7)(react@19.1.2)
      '@radix-ui/react-use-previous': 1.1.1(@types/react@19.2.7)(react@19.1.2)
      '@radix-ui/react-visually-hidden': 1.2.3(@types/react-dom@19.2.3(@types/react@19.2.7))(@types/react@19.2.7)(react-dom@19.1.2(react@19.1.2))(react@19.1.2)
      aria-hidden: 1.2.6
      react: 19.1.2
      react-dom: 19.1.2(react@19.1.2)
      react-remove-scroll: 2.7.2(@types/react@19.2.7)(react@19.1.2)
    optionalDependencies:
      '@types/react': 19.2.7
      '@types/react-dom': 19.2.3(@types/react@19.2.7)

  '@radix-ui/react-separator@1.1.8(@types/react-dom@19.2.3(@types/react@19.2.7))(@types/react@19.2.7)(react-dom@19.1.2(react@19.1.2))(react@19.1.2)':
    dependencies:
      '@radix-ui/react-primitive': 2.1.4(@types/react-dom@19.2.3(@types/react@19.2.7))(@types/react@19.2.7)(react-dom@19.1.2(react@19.1.2))(react@19.1.2)
      react: 19.1.2
      react-dom: 19.1.2(react@19.1.2)
    optionalDependencies:
      '@types/react': 19.2.7
      '@types/react-dom': 19.2.3(@types/react@19.2.7)

  '@radix-ui/react-slot@1.2.3(@types/react@19.2.7)(react@19.1.2)':
    dependencies:
      '@radix-ui/react-compose-refs': 1.1.2(@types/react@19.2.7)(react@19.1.2)
      react: 19.1.2
    optionalDependencies:
      '@types/react': 19.2.7

  '@radix-ui/react-slot@1.2.4(@types/react@19.2.7)(react@19.1.2)':
    dependencies:
      '@radix-ui/react-compose-refs': 1.1.2(@types/react@19.2.7)(react@19.1.2)
      react: 19.1.2
    optionalDependencies:
      '@types/react': 19.2.7

  '@radix-ui/react-tabs@1.1.13(@types/react-dom@19.2.3(@types/react@19.2.7))(@types/react@19.2.7)(react-dom@19.1.2(react@19.1.2))(react@19.1.2)':
    dependencies:
      '@radix-ui/primitive': 1.1.3
      '@radix-ui/react-context': 1.1.2(@types/react@19.2.7)(react@19.1.2)
      '@radix-ui/react-direction': 1.1.1(@types/react@19.2.7)(react@19.1.2)
      '@radix-ui/react-id': 1.1.1(@types/react@19.2.7)(react@19.1.2)
      '@radix-ui/react-presence': 1.1.5(@types/react-dom@19.2.3(@types/react@19.2.7))(@types/react@19.2.7)(react-dom@19.1.2(react@19.1.2))(react@19.1.2)
      '@radix-ui/react-primitive': 2.1.3(@types/react-dom@19.2.3(@types/react@19.2.7))(@types/react@19.2.7)(react-dom@19.1.2(react@19.1.2))(react@19.1.2)
      '@radix-ui/react-roving-focus': 1.1.11(@types/react-dom@19.2.3(@types/react@19.2.7))(@types/react@19.2.7)(react-dom@19.1.2(react@19.1.2))(react@19.1.2)
      '@radix-ui/react-use-controllable-state': 1.2.2(@types/react@19.2.7)(react@19.1.2)
      react: 19.1.2
      react-dom: 19.1.2(react@19.1.2)
    optionalDependencies:
      '@types/react': 19.2.7
      '@types/react-dom': 19.2.3(@types/react@19.2.7)

  '@radix-ui/react-tooltip@1.2.8(@types/react-dom@19.2.3(@types/react@19.2.7))(@types/react@19.2.7)(react-dom@19.1.2(react@19.1.2))(react@19.1.2)':
    dependencies:
      '@radix-ui/primitive': 1.1.3
      '@radix-ui/react-compose-refs': 1.1.2(@types/react@19.2.7)(react@19.1.2)
      '@radix-ui/react-context': 1.1.2(@types/react@19.2.7)(react@19.1.2)
      '@radix-ui/react-dismissable-layer': 1.1.11(@types/react-dom@19.2.3(@types/react@19.2.7))(@types/react@19.2.7)(react-dom@19.1.2(react@19.1.2))(react@19.1.2)
      '@radix-ui/react-id': 1.1.1(@types/react@19.2.7)(react@19.1.2)
      '@radix-ui/react-popper': 1.2.8(@types/react-dom@19.2.3(@types/react@19.2.7))(@types/react@19.2.7)(react-dom@19.1.2(react@19.1.2))(react@19.1.2)
      '@radix-ui/react-portal': 1.1.9(@types/react-dom@19.2.3(@types/react@19.2.7))(@types/react@19.2.7)(react-dom@19.1.2(react@19.1.2))(react@19.1.2)
      '@radix-ui/react-presence': 1.1.5(@types/react-dom@19.2.3(@types/react@19.2.7))(@types/react@19.2.7)(react-dom@19.1.2(react@19.1.2))(react@19.1.2)
      '@radix-ui/react-primitive': 2.1.3(@types/react-dom@19.2.3(@types/react@19.2.7))(@types/react@19.2.7)(react-dom@19.1.2(react@19.1.2))(react@19.1.2)
      '@radix-ui/react-slot': 1.2.3(@types/react@19.2.7)(react@19.1.2)
      '@radix-ui/react-use-controllable-state': 1.2.2(@types/react@19.2.7)(react@19.1.2)
      '@radix-ui/react-visually-hidden': 1.2.3(@types/react-dom@19.2.3(@types/react@19.2.7))(@types/react@19.2.7)(react-dom@19.1.2(react@19.1.2))(react@19.1.2)
      react: 19.1.2
      react-dom: 19.1.2(react@19.1.2)
    optionalDependencies:
      '@types/react': 19.2.7
      '@types/react-dom': 19.2.3(@types/react@19.2.7)

  '@radix-ui/react-use-callback-ref@1.1.1(@types/react@19.2.7)(react@19.1.2)':
    dependencies:
      react: 19.1.2
    optionalDependencies:
      '@types/react': 19.2.7

  '@radix-ui/react-use-controllable-state@1.2.2(@types/react@19.2.7)(react@19.1.2)':
    dependencies:
      '@radix-ui/react-use-effect-event': 0.0.2(@types/react@19.2.7)(react@19.1.2)
      '@radix-ui/react-use-layout-effect': 1.1.1(@types/react@19.2.7)(react@19.1.2)
      react: 19.1.2
    optionalDependencies:
      '@types/react': 19.2.7

  '@radix-ui/react-use-effect-event@0.0.2(@types/react@19.2.7)(react@19.1.2)':
    dependencies:
      '@radix-ui/react-use-layout-effect': 1.1.1(@types/react@19.2.7)(react@19.1.2)
      react: 19.1.2
    optionalDependencies:
      '@types/react': 19.2.7

  '@radix-ui/react-use-escape-keydown@1.1.1(@types/react@19.2.7)(react@19.1.2)':
    dependencies:
      '@radix-ui/react-use-callback-ref': 1.1.1(@types/react@19.2.7)(react@19.1.2)
      react: 19.1.2
    optionalDependencies:
      '@types/react': 19.2.7

  '@radix-ui/react-use-is-hydrated@0.1.0(@types/react@19.2.7)(react@19.1.2)':
    dependencies:
      react: 19.1.2
      use-sync-external-store: 1.6.0(react@19.1.2)
    optionalDependencies:
      '@types/react': 19.2.7

  '@radix-ui/react-use-layout-effect@1.1.1(@types/react@19.2.7)(react@19.1.2)':
    dependencies:
      react: 19.1.2
    optionalDependencies:
      '@types/react': 19.2.7

  '@radix-ui/react-use-previous@1.1.1(@types/react@19.2.7)(react@19.1.2)':
    dependencies:
      react: 19.1.2
    optionalDependencies:
      '@types/react': 19.2.7

  '@radix-ui/react-use-rect@1.1.1(@types/react@19.2.7)(react@19.1.2)':
    dependencies:
      '@radix-ui/rect': 1.1.1
      react: 19.1.2
    optionalDependencies:
      '@types/react': 19.2.7

  '@radix-ui/react-use-size@1.1.1(@types/react@19.2.7)(react@19.1.2)':
    dependencies:
      '@radix-ui/react-use-layout-effect': 1.1.1(@types/react@19.2.7)(react@19.1.2)
      react: 19.1.2
    optionalDependencies:
      '@types/react': 19.2.7

  '@radix-ui/react-visually-hidden@1.2.3(@types/react-dom@19.2.3(@types/react@19.2.7))(@types/react@19.2.7)(react-dom@19.1.2(react@19.1.2))(react@19.1.2)':
    dependencies:
      '@radix-ui/react-primitive': 2.1.3(@types/react-dom@19.2.3(@types/react@19.2.7))(@types/react@19.2.7)(react-dom@19.1.2(react@19.1.2))(react@19.1.2)
      react: 19.1.2
      react-dom: 19.1.2(react@19.1.2)
    optionalDependencies:
      '@types/react': 19.2.7
      '@types/react-dom': 19.2.3(@types/react@19.2.7)

  '@radix-ui/rect@1.1.1': {}

  '@rollup/rollup-android-arm-eabi@4.53.3':
    optional: true

  '@rollup/rollup-android-arm64@4.53.3':
    optional: true

  '@rollup/rollup-darwin-arm64@4.53.3':
    optional: true

  '@rollup/rollup-darwin-x64@4.53.3':
    optional: true

  '@rollup/rollup-freebsd-arm64@4.53.3':
    optional: true

  '@rollup/rollup-freebsd-x64@4.53.3':
    optional: true

  '@rollup/rollup-linux-arm-gnueabihf@4.53.3':
    optional: true

  '@rollup/rollup-linux-arm-musleabihf@4.53.3':
    optional: true

  '@rollup/rollup-linux-arm64-gnu@4.53.3':
    optional: true

  '@rollup/rollup-linux-arm64-musl@4.53.3':
    optional: true

  '@rollup/rollup-linux-loong64-gnu@4.53.3':
    optional: true

  '@rollup/rollup-linux-ppc64-gnu@4.53.3':
    optional: true

  '@rollup/rollup-linux-riscv64-gnu@4.53.3':
    optional: true

  '@rollup/rollup-linux-riscv64-musl@4.53.3':
    optional: true

  '@rollup/rollup-linux-s390x-gnu@4.53.3':
    optional: true

  '@rollup/rollup-linux-x64-gnu@4.53.3':
    optional: true

  '@rollup/rollup-linux-x64-musl@4.53.3':
    optional: true

  '@rollup/rollup-openharmony-arm64@4.53.3':
    optional: true

  '@rollup/rollup-win32-arm64-msvc@4.53.3':
    optional: true

  '@rollup/rollup-win32-ia32-msvc@4.53.3':
    optional: true

  '@rollup/rollup-win32-x64-gnu@4.53.3':
    optional: true

  '@rollup/rollup-win32-x64-msvc@4.53.3':
    optional: true

  '@scarf/scarf@1.4.0': {}

  '@sec-ant/readable-stream@0.4.1': {}

  '@shikijs/core@3.17.1':
    dependencies:
      '@shikijs/types': 3.17.1
      '@shikijs/vscode-textmate': 10.0.2
      '@types/hast': 3.0.4
      hast-util-to-html: 9.0.5

  '@shikijs/engine-javascript@3.17.1':
    dependencies:
      '@shikijs/types': 3.17.1
      '@shikijs/vscode-textmate': 10.0.2
      oniguruma-to-es: 4.3.4

  '@shikijs/engine-oniguruma@3.17.1':
    dependencies:
      '@shikijs/types': 3.17.1
      '@shikijs/vscode-textmate': 10.0.2

  '@shikijs/langs@3.17.1':
    dependencies:
      '@shikijs/types': 3.17.1

  '@shikijs/rehype@3.17.1':
    dependencies:
      '@shikijs/types': 3.17.1
      '@types/hast': 3.0.4
      hast-util-to-string: 3.0.1
      shiki: 3.17.1
      unified: 11.0.5
      unist-util-visit: 5.0.0

  '@shikijs/themes@3.17.1':
    dependencies:
      '@shikijs/types': 3.17.1

  '@shikijs/transformers@3.17.1':
    dependencies:
      '@shikijs/core': 3.17.1
      '@shikijs/types': 3.17.1

  '@shikijs/types@3.17.1':
    dependencies:
      '@shikijs/vscode-textmate': 10.0.2
      '@types/hast': 3.0.4

  '@shikijs/vscode-textmate@10.0.2': {}

  '@sindresorhus/is@4.6.0': {}

  '@sindresorhus/merge-streams@4.0.0': {}

  '@socket.io/component-emitter@3.1.2': {}

  '@standard-schema/spec@1.0.0': {}

  '@swc/counter@0.1.3': {}

  '@swc/helpers@0.5.15':
    dependencies:
      tslib: 2.8.1

  '@tailwindcss/node@4.1.17':
    dependencies:
      '@jridgewell/remapping': 2.3.5
      enhanced-resolve: 5.18.3
      jiti: 2.6.1
      lightningcss: 1.30.2
      magic-string: 0.30.21
      source-map-js: 1.2.1
      tailwindcss: 4.1.17

  '@tailwindcss/oxide-android-arm64@4.1.17':
    optional: true

  '@tailwindcss/oxide-darwin-arm64@4.1.17':
    optional: true

  '@tailwindcss/oxide-darwin-x64@4.1.17':
    optional: true

  '@tailwindcss/oxide-freebsd-x64@4.1.17':
    optional: true

  '@tailwindcss/oxide-linux-arm-gnueabihf@4.1.17':
    optional: true

  '@tailwindcss/oxide-linux-arm64-gnu@4.1.17':
    optional: true

  '@tailwindcss/oxide-linux-arm64-musl@4.1.17':
    optional: true

  '@tailwindcss/oxide-linux-x64-gnu@4.1.17':
    optional: true

  '@tailwindcss/oxide-linux-x64-musl@4.1.17':
    optional: true

  '@tailwindcss/oxide-wasm32-wasi@4.1.17':
    optional: true

  '@tailwindcss/oxide-win32-arm64-msvc@4.1.17':
    optional: true

  '@tailwindcss/oxide-win32-x64-msvc@4.1.17':
    optional: true

  '@tailwindcss/oxide@4.1.17':
    optionalDependencies:
      '@tailwindcss/oxide-android-arm64': 4.1.17
      '@tailwindcss/oxide-darwin-arm64': 4.1.17
      '@tailwindcss/oxide-darwin-x64': 4.1.17
      '@tailwindcss/oxide-freebsd-x64': 4.1.17
      '@tailwindcss/oxide-linux-arm-gnueabihf': 4.1.17
      '@tailwindcss/oxide-linux-arm64-gnu': 4.1.17
      '@tailwindcss/oxide-linux-arm64-musl': 4.1.17
      '@tailwindcss/oxide-linux-x64-gnu': 4.1.17
      '@tailwindcss/oxide-linux-x64-musl': 4.1.17
      '@tailwindcss/oxide-wasm32-wasi': 4.1.17
      '@tailwindcss/oxide-win32-arm64-msvc': 4.1.17
      '@tailwindcss/oxide-win32-x64-msvc': 4.1.17

  '@tailwindcss/postcss@4.1.17':
    dependencies:
      '@alloc/quick-lru': 5.2.0
      '@tailwindcss/node': 4.1.17
      '@tailwindcss/oxide': 4.1.17
      postcss: 8.5.6
      tailwindcss: 4.1.17

  '@tanstack/query-core@5.90.11': {}

  '@tanstack/query-devtools@5.91.1': {}

  '@tanstack/react-query-devtools@5.91.1(@tanstack/react-query@5.90.11(react@19.1.2))(react@19.1.2)':
    dependencies:
      '@tanstack/query-devtools': 5.91.1
      '@tanstack/react-query': 5.90.11(react@19.1.2)
      react: 19.1.2

  '@tanstack/react-query@5.90.11(react@19.1.2)':
    dependencies:
      '@tanstack/query-core': 5.90.11
      react: 19.1.2

  '@tokenizer/inflate@0.3.1':
    dependencies:
      debug: 4.4.3
      fflate: 0.8.2
      token-types: 6.1.1
    transitivePeerDependencies:
      - supports-color

  '@tokenizer/inflate@0.4.1':
    dependencies:
      debug: 4.4.3
      token-types: 6.1.1
    transitivePeerDependencies:
      - supports-color

  '@tokenizer/token@0.3.0': {}

  '@tootallnate/once@2.0.0': {}

  '@tsconfig/node10@1.0.12': {}

  '@tsconfig/node12@1.0.11': {}

  '@tsconfig/node14@1.0.3': {}

  '@tsconfig/node16@1.0.4': {}

  '@types/aws-lambda@8.10.152': {}

  '@types/better-sqlite3@7.6.13':
    dependencies:
      '@types/node': 24.10.1

  '@types/bunyan@1.8.11':
    dependencies:
      '@types/node': 24.10.1

  '@types/cardinal@2.1.1': {}

  '@types/caseless@0.12.5': {}

  '@types/chai@5.2.3':
    dependencies:
      '@types/deep-eql': 4.0.2
      assertion-error: 2.0.1

  '@types/connect@3.4.38':
    dependencies:
      '@types/node': 24.10.1

  '@types/cors@2.8.19':
    dependencies:
      '@types/node': 24.10.1

  '@types/d3-array@3.2.2': {}

  '@types/d3-axis@3.0.6':
    dependencies:
      '@types/d3-selection': 3.0.11

  '@types/d3-brush@3.0.6':
    dependencies:
      '@types/d3-selection': 3.0.11

  '@types/d3-chord@3.0.6': {}

  '@types/d3-color@3.1.3': {}

  '@types/d3-contour@3.0.6':
    dependencies:
      '@types/d3-array': 3.2.2
      '@types/geojson': 7946.0.16

  '@types/d3-delaunay@6.0.4': {}

  '@types/d3-dispatch@3.0.7': {}

  '@types/d3-drag@3.0.7':
    dependencies:
      '@types/d3-selection': 3.0.11

  '@types/d3-dsv@3.0.7': {}

  '@types/d3-ease@3.0.2': {}

  '@types/d3-fetch@3.0.7':
    dependencies:
      '@types/d3-dsv': 3.0.7

  '@types/d3-force@3.0.10': {}

  '@types/d3-format@3.0.4': {}

  '@types/d3-geo@3.1.0':
    dependencies:
      '@types/geojson': 7946.0.16

  '@types/d3-hierarchy@3.1.7': {}

  '@types/d3-interpolate@3.0.4':
    dependencies:
      '@types/d3-color': 3.1.3

  '@types/d3-path@3.1.1': {}

  '@types/d3-polygon@3.0.2': {}

  '@types/d3-quadtree@3.0.6': {}

  '@types/d3-random@3.0.3': {}

  '@types/d3-scale-chromatic@3.1.0': {}

  '@types/d3-scale@4.0.9':
    dependencies:
      '@types/d3-time': 3.0.4

  '@types/d3-selection@3.0.11': {}

  '@types/d3-shape@3.1.7':
    dependencies:
      '@types/d3-path': 3.1.1

  '@types/d3-time-format@4.0.3': {}

  '@types/d3-time@3.0.4': {}

  '@types/d3-timer@3.0.2': {}

  '@types/d3-transition@3.0.9':
    dependencies:
      '@types/d3-selection': 3.0.11

  '@types/d3-zoom@3.0.8':
    dependencies:
      '@types/d3-interpolate': 3.0.4
      '@types/d3-selection': 3.0.11

  '@types/d3@7.4.3':
    dependencies:
      '@types/d3-array': 3.2.2
      '@types/d3-axis': 3.0.6
      '@types/d3-brush': 3.0.6
      '@types/d3-chord': 3.0.6
      '@types/d3-color': 3.1.3
      '@types/d3-contour': 3.0.6
      '@types/d3-delaunay': 6.0.4
      '@types/d3-dispatch': 3.0.7
      '@types/d3-drag': 3.0.7
      '@types/d3-dsv': 3.0.7
      '@types/d3-ease': 3.0.2
      '@types/d3-fetch': 3.0.7
      '@types/d3-force': 3.0.10
      '@types/d3-format': 3.0.4
      '@types/d3-geo': 3.1.0
      '@types/d3-hierarchy': 3.1.7
      '@types/d3-interpolate': 3.0.4
      '@types/d3-path': 3.1.1
      '@types/d3-polygon': 3.0.2
      '@types/d3-quadtree': 3.0.6
      '@types/d3-random': 3.0.3
      '@types/d3-scale': 4.0.9
      '@types/d3-scale-chromatic': 3.1.0
      '@types/d3-selection': 3.0.11
      '@types/d3-shape': 3.1.7
      '@types/d3-time': 3.0.4
      '@types/d3-time-format': 4.0.3
      '@types/d3-timer': 3.0.2
      '@types/d3-transition': 3.0.9
      '@types/d3-zoom': 3.0.8

  '@types/debug@4.1.12':
    dependencies:
      '@types/ms': 2.1.0

  '@types/deep-eql@4.0.2': {}

  '@types/docker-modem@3.0.6':
    dependencies:
      '@types/node': 24.10.1
      '@types/ssh2': 1.15.5

  '@types/dockerode@3.3.47':
    dependencies:
      '@types/docker-modem': 3.0.6
      '@types/node': 24.10.1
      '@types/ssh2': 1.15.5

  '@types/estree-jsx@1.0.5':
    dependencies:
      '@types/estree': 1.0.8

  '@types/estree@1.0.8': {}

  '@types/geojson@7946.0.16': {}

  '@types/hast@2.3.10':
    dependencies:
      '@types/unist': 2.0.11

  '@types/hast@3.0.4':
    dependencies:
      '@types/unist': 3.0.3

  '@types/inquirer@8.2.12':
    dependencies:
      '@types/through': 0.0.33
      rxjs: 7.8.2

  '@types/katex@0.16.7': {}

  '@types/marked-terminal@6.1.1':
    dependencies:
      '@types/cardinal': 2.1.1
      '@types/node': 24.10.1
      chalk: 5.6.2
      marked: 11.2.0

  '@types/mdast@4.0.4':
    dependencies:
      '@types/unist': 3.0.3

  '@types/mdx@2.0.13': {}

  '@types/memcached@2.2.10':
    dependencies:
      '@types/node': 24.10.1

  '@types/ms@2.1.0': {}

  '@types/mysql@2.15.27':
    dependencies:
      '@types/node': 24.10.1

  '@types/node@12.20.55': {}

  '@types/node@18.19.130':
    dependencies:
      undici-types: 5.26.5

  '@types/node@24.0.7':
    dependencies:
      undici-types: 7.8.0

  '@types/node@24.10.1':
    dependencies:
      undici-types: 7.16.0

  '@types/oracledb@6.5.2':
    dependencies:
      '@types/node': 24.10.1

  '@types/pg-pool@2.0.6':
    dependencies:
      '@types/pg': 8.15.5

  '@types/pg@8.15.5':
    dependencies:
      '@types/node': 24.10.1
      pg-protocol: 1.10.3
      pg-types: 2.2.0

  '@types/prismjs@1.26.5': {}

  '@types/react-dom@19.2.3(@types/react@19.2.7)':
    dependencies:
      '@types/react': 19.2.7

  '@types/react-syntax-highlighter@15.5.13':
    dependencies:
      '@types/react': 19.2.7

  '@types/react@19.2.7':
    dependencies:
      csstype: 3.2.3

  '@types/request@2.48.13':
    dependencies:
      '@types/caseless': 0.12.5
      '@types/node': 24.10.1
      '@types/tough-cookie': 4.0.5
      form-data: 2.5.5

  '@types/semver@7.7.1': {}

  '@types/ssh2@1.15.5':
    dependencies:
      '@types/node': 18.19.130

  '@types/tedious@4.0.14':
    dependencies:
      '@types/node': 24.10.1

  '@types/through@0.0.33':
    dependencies:
      '@types/node': 24.10.1

  '@types/tough-cookie@4.0.5': {}

  '@types/trusted-types@2.0.7':
    optional: true

  '@types/unist@2.0.11': {}

  '@types/unist@3.0.3': {}

  '@types/validator@13.15.10': {}

  '@uiw/react-textarea-code-editor@3.1.1(@babel/runtime@7.28.4)(react-dom@19.1.2(react@19.1.2))(react@19.1.2)':
    dependencies:
      '@babel/runtime': 7.28.4
      react: 19.1.2
      react-dom: 19.1.2(react@19.1.2)
      rehype: 13.0.2
      rehype-prism-plus: 2.0.0

  '@ungap/structured-clone@1.3.0': {}

  '@vercel/oidc@3.0.5': {}

  '@vitest/expect@3.2.4':
    dependencies:
      '@types/chai': 5.2.3
      '@vitest/spy': 3.2.4
      '@vitest/utils': 3.2.4
      chai: 5.3.3
      tinyrainbow: 2.0.0

  '@vitest/mocker@3.2.4(vite@7.2.6(@types/node@24.10.1)(jiti@2.6.1)(lightningcss@1.30.2)(tsx@4.21.0)(yaml@2.8.2))':
    dependencies:
      '@vitest/spy': 3.2.4
      estree-walker: 3.0.3
      magic-string: 0.30.21
    optionalDependencies:
      vite: 7.2.6(@types/node@24.10.1)(jiti@2.6.1)(lightningcss@1.30.2)(tsx@4.21.0)(yaml@2.8.2)

  '@vitest/pretty-format@3.2.4':
    dependencies:
      tinyrainbow: 2.0.0

  '@vitest/runner@3.2.4':
    dependencies:
      '@vitest/utils': 3.2.4
      pathe: 2.0.3
      strip-literal: 3.1.0

  '@vitest/snapshot@3.2.4':
    dependencies:
      '@vitest/pretty-format': 3.2.4
      magic-string: 0.30.21
      pathe: 2.0.3

  '@vitest/spy@3.2.4':
    dependencies:
      tinyspy: 4.0.4

  '@vitest/utils@3.2.4':
    dependencies:
      '@vitest/pretty-format': 3.2.4
      loupe: 3.2.1
      tinyrainbow: 2.0.0

  '@xyflow/react@12.9.3(@types/react@19.2.7)(react-dom@19.1.2(react@19.1.2))(react@19.1.2)':
    dependencies:
      '@xyflow/system': 0.0.73
      classcat: 5.0.5
      react: 19.1.2
      react-dom: 19.1.2(react@19.1.2)
      zustand: 4.5.7(@types/react@19.2.7)(react@19.1.2)
    transitivePeerDependencies:
      - '@types/react'
      - immer

  '@xyflow/system@0.0.73':
    dependencies:
      '@types/d3-drag': 3.0.7
      '@types/d3-interpolate': 3.0.4
      '@types/d3-selection': 3.0.11
      '@types/d3-transition': 3.0.9
      '@types/d3-zoom': 3.0.8
      d3-drag: 3.0.0
      d3-interpolate: 3.0.1
      d3-selection: 3.0.0
      d3-zoom: 3.0.0

  abort-controller@3.0.0:
    dependencies:
      event-target-shim: 5.0.1

  accepts@1.3.8:
    dependencies:
      mime-types: 2.1.35
      negotiator: 0.6.3

  accepts@2.0.0:
    dependencies:
      mime-types: 3.0.2
      negotiator: 1.0.0

  acorn-import-attributes@1.9.5(acorn@8.15.0):
    dependencies:
      acorn: 8.15.0

  acorn-jsx@5.3.2(acorn@8.15.0):
    dependencies:
      acorn: 8.15.0

  acorn-walk@8.3.4:
    dependencies:
      acorn: 8.15.0

  acorn@8.15.0: {}

  agent-base@6.0.2:
    dependencies:
      debug: 4.4.3
    transitivePeerDependencies:
      - supports-color

  agent-base@7.1.4: {}

  ai@5.0.105(zod@4.1.13):
    dependencies:
      '@ai-sdk/gateway': 2.0.17(zod@4.1.13)
      '@ai-sdk/provider': 2.0.0
      '@ai-sdk/provider-utils': 3.0.18(zod@4.1.13)
      '@opentelemetry/api': 1.9.0
      zod: 4.1.13

  ajv-formats@3.0.1(ajv@8.17.1):
    optionalDependencies:
      ajv: 8.17.1

  ajv@8.17.1:
    dependencies:
      fast-deep-equal: 3.1.3
      fast-uri: 3.1.0
      json-schema-traverse: 1.0.0
      require-from-string: 2.0.2

  ansi-colors@4.1.3: {}

  ansi-escapes@4.3.2:
    dependencies:
      type-fest: 0.21.3

  ansi-escapes@7.2.0:
    dependencies:
      environment: 1.1.0

  ansi-regex@5.0.1: {}

  ansi-regex@6.2.2: {}

  ansi-styles@4.3.0:
    dependencies:
      color-convert: 2.0.1

  ansi-styles@6.2.3: {}

  any-promise@1.3.0: {}

  append-field@1.0.0: {}

  arg@4.1.3: {}

  argparse@1.0.10:
    dependencies:
      sprintf-js: 1.0.3

  argparse@2.0.1: {}

  aria-hidden@1.2.6:
    dependencies:
      tslib: 2.8.1

  array-union@2.1.0: {}

  arrify@2.0.1: {}

  asn1@0.2.6:
    dependencies:
      safer-buffer: 2.1.2

  assertion-error@2.0.1: {}

  astring@1.9.0: {}

  async-retry@1.3.3:
    dependencies:
      retry: 0.13.1

  asynckit@0.4.0: {}

  aws-ssl-profiles@1.1.2: {}

  axios@1.13.2:
    dependencies:
      follow-redirects: 1.15.11
      form-data: 4.0.5
      proxy-from-env: 1.1.0
    transitivePeerDependencies:
      - debug

  bail@2.0.2: {}

  balanced-match@1.0.2: {}

  base64-js@1.5.1: {}

  base64id@2.0.0: {}

  bcrypt-pbkdf@1.0.2:
    dependencies:
      tweetnacl: 0.14.5

  better-path-resolve@1.0.0:
    dependencies:
      is-windows: 1.0.2

  better-sqlite3@12.5.0:
    dependencies:
      bindings: 1.5.0
      prebuild-install: 7.1.3

  bignumber.js@9.3.1: {}

  bindings@1.5.0:
    dependencies:
      file-uri-to-path: 1.0.0

  bl@4.1.0:
    dependencies:
      buffer: 5.7.1
      inherits: 2.0.4
      readable-stream: 3.6.2

  body-parser@2.2.1:
    dependencies:
      bytes: 3.1.2
      content-type: 1.0.5
      debug: 4.4.3
      http-errors: 2.0.1
      iconv-lite: 0.7.0
      on-finished: 2.4.1
      qs: 6.14.0
      raw-body: 3.0.2
      type-is: 2.0.1
    transitivePeerDependencies:
      - supports-color

  brace-expansion@2.0.2:
    dependencies:
      balanced-match: 1.0.2

  braces@3.0.3:
    dependencies:
      fill-range: 7.1.1

  buffer-equal-constant-time@1.0.1: {}

  buffer-from@1.1.2: {}

  buffer@5.7.1:
    dependencies:
      base64-js: 1.5.1
      ieee754: 1.2.1

  buildcheck@0.0.7:
    optional: true

  bundle-require@5.1.0(esbuild@0.27.0):
    dependencies:
      esbuild: 0.27.0
      load-tsconfig: 0.2.5

  busboy@1.6.0:
    dependencies:
      streamsearch: 1.1.0

  bytes@3.1.2: {}

  cac@6.7.14: {}

  call-bind-apply-helpers@1.0.2:
    dependencies:
      es-errors: 1.3.0
      function-bind: 1.1.2

  call-bound@1.0.4:
    dependencies:
      call-bind-apply-helpers: 1.0.2
      get-intrinsic: 1.3.0

  callsites@3.1.0: {}

  caniuse-lite@1.0.30001757: {}

  ccount@2.0.1: {}

  chai@5.3.3:
    dependencies:
      assertion-error: 2.0.1
      check-error: 2.1.1
      deep-eql: 5.0.2
      loupe: 3.2.1
      pathval: 2.0.1

  chalk@4.1.2:
    dependencies:
      ansi-styles: 4.3.0
      supports-color: 7.2.0

  chalk@5.6.2: {}

  char-regex@1.0.2: {}

  character-entities-html4@2.1.0: {}

  character-entities-legacy@1.1.4: {}

  character-entities-legacy@3.0.0: {}

  character-entities@1.2.4: {}

  character-entities@2.0.2: {}

  character-reference-invalid@1.1.4: {}

  character-reference-invalid@2.0.1: {}

  chardet@2.1.1: {}

  check-error@2.1.1: {}

  chevrotain-allstar@0.3.1(chevrotain@11.0.3):
    dependencies:
      chevrotain: 11.0.3
      lodash-es: 4.17.21

  chevrotain@11.0.3:
    dependencies:
      '@chevrotain/cst-dts-gen': 11.0.3
      '@chevrotain/gast': 11.0.3
      '@chevrotain/regexp-to-ast': 11.0.3
      '@chevrotain/types': 11.0.3
      '@chevrotain/utils': 11.0.3
      lodash-es: 4.17.21

  chokidar@4.0.3:
    dependencies:
      readdirp: 4.1.2

  chownr@1.1.4: {}

  ci-info@3.9.0: {}

  citty@0.1.6:
    dependencies:
      consola: 3.4.2

  cjs-module-lexer@1.4.3: {}

  class-transformer@0.5.1: {}

  class-validator@0.14.3:
    dependencies:
      '@types/validator': 13.15.10
      libphonenumber-js: 1.12.30
      validator: 13.15.23

  class-variance-authority@0.7.1:
    dependencies:
      clsx: 2.1.1

  classcat@5.0.5: {}

  cli-cursor@3.1.0:
    dependencies:
      restore-cursor: 3.1.0

  cli-cursor@5.0.0:
    dependencies:
      restore-cursor: 5.1.0

  cli-highlight@2.1.11:
    dependencies:
      chalk: 4.1.2
      highlight.js: 10.7.3
      mz: 2.7.0
      parse5: 5.1.1
      parse5-htmlparser2-tree-adapter: 6.0.1
      yargs: 16.2.0

  cli-spinners@2.9.2: {}

  cli-table3@0.6.5:
    dependencies:
      string-width: 4.2.3
    optionalDependencies:
      '@colors/colors': 1.5.0

  cli-truncate@4.0.0:
    dependencies:
      slice-ansi: 5.0.0
      string-width: 7.2.0

  cli-width@3.0.0: {}

  client-only@0.0.1: {}

  cliui@7.0.4:
    dependencies:
      string-width: 4.2.3
      strip-ansi: 6.0.1
      wrap-ansi: 7.0.0

  cliui@8.0.1:
    dependencies:
      string-width: 4.2.3
      strip-ansi: 6.0.1
      wrap-ansi: 7.0.0

  cliui@9.0.1:
    dependencies:
      string-width: 7.2.0
      strip-ansi: 7.1.2
      wrap-ansi: 9.0.2

  clone@1.0.4: {}

  clsx@2.1.1: {}

  collapse-white-space@2.1.0: {}

  color-convert@2.0.1:
    dependencies:
      color-name: 1.1.4

  color-name@1.1.4: {}

  colorette@2.0.20: {}

  combined-stream@1.0.8:
    dependencies:
      delayed-stream: 1.0.0

  comma-separated-tokens@1.0.8: {}

  comma-separated-tokens@2.0.3: {}

  commander@11.1.0: {}

  commander@13.1.0: {}

  commander@4.1.1: {}

  commander@7.2.0: {}

  commander@8.3.0: {}

  compute-scroll-into-view@3.1.1: {}

  concat-stream@2.0.0:
    dependencies:
      buffer-from: 1.1.2
      inherits: 2.0.4
      readable-stream: 3.6.2
      typedarray: 0.0.6

  confbox@0.1.8: {}

  confbox@0.2.2: {}

  consola@3.4.2: {}

  content-disposition@1.0.1: {}

  content-type@1.0.5: {}

  cookie-signature@1.2.2: {}

  cookie@0.7.2: {}

  core-js@3.47.0: {}

  cors@2.8.5:
    dependencies:
      object-assign: 4.1.1
      vary: 1.1.2

  cose-base@1.0.3:
    dependencies:
      layout-base: 1.0.2

  cose-base@2.2.0:
    dependencies:
      layout-base: 2.0.1

  cosmiconfig@8.3.6(typescript@5.9.3):
    dependencies:
      import-fresh: 3.3.1
      js-yaml: 4.1.1
      parse-json: 5.2.0
      path-type: 4.0.0
    optionalDependencies:
      typescript: 5.9.3

  cpu-features@0.0.10:
    dependencies:
      buildcheck: 0.0.7
      nan: 2.23.1
    optional: true

  create-require@1.1.1: {}

  cross-spawn@7.0.6:
    dependencies:
      path-key: 3.1.1
      shebang-command: 2.0.0
      which: 2.0.2

  cssesc@3.0.0: {}

  csstype@3.2.3: {}

  cytoscape-cose-bilkent@4.1.0(cytoscape@3.33.1):
    dependencies:
      cose-base: 1.0.3
      cytoscape: 3.33.1

  cytoscape-fcose@2.2.0(cytoscape@3.33.1):
    dependencies:
      cose-base: 2.2.0
      cytoscape: 3.33.1

  cytoscape@3.33.1: {}

  d3-array@2.12.1:
    dependencies:
      internmap: 1.0.1

  d3-array@3.2.4:
    dependencies:
      internmap: 2.0.3

  d3-axis@3.0.0: {}

  d3-brush@3.0.0:
    dependencies:
      d3-dispatch: 3.0.1
      d3-drag: 3.0.0
      d3-interpolate: 3.0.1
      d3-selection: 3.0.0
      d3-transition: 3.0.1(d3-selection@3.0.0)

  d3-chord@3.0.1:
    dependencies:
      d3-path: 3.1.0

  d3-color@3.1.0: {}

  d3-contour@4.0.2:
    dependencies:
      d3-array: 3.2.4

  d3-delaunay@6.0.4:
    dependencies:
      delaunator: 5.0.1

  d3-dispatch@3.0.1: {}

  d3-drag@3.0.0:
    dependencies:
      d3-dispatch: 3.0.1
      d3-selection: 3.0.0

  d3-dsv@3.0.1:
    dependencies:
      commander: 7.2.0
      iconv-lite: 0.6.3
      rw: 1.3.3

  d3-ease@3.0.1: {}

  d3-fetch@3.0.1:
    dependencies:
      d3-dsv: 3.0.1

  d3-force@3.0.0:
    dependencies:
      d3-dispatch: 3.0.1
      d3-quadtree: 3.0.1
      d3-timer: 3.0.1

  d3-format@3.1.0: {}

  d3-geo@3.1.1:
    dependencies:
      d3-array: 3.2.4

  d3-hierarchy@3.1.2: {}

  d3-interpolate@3.0.1:
    dependencies:
      d3-color: 3.1.0

  d3-path@1.0.9: {}

  d3-path@3.1.0: {}

  d3-polygon@3.0.1: {}

  d3-quadtree@3.0.1: {}

  d3-random@3.0.1: {}

  d3-sankey@0.12.3:
    dependencies:
      d3-array: 2.12.1
      d3-shape: 1.3.7

  d3-scale-chromatic@3.1.0:
    dependencies:
      d3-color: 3.1.0
      d3-interpolate: 3.0.1

  d3-scale@4.0.2:
    dependencies:
      d3-array: 3.2.4
      d3-format: 3.1.0
      d3-interpolate: 3.0.1
      d3-time: 3.1.0
      d3-time-format: 4.1.0

  d3-selection@3.0.0: {}

  d3-shape@1.3.7:
    dependencies:
      d3-path: 1.0.9

  d3-shape@3.2.0:
    dependencies:
      d3-path: 3.1.0

  d3-time-format@4.1.0:
    dependencies:
      d3-time: 3.1.0

  d3-time@3.1.0:
    dependencies:
      d3-array: 3.2.4

  d3-timer@3.0.1: {}

  d3-transition@3.0.1(d3-selection@3.0.0):
    dependencies:
      d3-color: 3.1.0
      d3-dispatch: 3.0.1
      d3-ease: 3.0.1
      d3-interpolate: 3.0.1
      d3-selection: 3.0.0
      d3-timer: 3.0.1

  d3-zoom@3.0.0:
    dependencies:
      d3-dispatch: 3.0.1
      d3-drag: 3.0.0
      d3-interpolate: 3.0.1
      d3-selection: 3.0.0
      d3-transition: 3.0.1(d3-selection@3.0.0)

  d3@7.9.0:
    dependencies:
      d3-array: 3.2.4
      d3-axis: 3.0.0
      d3-brush: 3.0.0
      d3-chord: 3.0.1
      d3-color: 3.1.0
      d3-contour: 4.0.2
      d3-delaunay: 6.0.4
      d3-dispatch: 3.0.1
      d3-drag: 3.0.0
      d3-dsv: 3.0.1
      d3-ease: 3.0.1
      d3-fetch: 3.0.1
      d3-force: 3.0.0
      d3-format: 3.1.0
      d3-geo: 3.1.1
      d3-hierarchy: 3.1.2
      d3-interpolate: 3.0.1
      d3-path: 3.1.0
      d3-polygon: 3.0.1
      d3-quadtree: 3.0.1
      d3-random: 3.0.1
      d3-scale: 4.0.2
      d3-scale-chromatic: 3.1.0
      d3-selection: 3.0.0
      d3-shape: 3.2.0
      d3-time: 3.1.0
      d3-time-format: 4.1.0
      d3-timer: 3.0.1
      d3-transition: 3.0.1(d3-selection@3.0.0)
      d3-zoom: 3.0.0

  dagre-d3-es@7.0.13:
    dependencies:
      d3: 7.9.0
      lodash-es: 4.17.21

  data-uri-to-buffer@4.0.1: {}

  date-fns@4.1.0: {}

  dayjs@1.11.19: {}

  debug@4.3.7:
    dependencies:
      ms: 2.1.3

  debug@4.4.3:
    dependencies:
      ms: 2.1.3

  decode-named-character-reference@1.2.0:
    dependencies:
      character-entities: 2.0.2

  decompress-response@6.0.0:
    dependencies:
      mimic-response: 3.1.0

  dedent@1.7.0: {}

  deep-eql@5.0.2: {}

  deep-extend@0.6.0: {}

  defaults@1.0.4:
    dependencies:
      clone: 1.0.4

  defu@6.1.4: {}

  delaunator@5.0.1:
    dependencies:
      robust-predicates: 3.0.2

  delayed-stream@1.0.0: {}

  denque@2.1.0: {}

  depd@2.0.0: {}

  dequal@2.0.3: {}

  detect-indent@6.1.0: {}

  detect-libc@2.1.2: {}

  detect-node-es@1.1.0: {}

  devlop@1.1.0:
    dependencies:
      dequal: 2.0.3

  diff@4.0.2: {}

  dir-glob@3.0.1:
    dependencies:
      path-type: 4.0.0

  docker-modem@5.0.6:
    dependencies:
      debug: 4.4.3
      readable-stream: 3.6.2
      split-ca: 1.0.1
      ssh2: 1.17.0
    transitivePeerDependencies:
      - supports-color

  dockerode@4.0.9:
    dependencies:
      '@balena/dockerignore': 1.0.2
      '@grpc/grpc-js': 1.14.1
      '@grpc/proto-loader': 0.7.15
      docker-modem: 5.0.6
      protobufjs: 7.5.4
      tar-fs: 2.1.4
      uuid: 10.0.0
    transitivePeerDependencies:
      - supports-color

  dompurify@3.3.0:
    optionalDependencies:
      '@types/trusted-types': 2.0.7

  dotenv@17.2.3: {}

  drizzle-orm@0.44.7(@electric-sql/pglite@0.3.14)(@opentelemetry/api@1.9.0)(@types/better-sqlite3@7.6.13)(@types/pg@8.15.5)(better-sqlite3@12.5.0)(kysely@0.28.8)(mysql2@3.15.3)(pg@8.16.3):
    optionalDependencies:
      '@electric-sql/pglite': 0.3.14
      '@opentelemetry/api': 1.9.0
      '@types/better-sqlite3': 7.6.13
      '@types/pg': 8.15.5
      better-sqlite3: 12.5.0
      kysely: 0.28.8
      mysql2: 3.15.3
      pg: 8.16.3

  dunder-proto@1.0.1:
    dependencies:
      call-bind-apply-helpers: 1.0.2
      es-errors: 1.3.0
      gopd: 1.2.0

  duplexify@4.1.3:
    dependencies:
      end-of-stream: 1.4.5
      inherits: 2.0.4
      readable-stream: 3.6.2
      stream-shift: 1.0.3

  eastasianwidth@0.2.0: {}

  ecdsa-sig-formatter@1.0.11:
    dependencies:
      safe-buffer: 5.2.1

  ee-first@1.1.1: {}

  embla-carousel-react@8.6.0(react@19.1.2):
    dependencies:
      embla-carousel: 8.6.0
      embla-carousel-reactive-utils: 8.6.0(embla-carousel@8.6.0)
      react: 19.1.2

  embla-carousel-reactive-utils@8.6.0(embla-carousel@8.6.0):
    dependencies:
      embla-carousel: 8.6.0

  embla-carousel@8.6.0: {}

  emoji-regex@10.6.0: {}

  emoji-regex@8.0.0: {}

  emoji-regex@9.2.2: {}

  emojilib@2.4.0: {}

  encodeurl@2.0.0: {}

  end-of-stream@1.4.5:
    dependencies:
      once: 1.4.0

  engine.io-parser@5.2.3: {}

  engine.io@6.6.4:
    dependencies:
      '@types/cors': 2.8.19
      '@types/node': 24.10.1
      accepts: 1.3.8
      base64id: 2.0.0
      cookie: 0.7.2
      cors: 2.8.5
      debug: 4.3.7
      engine.io-parser: 5.2.3
      ws: 8.17.1
    transitivePeerDependencies:
      - bufferutil
      - supports-color
      - utf-8-validate

  enhanced-resolve@5.18.3:
    dependencies:
      graceful-fs: 4.2.11
      tapable: 2.3.0

  enquirer@2.4.1:
    dependencies:
      ansi-colors: 4.1.3
      strip-ansi: 6.0.1

  entities@2.2.0: {}

  entities@6.0.1: {}

  environment@1.1.0: {}

  error-ex@1.3.4:
    dependencies:
      is-arrayish: 0.2.1

  es-define-property@1.0.1: {}

  es-errors@1.3.0: {}

  es-module-lexer@1.7.0: {}

  es-object-atoms@1.1.1:
    dependencies:
      es-errors: 1.3.0

  es-set-tostringtag@2.1.0:
    dependencies:
      es-errors: 1.3.0
      get-intrinsic: 1.3.0
      has-tostringtag: 1.0.2
      hasown: 2.0.2

  esast-util-from-estree@2.0.0:
    dependencies:
      '@types/estree-jsx': 1.0.5
      devlop: 1.1.0
      estree-util-visit: 2.0.0
      unist-util-position-from-estree: 2.0.0

  esast-util-from-js@2.0.1:
    dependencies:
      '@types/estree-jsx': 1.0.5
      acorn: 8.15.0
      esast-util-from-estree: 2.0.0
      vfile-message: 4.0.3

  esbuild@0.25.12:
    optionalDependencies:
      '@esbuild/aix-ppc64': 0.25.12
      '@esbuild/android-arm': 0.25.12
      '@esbuild/android-arm64': 0.25.12
      '@esbuild/android-x64': 0.25.12
      '@esbuild/darwin-arm64': 0.25.12
      '@esbuild/darwin-x64': 0.25.12
      '@esbuild/freebsd-arm64': 0.25.12
      '@esbuild/freebsd-x64': 0.25.12
      '@esbuild/linux-arm': 0.25.12
      '@esbuild/linux-arm64': 0.25.12
      '@esbuild/linux-ia32': 0.25.12
      '@esbuild/linux-loong64': 0.25.12
      '@esbuild/linux-mips64el': 0.25.12
      '@esbuild/linux-ppc64': 0.25.12
      '@esbuild/linux-riscv64': 0.25.12
      '@esbuild/linux-s390x': 0.25.12
      '@esbuild/linux-x64': 0.25.12
      '@esbuild/netbsd-arm64': 0.25.12
      '@esbuild/netbsd-x64': 0.25.12
      '@esbuild/openbsd-arm64': 0.25.12
      '@esbuild/openbsd-x64': 0.25.12
      '@esbuild/openharmony-arm64': 0.25.12
      '@esbuild/sunos-x64': 0.25.12
      '@esbuild/win32-arm64': 0.25.12
      '@esbuild/win32-ia32': 0.25.12
      '@esbuild/win32-x64': 0.25.12

  esbuild@0.27.0:
    optionalDependencies:
      '@esbuild/aix-ppc64': 0.27.0
      '@esbuild/android-arm': 0.27.0
      '@esbuild/android-arm64': 0.27.0
      '@esbuild/android-x64': 0.27.0
      '@esbuild/darwin-arm64': 0.27.0
      '@esbuild/darwin-x64': 0.27.0
      '@esbuild/freebsd-arm64': 0.27.0
      '@esbuild/freebsd-x64': 0.27.0
      '@esbuild/linux-arm': 0.27.0
      '@esbuild/linux-arm64': 0.27.0
      '@esbuild/linux-ia32': 0.27.0
      '@esbuild/linux-loong64': 0.27.0
      '@esbuild/linux-mips64el': 0.27.0
      '@esbuild/linux-ppc64': 0.27.0
      '@esbuild/linux-riscv64': 0.27.0
      '@esbuild/linux-s390x': 0.27.0
      '@esbuild/linux-x64': 0.27.0
      '@esbuild/netbsd-arm64': 0.27.0
      '@esbuild/netbsd-x64': 0.27.0
      '@esbuild/openbsd-arm64': 0.27.0
      '@esbuild/openbsd-x64': 0.27.0
      '@esbuild/openharmony-arm64': 0.27.0
      '@esbuild/sunos-x64': 0.27.0
      '@esbuild/win32-arm64': 0.27.0
      '@esbuild/win32-ia32': 0.27.0
      '@esbuild/win32-x64': 0.27.0

  escalade@3.2.0: {}

  escape-html@1.0.3: {}

  escape-string-regexp@1.0.5: {}

  escape-string-regexp@5.0.0: {}

  esprima@4.0.1: {}

  estree-util-attach-comments@3.0.0:
    dependencies:
      '@types/estree': 1.0.8

  estree-util-build-jsx@3.0.1:
    dependencies:
      '@types/estree-jsx': 1.0.5
      devlop: 1.1.0
      estree-util-is-identifier-name: 3.0.0
      estree-walker: 3.0.3

  estree-util-is-identifier-name@3.0.0: {}

  estree-util-scope@1.0.0:
    dependencies:
      '@types/estree': 1.0.8
      devlop: 1.1.0

  estree-util-to-js@2.0.0:
    dependencies:
      '@types/estree-jsx': 1.0.5
      astring: 1.9.0
      source-map: 0.7.6

  estree-util-value-to-estree@3.5.0:
    dependencies:
      '@types/estree': 1.0.8

  estree-util-visit@2.0.0:
    dependencies:
      '@types/estree-jsx': 1.0.5
      '@types/unist': 3.0.3

  estree-walker@3.0.3:
    dependencies:
      '@types/estree': 1.0.8

  etag@1.8.1: {}

  event-target-shim@5.0.1: {}

  eventemitter3@5.0.1: {}

  eventsource-parser@3.0.6: {}

  eventsource@3.0.7:
    dependencies:
      eventsource-parser: 3.0.6

  execa@8.0.1:
    dependencies:
      cross-spawn: 7.0.6
      get-stream: 8.0.1
      human-signals: 5.0.0
      is-stream: 3.0.0
      merge-stream: 2.0.0
      npm-run-path: 5.3.0
      onetime: 6.0.0
      signal-exit: 4.1.0
      strip-final-newline: 3.0.0

  execa@9.6.1:
    dependencies:
      '@sindresorhus/merge-streams': 4.0.0
      cross-spawn: 7.0.6
      figures: 6.1.0
      get-stream: 9.0.1
      human-signals: 8.0.1
      is-plain-obj: 4.1.0
      is-stream: 4.0.1
      npm-run-path: 6.0.0
      pretty-ms: 9.3.0
      signal-exit: 4.1.0
      strip-final-newline: 4.0.0
      yoctocolors: 2.1.2

  expand-template@2.0.3: {}

  expect-type@1.2.2: {}

  express-rate-limit@7.5.1(express@5.1.0):
    dependencies:
      express: 5.1.0

  express@5.1.0:
    dependencies:
      accepts: 2.0.0
      body-parser: 2.2.1
      content-disposition: 1.0.1
      content-type: 1.0.5
      cookie: 0.7.2
      cookie-signature: 1.2.2
      debug: 4.4.3
      encodeurl: 2.0.0
      escape-html: 1.0.3
      etag: 1.8.1
      finalhandler: 2.1.0
      fresh: 2.0.0
      http-errors: 2.0.1
      merge-descriptors: 2.0.0
      mime-types: 3.0.2
      on-finished: 2.4.1
      once: 1.4.0
      parseurl: 1.3.3
      proxy-addr: 2.0.7
      qs: 6.14.0
      range-parser: 1.2.1
      router: 2.2.0
      send: 1.2.0
      serve-static: 2.2.0
      statuses: 2.0.2
      type-is: 2.0.1
      vary: 1.1.2
    transitivePeerDependencies:
      - supports-color

  exsolve@1.0.8: {}

  extend@3.0.2: {}

  extendable-error@0.1.7: {}

  fast-deep-equal@3.1.3: {}

  fast-glob@3.3.3:
    dependencies:
      '@nodelib/fs.stat': 2.0.5
      '@nodelib/fs.walk': 1.2.8
      glob-parent: 5.1.2
      merge2: 1.4.1
      micromatch: 4.0.8

  fast-safe-stringify@2.1.1: {}

  fast-uri@3.1.0: {}

  fast-xml-parser@4.5.3:
    dependencies:
      strnum: 1.1.2

  fastmcp@3.24.0:
    dependencies:
      '@modelcontextprotocol/sdk': 1.23.0(zod@3.25.76)
      '@standard-schema/spec': 1.0.0
      execa: 9.6.1
      file-type: 21.1.1
      fuse.js: 7.1.0
      mcp-proxy: 5.12.0
      strict-event-emitter-types: 2.0.0
      undici: 7.16.0
      uri-templates: 0.2.0
      xsschema: 0.4.0-beta.5(zod-to-json-schema@3.25.0(zod@3.25.76))(zod@3.25.76)
      yargs: 18.0.0
      zod: 3.25.76
      zod-to-json-schema: 3.25.0(zod@4.1.13)
    transitivePeerDependencies:
      - '@cfworker/json-schema'
      - '@valibot/to-json-schema'
      - arktype
      - effect
      - supports-color
      - sury

  fastq@1.19.1:
    dependencies:
      reusify: 1.1.0

  fault@1.0.4:
    dependencies:
      format: 0.2.2

  fdir@6.5.0(picomatch@4.0.3):
    optionalDependencies:
      picomatch: 4.0.3

  fetch-blob@3.2.0:
    dependencies:
      node-domexception: 1.0.0
      web-streams-polyfill: 3.3.3

  fflate@0.4.8: {}

  fflate@0.8.2: {}

  figures@3.2.0:
    dependencies:
      escape-string-regexp: 1.0.5

  figures@6.1.0:
    dependencies:
      is-unicode-supported: 2.1.0

  file-type@21.1.0:
    dependencies:
      '@tokenizer/inflate': 0.3.1
      strtok3: 10.3.4
      token-types: 6.1.1
      uint8array-extras: 1.5.0
    transitivePeerDependencies:
      - supports-color

  file-type@21.1.1:
    dependencies:
      '@tokenizer/inflate': 0.4.1
      strtok3: 10.3.4
      token-types: 6.1.1
      uint8array-extras: 1.5.0
    transitivePeerDependencies:
      - supports-color

  file-uri-to-path@1.0.0: {}

  fill-range@7.1.1:
    dependencies:
      to-regex-range: 5.0.1

  finalhandler@2.1.0:
    dependencies:
      debug: 4.4.3
      encodeurl: 2.0.0
      escape-html: 1.0.3
      on-finished: 2.4.1
      parseurl: 1.3.3
      statuses: 2.0.2
    transitivePeerDependencies:
      - supports-color

  find-up@4.1.0:
    dependencies:
      locate-path: 5.0.0
      path-exists: 4.0.0

  fix-dts-default-cjs-exports@1.0.1:
    dependencies:
      magic-string: 0.30.21
      mlly: 1.8.0
      rollup: 4.53.3

  follow-redirects@1.15.11: {}

  foreground-child@3.3.1:
    dependencies:
      cross-spawn: 7.0.6
      signal-exit: 4.1.0

  form-data@2.5.5:
    dependencies:
      asynckit: 0.4.0
      combined-stream: 1.0.8
      es-set-tostringtag: 2.1.0
      hasown: 2.0.2
      mime-types: 2.1.35
      safe-buffer: 5.2.1

  form-data@4.0.5:
    dependencies:
      asynckit: 0.4.0
      combined-stream: 1.0.8
      es-set-tostringtag: 2.1.0
      hasown: 2.0.2
      mime-types: 2.1.35

  format@0.2.2: {}

  formdata-polyfill@4.0.10:
    dependencies:
      fetch-blob: 3.2.0

  forwarded-parse@2.1.2: {}

  forwarded@0.2.0: {}

  fresh@2.0.0: {}

  fs-constants@1.0.0: {}

  fs-extra@7.0.1:
    dependencies:
      graceful-fs: 4.2.11
      jsonfile: 4.0.0
      universalify: 0.1.2

  fs-extra@8.1.0:
    dependencies:
      graceful-fs: 4.2.11
      jsonfile: 4.0.0
      universalify: 0.1.2

  fsevents@2.3.3:
    optional: true

  fumadocs-core@15.6.1(@types/react@19.2.7)(next@15.3.6(@opentelemetry/api@1.9.0)(react-dom@19.1.2(react@19.1.2))(react@19.1.2))(react-dom@19.1.2(react@19.1.2))(react@19.1.2):
    dependencies:
      '@formatjs/intl-localematcher': 0.6.2
      '@orama/orama': 3.1.16
      '@shikijs/rehype': 3.17.1
      '@shikijs/transformers': 3.17.1
      github-slugger: 2.0.0
      hast-util-to-estree: 3.1.3
      hast-util-to-jsx-runtime: 2.3.6
      image-size: 2.0.2
      negotiator: 1.0.0
      npm-to-yarn: 3.0.1
      react-remove-scroll: 2.7.2(@types/react@19.2.7)(react@19.1.2)
      remark: 15.0.1
      remark-gfm: 4.0.1
      remark-rehype: 11.1.2
      scroll-into-view-if-needed: 3.1.0
      shiki: 3.17.1
      unist-util-visit: 5.0.0
    optionalDependencies:
      '@types/react': 19.2.7
      next: 15.3.6(@opentelemetry/api@1.9.0)(react-dom@19.1.2(react@19.1.2))(react@19.1.2)
      react: 19.1.2
      react-dom: 19.1.2(react@19.1.2)
    transitivePeerDependencies:
      - supports-color

  fumadocs-mdx@11.6.10(fumadocs-core@15.6.1(@types/react@19.2.7)(next@15.3.6(@opentelemetry/api@1.9.0)(react-dom@19.1.2(react@19.1.2))(react@19.1.2))(react-dom@19.1.2(react@19.1.2))(react@19.1.2))(next@15.3.6(@opentelemetry/api@1.9.0)(react-dom@19.1.2(react@19.1.2))(react@19.1.2))(vite@7.2.6(@types/node@24.0.7)(jiti@2.6.1)(lightningcss@1.30.2)(tsx@4.21.0)(yaml@2.8.2)):
    dependencies:
      '@mdx-js/mdx': 3.1.1
      '@standard-schema/spec': 1.0.0
      chokidar: 4.0.3
      esbuild: 0.25.12
      estree-util-value-to-estree: 3.5.0
      fumadocs-core: 15.6.1(@types/react@19.2.7)(next@15.3.6(@opentelemetry/api@1.9.0)(react-dom@19.1.2(react@19.1.2))(react@19.1.2))(react-dom@19.1.2(react@19.1.2))(react@19.1.2)
      js-yaml: 4.1.1
      lru-cache: 11.2.4
      picocolors: 1.1.1
      tinyexec: 1.0.2
      tinyglobby: 0.2.15
      unist-util-visit: 5.0.0
      zod: 3.25.76
    optionalDependencies:
      next: 15.3.6(@opentelemetry/api@1.9.0)(react-dom@19.1.2(react@19.1.2))(react@19.1.2)
      vite: 7.2.6(@types/node@24.0.7)(jiti@2.6.1)(lightningcss@1.30.2)(tsx@4.21.0)(yaml@2.8.2)
    transitivePeerDependencies:
      - supports-color

  fumadocs-ui@15.6.1(@types/react-dom@19.2.3(@types/react@19.2.7))(@types/react@19.2.7)(next@15.3.6(@opentelemetry/api@1.9.0)(react-dom@19.1.2(react@19.1.2))(react@19.1.2))(react-dom@19.1.2(react@19.1.2))(react@19.1.2)(tailwindcss@4.1.17):
    dependencies:
      '@radix-ui/react-accordion': 1.2.12(@types/react-dom@19.2.3(@types/react@19.2.7))(@types/react@19.2.7)(react-dom@19.1.2(react@19.1.2))(react@19.1.2)
      '@radix-ui/react-collapsible': 1.1.12(@types/react-dom@19.2.3(@types/react@19.2.7))(@types/react@19.2.7)(react-dom@19.1.2(react@19.1.2))(react@19.1.2)
      '@radix-ui/react-dialog': 1.1.15(@types/react-dom@19.2.3(@types/react@19.2.7))(@types/react@19.2.7)(react-dom@19.1.2(react@19.1.2))(react@19.1.2)
      '@radix-ui/react-direction': 1.1.1(@types/react@19.2.7)(react@19.1.2)
      '@radix-ui/react-navigation-menu': 1.2.14(@types/react-dom@19.2.3(@types/react@19.2.7))(@types/react@19.2.7)(react-dom@19.1.2(react@19.1.2))(react@19.1.2)
      '@radix-ui/react-popover': 1.1.15(@types/react-dom@19.2.3(@types/react@19.2.7))(@types/react@19.2.7)(react-dom@19.1.2(react@19.1.2))(react@19.1.2)
      '@radix-ui/react-presence': 1.1.5(@types/react-dom@19.2.3(@types/react@19.2.7))(@types/react@19.2.7)(react-dom@19.1.2(react@19.1.2))(react@19.1.2)
      '@radix-ui/react-scroll-area': 1.2.10(@types/react-dom@19.2.3(@types/react@19.2.7))(@types/react@19.2.7)(react-dom@19.1.2(react@19.1.2))(react@19.1.2)
      '@radix-ui/react-slot': 1.2.4(@types/react@19.2.7)(react@19.1.2)
      '@radix-ui/react-tabs': 1.1.13(@types/react-dom@19.2.3(@types/react@19.2.7))(@types/react@19.2.7)(react-dom@19.1.2(react@19.1.2))(react@19.1.2)
      class-variance-authority: 0.7.1
      fumadocs-core: 15.6.1(@types/react@19.2.7)(next@15.3.6(@opentelemetry/api@1.9.0)(react-dom@19.1.2(react@19.1.2))(react@19.1.2))(react-dom@19.1.2(react@19.1.2))(react@19.1.2)
      lodash.merge: 4.6.2
      next-themes: 0.4.6(react-dom@19.1.2(react@19.1.2))(react@19.1.2)
      postcss-selector-parser: 7.1.1
      react: 19.1.2
      react-dom: 19.1.2(react@19.1.2)
      react-medium-image-zoom: 5.4.0(react-dom@19.1.2(react@19.1.2))(react@19.1.2)
      scroll-into-view-if-needed: 3.1.0
      tailwind-merge: 3.4.0
    optionalDependencies:
      '@types/react': 19.2.7
      next: 15.3.6(@opentelemetry/api@1.9.0)(react-dom@19.1.2(react@19.1.2))(react@19.1.2)
      tailwindcss: 4.1.17
    transitivePeerDependencies:
      - '@oramacloud/client'
      - '@types/react-dom'
      - algoliasearch
      - supports-color

  function-bind@1.1.2: {}

  fuse.js@7.1.0: {}

  gaxios@6.7.1:
    dependencies:
      extend: 3.0.2
      https-proxy-agent: 7.0.6
      is-stream: 2.0.1
      node-fetch: 2.7.0
      uuid: 9.0.1
    transitivePeerDependencies:
      - encoding
      - supports-color

  gaxios@7.1.3:
    dependencies:
      extend: 3.0.2
      https-proxy-agent: 7.0.6
      node-fetch: 3.3.2
      rimraf: 5.0.10
    transitivePeerDependencies:
      - supports-color

  gcp-metadata@6.1.1:
    dependencies:
      gaxios: 6.7.1
      google-logging-utils: 0.0.2
      json-bigint: 1.0.0
    transitivePeerDependencies:
      - encoding
      - supports-color

  gcp-metadata@8.1.2:
    dependencies:
      gaxios: 7.1.3
      google-logging-utils: 1.1.3
      json-bigint: 1.0.0
    transitivePeerDependencies:
      - supports-color

  generate-function@2.3.1:
    dependencies:
      is-property: 1.0.2

  get-caller-file@2.0.5: {}

  get-east-asian-width@1.4.0: {}

  get-intrinsic@1.3.0:
    dependencies:
      call-bind-apply-helpers: 1.0.2
      es-define-property: 1.0.1
      es-errors: 1.3.0
      es-object-atoms: 1.1.1
      function-bind: 1.1.2
      get-proto: 1.0.1
      gopd: 1.2.0
      has-symbols: 1.1.0
      hasown: 2.0.2
      math-intrinsics: 1.1.0

  get-nonce@1.0.1: {}

  get-proto@1.0.1:
    dependencies:
      dunder-proto: 1.0.1
      es-object-atoms: 1.1.1

  get-stream@8.0.1: {}

  get-stream@9.0.1:
    dependencies:
      '@sec-ant/readable-stream': 0.4.1
      is-stream: 4.0.1

  get-tsconfig@4.13.0:
    dependencies:
      resolve-pkg-maps: 1.0.0

  giget@2.0.0:
    dependencies:
      citty: 0.1.6
      consola: 3.4.2
      defu: 6.1.4
      node-fetch-native: 1.6.7
      nypm: 0.6.2
      pathe: 2.0.3

  github-from-package@0.0.0: {}

  github-slugger@2.0.0: {}

  glob-parent@5.1.2:
    dependencies:
      is-glob: 4.0.3

  glob@10.5.0:
    dependencies:
      foreground-child: 3.3.1
      jackspeak: 3.4.3
      minimatch: 9.0.5
      minipass: 7.1.2
      package-json-from-dist: 1.0.1
      path-scurry: 1.11.1

  globby@11.1.0:
    dependencies:
      array-union: 2.1.0
      dir-glob: 3.0.1
      fast-glob: 3.3.3
      ignore: 5.3.2
      merge2: 1.4.1
      slash: 3.0.0

  google-auth-library@10.5.0:
    dependencies:
      base64-js: 1.5.1
      ecdsa-sig-formatter: 1.0.11
      gaxios: 7.1.3
      gcp-metadata: 8.1.2
      google-logging-utils: 1.1.3
      gtoken: 8.0.0
      jws: 4.0.0
    transitivePeerDependencies:
      - supports-color

  google-auth-library@9.15.1:
    dependencies:
      base64-js: 1.5.1
      ecdsa-sig-formatter: 1.0.11
      gaxios: 6.7.1
      gcp-metadata: 6.1.1
      gtoken: 7.1.0
      jws: 4.0.0
    transitivePeerDependencies:
      - encoding
      - supports-color

  google-logging-utils@0.0.2: {}

  google-logging-utils@1.1.3: {}

  gopd@1.2.0: {}

  graceful-fs@4.2.11: {}

  gtoken@7.1.0:
    dependencies:
      gaxios: 6.7.1
      jws: 4.0.0
    transitivePeerDependencies:
      - encoding
      - supports-color

  gtoken@8.0.0:
    dependencies:
      gaxios: 7.1.3
      jws: 4.0.0
    transitivePeerDependencies:
      - supports-color

  hachure-fill@0.5.2: {}

  harden-react-markdown@1.1.6(react-markdown@10.1.0(@types/react@19.2.7)(react@19.1.2))(react@19.1.2):
    dependencies:
      react: 19.1.2
      react-markdown: 10.1.0(@types/react@19.2.7)(react@19.1.2)
      rehype-harden: 1.1.6
      rehype-raw: 7.0.0

  has-flag@4.0.0: {}

  has-symbols@1.1.0: {}

  has-tostringtag@1.0.2:
    dependencies:
      has-symbols: 1.1.0

  hasown@2.0.2:
    dependencies:
      function-bind: 1.1.2

  hast-util-from-dom@5.0.1:
    dependencies:
      '@types/hast': 3.0.4
      hastscript: 9.0.1
      web-namespaces: 2.0.1

  hast-util-from-html-isomorphic@2.0.0:
    dependencies:
      '@types/hast': 3.0.4
      hast-util-from-dom: 5.0.1
      hast-util-from-html: 2.0.3
      unist-util-remove-position: 5.0.0

  hast-util-from-html@2.0.3:
    dependencies:
      '@types/hast': 3.0.4
      devlop: 1.1.0
      hast-util-from-parse5: 8.0.3
      parse5: 7.3.0
      vfile: 6.0.3
      vfile-message: 4.0.3

  hast-util-from-parse5@8.0.3:
    dependencies:
      '@types/hast': 3.0.4
      '@types/unist': 3.0.3
      devlop: 1.1.0
      hastscript: 9.0.1
      property-information: 7.1.0
      vfile: 6.0.3
      vfile-location: 5.0.3
      web-namespaces: 2.0.1

  hast-util-is-element@3.0.0:
    dependencies:
      '@types/hast': 3.0.4

  hast-util-parse-selector@2.2.5: {}

  hast-util-parse-selector@3.1.1:
    dependencies:
      '@types/hast': 2.3.10

  hast-util-parse-selector@4.0.0:
    dependencies:
      '@types/hast': 3.0.4

  hast-util-raw@9.1.0:
    dependencies:
      '@types/hast': 3.0.4
      '@types/unist': 3.0.3
      '@ungap/structured-clone': 1.3.0
      hast-util-from-parse5: 8.0.3
      hast-util-to-parse5: 8.0.0
      html-void-elements: 3.0.0
      mdast-util-to-hast: 13.2.1
      parse5: 7.3.0
      unist-util-position: 5.0.0
      unist-util-visit: 5.0.0
      vfile: 6.0.3
      web-namespaces: 2.0.1
      zwitch: 2.0.4

  hast-util-to-estree@3.1.3:
    dependencies:
      '@types/estree': 1.0.8
      '@types/estree-jsx': 1.0.5
      '@types/hast': 3.0.4
      comma-separated-tokens: 2.0.3
      devlop: 1.1.0
      estree-util-attach-comments: 3.0.0
      estree-util-is-identifier-name: 3.0.0
      hast-util-whitespace: 3.0.0
      mdast-util-mdx-expression: 2.0.1
      mdast-util-mdx-jsx: 3.2.0
      mdast-util-mdxjs-esm: 2.0.1
      property-information: 7.1.0
      space-separated-tokens: 2.0.2
      style-to-js: 1.1.21
      unist-util-position: 5.0.0
      zwitch: 2.0.4
    transitivePeerDependencies:
      - supports-color

  hast-util-to-html@9.0.5:
    dependencies:
      '@types/hast': 3.0.4
      '@types/unist': 3.0.3
      ccount: 2.0.1
      comma-separated-tokens: 2.0.3
      hast-util-whitespace: 3.0.0
      html-void-elements: 3.0.0
      mdast-util-to-hast: 13.2.1
      property-information: 7.1.0
      space-separated-tokens: 2.0.2
      stringify-entities: 4.0.4
      zwitch: 2.0.4

  hast-util-to-jsx-runtime@2.3.6:
    dependencies:
      '@types/estree': 1.0.8
      '@types/hast': 3.0.4
      '@types/unist': 3.0.3
      comma-separated-tokens: 2.0.3
      devlop: 1.1.0
      estree-util-is-identifier-name: 3.0.0
      hast-util-whitespace: 3.0.0
      mdast-util-mdx-expression: 2.0.1
      mdast-util-mdx-jsx: 3.2.0
      mdast-util-mdxjs-esm: 2.0.1
      property-information: 7.1.0
      space-separated-tokens: 2.0.2
      style-to-js: 1.1.21
      unist-util-position: 5.0.0
      vfile-message: 4.0.3
    transitivePeerDependencies:
      - supports-color

  hast-util-to-parse5@8.0.0:
    dependencies:
      '@types/hast': 3.0.4
      comma-separated-tokens: 2.0.3
      devlop: 1.1.0
      property-information: 6.5.0
      space-separated-tokens: 2.0.2
      web-namespaces: 2.0.1
      zwitch: 2.0.4

  hast-util-to-string@3.0.1:
    dependencies:
      '@types/hast': 3.0.4

  hast-util-to-text@4.0.2:
    dependencies:
      '@types/hast': 3.0.4
      '@types/unist': 3.0.3
      hast-util-is-element: 3.0.0
      unist-util-find-after: 5.0.0

  hast-util-whitespace@3.0.0:
    dependencies:
      '@types/hast': 3.0.4

  hast@1.0.0: {}

  hastscript@6.0.0:
    dependencies:
      '@types/hast': 2.3.10
      comma-separated-tokens: 1.0.8
      hast-util-parse-selector: 2.2.5
      property-information: 5.6.0
      space-separated-tokens: 1.1.5

  hastscript@7.2.0:
    dependencies:
      '@types/hast': 2.3.10
      comma-separated-tokens: 2.0.3
      hast-util-parse-selector: 3.1.1
      property-information: 6.5.0
      space-separated-tokens: 2.0.2

  hastscript@9.0.1:
    dependencies:
      '@types/hast': 3.0.4
      comma-separated-tokens: 2.0.3
      hast-util-parse-selector: 4.0.0
      property-information: 7.1.0
      space-separated-tokens: 2.0.2

  highlight.js@10.7.3: {}

  highlightjs-vue@1.0.0: {}

  html-entities@2.6.0: {}

  html-url-attributes@3.0.1: {}

  html-void-elements@3.0.0: {}

  http-errors@2.0.1:
    dependencies:
      depd: 2.0.0
      inherits: 2.0.4
      setprototypeof: 1.2.0
      statuses: 2.0.2
      toidentifier: 1.0.1

  http-proxy-agent@5.0.0:
    dependencies:
      '@tootallnate/once': 2.0.0
      agent-base: 6.0.2
      debug: 4.4.3
    transitivePeerDependencies:
      - supports-color

  https-proxy-agent@5.0.1:
    dependencies:
      agent-base: 6.0.2
      debug: 4.4.3
    transitivePeerDependencies:
      - supports-color

  https-proxy-agent@7.0.6:
    dependencies:
      agent-base: 7.1.4
      debug: 4.4.3
    transitivePeerDependencies:
      - supports-color

  human-id@4.1.3: {}

  human-signals@5.0.0: {}

  human-signals@8.0.1: {}

  husky@9.1.7: {}

  iconv-lite@0.6.3:
    dependencies:
      safer-buffer: 2.1.2

  iconv-lite@0.7.0:
    dependencies:
      safer-buffer: 2.1.2

  ieee754@1.2.1: {}

  ignore@5.3.2: {}

  image-size@2.0.2: {}

  import-fresh@3.3.1:
    dependencies:
      parent-module: 1.0.1
      resolve-from: 4.0.0

  import-in-the-middle@1.15.0:
    dependencies:
      acorn: 8.15.0
      acorn-import-attributes: 1.9.5(acorn@8.15.0)
      cjs-module-lexer: 1.4.3
      module-details-from-path: 1.0.4

  inherits@2.0.4: {}

  ini@1.3.8: {}

  inline-style-parser@0.2.7: {}

  inquirer@8.2.7(@types/node@24.10.1):
    dependencies:
      '@inquirer/external-editor': 1.0.3(@types/node@24.10.1)
      ansi-escapes: 4.3.2
      chalk: 4.1.2
      cli-cursor: 3.1.0
      cli-width: 3.0.0
      figures: 3.2.0
      lodash: 4.17.21
      mute-stream: 0.0.8
      ora: 5.4.1
      run-async: 2.4.1
      rxjs: 7.8.2
      string-width: 4.2.3
      strip-ansi: 6.0.1
      through: 2.3.8
      wrap-ansi: 6.2.0
    transitivePeerDependencies:
      - '@types/node'

  internmap@1.0.1: {}

  internmap@2.0.3: {}

  ipaddr.js@1.9.1: {}

  is-alphabetical@1.0.4: {}

  is-alphabetical@2.0.1: {}

  is-alphanumerical@1.0.4:
    dependencies:
      is-alphabetical: 1.0.4
      is-decimal: 1.0.4

  is-alphanumerical@2.0.1:
    dependencies:
      is-alphabetical: 2.0.1
      is-decimal: 2.0.1

  is-arrayish@0.2.1: {}

  is-core-module@2.16.1:
    dependencies:
      hasown: 2.0.2

  is-decimal@1.0.4: {}

  is-decimal@2.0.1: {}

  is-extglob@2.1.1: {}

  is-fullwidth-code-point@3.0.0: {}

  is-fullwidth-code-point@4.0.0: {}

  is-fullwidth-code-point@5.1.0:
    dependencies:
      get-east-asian-width: 1.4.0

  is-glob@4.0.3:
    dependencies:
      is-extglob: 2.1.1

  is-hexadecimal@1.0.4: {}

  is-hexadecimal@2.0.1: {}

  is-interactive@1.0.0: {}

  is-number@7.0.0: {}

  is-plain-obj@4.1.0: {}

  is-promise@4.0.0: {}

  is-property@1.0.2: {}

  is-stream@2.0.1: {}

  is-stream@3.0.0: {}

  is-stream@4.0.1: {}

  is-subdir@1.2.0:
    dependencies:
      better-path-resolve: 1.0.0

  is-unicode-supported@0.1.0: {}

  is-unicode-supported@2.1.0: {}

  is-windows@1.0.2: {}

  isexe@2.0.0: {}

  iterare@1.2.1: {}

  jackspeak@3.4.3:
    dependencies:
      '@isaacs/cliui': 8.0.2
    optionalDependencies:
      '@pkgjs/parseargs': 0.11.0

  jiti@2.6.1: {}

  joycon@3.1.1: {}

  js-tokens@4.0.0: {}

  js-tokens@9.0.1: {}

  js-yaml@3.14.2:
    dependencies:
      argparse: 1.0.10
      esprima: 4.0.1

  js-yaml@4.1.1:
    dependencies:
      argparse: 2.0.1

  json-bigint@1.0.0:
    dependencies:
      bignumber.js: 9.3.1

  json-parse-even-better-errors@2.3.1: {}

  json-schema-traverse@1.0.0: {}

  json-schema@0.4.0: {}

  jsonfile@4.0.0:
    optionalDependencies:
      graceful-fs: 4.2.11

  jsonrepair@3.13.1: {}

  jwa@2.0.1:
    dependencies:
      buffer-equal-constant-time: 1.0.1
      ecdsa-sig-formatter: 1.0.11
      safe-buffer: 5.2.1

  jws@4.0.0:
    dependencies:
      jwa: 2.0.1
      safe-buffer: 5.2.1

  katex@0.16.25:
    dependencies:
      commander: 8.3.0

  khroma@2.1.0: {}

  kysely@0.28.8: {}

  langium@3.3.1:
    dependencies:
      chevrotain: 11.0.3
      chevrotain-allstar: 0.3.1(chevrotain@11.0.3)
      vscode-languageserver: 9.0.1
      vscode-languageserver-textdocument: 1.0.12
      vscode-uri: 3.0.8

  layout-base@1.0.2: {}

  layout-base@2.0.1: {}

  libphonenumber-js@1.12.30: {}

  lightningcss-android-arm64@1.30.2:
    optional: true

  lightningcss-darwin-arm64@1.30.2:
    optional: true

  lightningcss-darwin-x64@1.30.2:
    optional: true

  lightningcss-freebsd-x64@1.30.2:
    optional: true

  lightningcss-linux-arm-gnueabihf@1.30.2:
    optional: true

  lightningcss-linux-arm64-gnu@1.30.2:
    optional: true

  lightningcss-linux-arm64-musl@1.30.2:
    optional: true

  lightningcss-linux-x64-gnu@1.30.2:
    optional: true

  lightningcss-linux-x64-musl@1.30.2:
    optional: true

  lightningcss-win32-arm64-msvc@1.30.2:
    optional: true

  lightningcss-win32-x64-msvc@1.30.2:
    optional: true

  lightningcss@1.30.2:
    dependencies:
      detect-libc: 2.1.2
    optionalDependencies:
      lightningcss-android-arm64: 1.30.2
      lightningcss-darwin-arm64: 1.30.2
      lightningcss-darwin-x64: 1.30.2
      lightningcss-freebsd-x64: 1.30.2
      lightningcss-linux-arm-gnueabihf: 1.30.2
      lightningcss-linux-arm64-gnu: 1.30.2
      lightningcss-linux-arm64-musl: 1.30.2
      lightningcss-linux-x64-gnu: 1.30.2
      lightningcss-linux-x64-musl: 1.30.2
      lightningcss-win32-arm64-msvc: 1.30.2
      lightningcss-win32-x64-msvc: 1.30.2

  lilconfig@3.1.3: {}

  lines-and-columns@1.2.4: {}

  lint-staged@15.5.2:
    dependencies:
      chalk: 5.6.2
      commander: 13.1.0
      debug: 4.4.3
      execa: 8.0.1
      lilconfig: 3.1.3
      listr2: 8.3.3
      micromatch: 4.0.8
      pidtree: 0.6.0
      string-argv: 0.3.2
      yaml: 2.8.2
    transitivePeerDependencies:
      - supports-color

  listr2@8.3.3:
    dependencies:
      cli-truncate: 4.0.0
      colorette: 2.0.20
      eventemitter3: 5.0.1
      log-update: 6.1.0
      rfdc: 1.4.1
      wrap-ansi: 9.0.2

  load-esm@1.0.3: {}

  load-tsconfig@0.2.5: {}

  locate-path@5.0.0:
    dependencies:
      p-locate: 4.1.0

  lodash-es@4.17.21: {}

  lodash.camelcase@4.3.0: {}

  lodash.merge@4.6.2: {}

  lodash.startcase@4.4.0: {}

  lodash@4.17.21: {}

  log-symbols@4.1.0:
    dependencies:
      chalk: 4.1.2
      is-unicode-supported: 0.1.0

  log-update@6.1.0:
    dependencies:
      ansi-escapes: 7.2.0
      cli-cursor: 5.0.0
      slice-ansi: 7.1.2
      strip-ansi: 7.1.2
      wrap-ansi: 9.0.2

  long@5.3.2: {}

  longest-streak@3.1.0: {}

  loupe@3.2.1: {}

  lowlight@1.20.0:
    dependencies:
      fault: 1.0.4
      highlight.js: 10.7.3

  lru-cache@10.4.3: {}

  lru-cache@11.2.4: {}

  lru-cache@7.18.3: {}

  lru.min@1.1.3: {}

  lucide-react@0.525.0(react@19.1.2):
    dependencies:
      react: 19.1.2

  lucide-react@0.542.0(react@19.1.2):
    dependencies:
      react: 19.1.2

  lucide-react@0.543.0(react@19.1.2):
    dependencies:
      react: 19.1.2

  magic-string@0.30.21:
    dependencies:
      '@jridgewell/sourcemap-codec': 1.5.5

  make-error@1.3.6: {}

  markdown-extensions@2.0.0: {}

  markdown-table@3.0.4: {}

  marked-terminal@7.3.0(marked@16.4.2):
    dependencies:
      ansi-escapes: 7.2.0
      ansi-regex: 6.2.2
      chalk: 5.6.2
      cli-highlight: 2.1.11
      cli-table3: 0.6.5
      marked: 16.4.2
      node-emoji: 2.2.0
      supports-hyperlinks: 3.2.0

  marked@11.2.0: {}

  marked@16.4.2: {}

  math-intrinsics@1.1.0: {}

  mcp-proxy@5.12.0: {}

  mdast-util-find-and-replace@3.0.2:
    dependencies:
      '@types/mdast': 4.0.4
      escape-string-regexp: 5.0.0
      unist-util-is: 6.0.1
      unist-util-visit-parents: 6.0.2

  mdast-util-from-markdown@2.0.2:
    dependencies:
      '@types/mdast': 4.0.4
      '@types/unist': 3.0.3
      decode-named-character-reference: 1.2.0
      devlop: 1.1.0
      mdast-util-to-string: 4.0.0
      micromark: 4.0.2
      micromark-util-decode-numeric-character-reference: 2.0.2
      micromark-util-decode-string: 2.0.1
      micromark-util-normalize-identifier: 2.0.1
      micromark-util-symbol: 2.0.1
      micromark-util-types: 2.0.2
      unist-util-stringify-position: 4.0.0
    transitivePeerDependencies:
      - supports-color

  mdast-util-gfm-autolink-literal@2.0.1:
    dependencies:
      '@types/mdast': 4.0.4
      ccount: 2.0.1
      devlop: 1.1.0
      mdast-util-find-and-replace: 3.0.2
      micromark-util-character: 2.1.1

  mdast-util-gfm-footnote@2.1.0:
    dependencies:
      '@types/mdast': 4.0.4
      devlop: 1.1.0
      mdast-util-from-markdown: 2.0.2
      mdast-util-to-markdown: 2.1.2
      micromark-util-normalize-identifier: 2.0.1
    transitivePeerDependencies:
      - supports-color

  mdast-util-gfm-strikethrough@2.0.0:
    dependencies:
      '@types/mdast': 4.0.4
      mdast-util-from-markdown: 2.0.2
      mdast-util-to-markdown: 2.1.2
    transitivePeerDependencies:
      - supports-color

  mdast-util-gfm-table@2.0.0:
    dependencies:
      '@types/mdast': 4.0.4
      devlop: 1.1.0
      markdown-table: 3.0.4
      mdast-util-from-markdown: 2.0.2
      mdast-util-to-markdown: 2.1.2
    transitivePeerDependencies:
      - supports-color

  mdast-util-gfm-task-list-item@2.0.0:
    dependencies:
      '@types/mdast': 4.0.4
      devlop: 1.1.0
      mdast-util-from-markdown: 2.0.2
      mdast-util-to-markdown: 2.1.2
    transitivePeerDependencies:
      - supports-color

  mdast-util-gfm@3.1.0:
    dependencies:
      mdast-util-from-markdown: 2.0.2
      mdast-util-gfm-autolink-literal: 2.0.1
      mdast-util-gfm-footnote: 2.1.0
      mdast-util-gfm-strikethrough: 2.0.0
      mdast-util-gfm-table: 2.0.0
      mdast-util-gfm-task-list-item: 2.0.0
      mdast-util-to-markdown: 2.1.2
    transitivePeerDependencies:
      - supports-color

  mdast-util-math@3.0.0:
    dependencies:
      '@types/hast': 3.0.4
      '@types/mdast': 4.0.4
      devlop: 1.1.0
      longest-streak: 3.1.0
      mdast-util-from-markdown: 2.0.2
      mdast-util-to-markdown: 2.1.2
      unist-util-remove-position: 5.0.0
    transitivePeerDependencies:
      - supports-color

  mdast-util-mdx-expression@2.0.1:
    dependencies:
      '@types/estree-jsx': 1.0.5
      '@types/hast': 3.0.4
      '@types/mdast': 4.0.4
      devlop: 1.1.0
      mdast-util-from-markdown: 2.0.2
      mdast-util-to-markdown: 2.1.2
    transitivePeerDependencies:
      - supports-color

  mdast-util-mdx-jsx@3.2.0:
    dependencies:
      '@types/estree-jsx': 1.0.5
      '@types/hast': 3.0.4
      '@types/mdast': 4.0.4
      '@types/unist': 3.0.3
      ccount: 2.0.1
      devlop: 1.1.0
      mdast-util-from-markdown: 2.0.2
      mdast-util-to-markdown: 2.1.2
      parse-entities: 4.0.2
      stringify-entities: 4.0.4
      unist-util-stringify-position: 4.0.0
      vfile-message: 4.0.3
    transitivePeerDependencies:
      - supports-color

  mdast-util-mdx@3.0.0:
    dependencies:
      mdast-util-from-markdown: 2.0.2
      mdast-util-mdx-expression: 2.0.1
      mdast-util-mdx-jsx: 3.2.0
      mdast-util-mdxjs-esm: 2.0.1
      mdast-util-to-markdown: 2.1.2
    transitivePeerDependencies:
      - supports-color

  mdast-util-mdxjs-esm@2.0.1:
    dependencies:
      '@types/estree-jsx': 1.0.5
      '@types/hast': 3.0.4
      '@types/mdast': 4.0.4
      devlop: 1.1.0
      mdast-util-from-markdown: 2.0.2
      mdast-util-to-markdown: 2.1.2
    transitivePeerDependencies:
      - supports-color

  mdast-util-phrasing@4.1.0:
    dependencies:
      '@types/mdast': 4.0.4
      unist-util-is: 6.0.1

  mdast-util-to-hast@13.2.1:
    dependencies:
      '@types/hast': 3.0.4
      '@types/mdast': 4.0.4
      '@ungap/structured-clone': 1.3.0
      devlop: 1.1.0
      micromark-util-sanitize-uri: 2.0.1
      trim-lines: 3.0.1
      unist-util-position: 5.0.0
      unist-util-visit: 5.0.0
      vfile: 6.0.3

  mdast-util-to-markdown@2.1.2:
    dependencies:
      '@types/mdast': 4.0.4
      '@types/unist': 3.0.3
      longest-streak: 3.1.0
      mdast-util-phrasing: 4.1.0
      mdast-util-to-string: 4.0.0
      micromark-util-classify-character: 2.0.1
      micromark-util-decode-string: 2.0.1
      unist-util-visit: 5.0.0
      zwitch: 2.0.4

  mdast-util-to-string@4.0.0:
    dependencies:
      '@types/mdast': 4.0.4

  media-typer@0.3.0: {}

  media-typer@1.1.0: {}

  merge-descriptors@2.0.0: {}

  merge-stream@2.0.0: {}

  merge2@1.4.1: {}

  mermaid@11.12.1:
    dependencies:
      '@braintree/sanitize-url': 7.1.1
      '@iconify/utils': 3.1.0
      '@mermaid-js/parser': 0.6.3
      '@types/d3': 7.4.3
      cytoscape: 3.33.1
      cytoscape-cose-bilkent: 4.1.0(cytoscape@3.33.1)
      cytoscape-fcose: 2.2.0(cytoscape@3.33.1)
      d3: 7.9.0
      d3-sankey: 0.12.3
      dagre-d3-es: 7.0.13
      dayjs: 1.11.19
      dompurify: 3.3.0
      katex: 0.16.25
      khroma: 2.1.0
      lodash-es: 4.17.21
      marked: 16.4.2
      roughjs: 4.6.6
      stylis: 4.3.6
      ts-dedent: 2.2.0
      uuid: 11.1.0

  micromark-core-commonmark@2.0.3:
    dependencies:
      decode-named-character-reference: 1.2.0
      devlop: 1.1.0
      micromark-factory-destination: 2.0.1
      micromark-factory-label: 2.0.1
      micromark-factory-space: 2.0.1
      micromark-factory-title: 2.0.1
      micromark-factory-whitespace: 2.0.1
      micromark-util-character: 2.1.1
      micromark-util-chunked: 2.0.1
      micromark-util-classify-character: 2.0.1
      micromark-util-html-tag-name: 2.0.1
      micromark-util-normalize-identifier: 2.0.1
      micromark-util-resolve-all: 2.0.1
      micromark-util-subtokenize: 2.1.0
      micromark-util-symbol: 2.0.1
      micromark-util-types: 2.0.2

  micromark-extension-cjk-friendly-gfm-strikethrough@1.2.3(micromark-util-types@2.0.2)(micromark@4.0.2):
    dependencies:
      devlop: 1.1.0
      get-east-asian-width: 1.4.0
      micromark: 4.0.2
      micromark-extension-cjk-friendly-util: 2.1.1(micromark-util-types@2.0.2)
      micromark-util-character: 2.1.1
      micromark-util-chunked: 2.0.1
      micromark-util-resolve-all: 2.0.1
      micromark-util-symbol: 2.0.1
    optionalDependencies:
      micromark-util-types: 2.0.2

  micromark-extension-cjk-friendly-util@2.1.1(micromark-util-types@2.0.2):
    dependencies:
      get-east-asian-width: 1.4.0
      micromark-util-character: 2.1.1
      micromark-util-symbol: 2.0.1
    optionalDependencies:
      micromark-util-types: 2.0.2

  micromark-extension-cjk-friendly@1.2.3(micromark-util-types@2.0.2)(micromark@4.0.2):
    dependencies:
      devlop: 1.1.0
      micromark: 4.0.2
      micromark-extension-cjk-friendly-util: 2.1.1(micromark-util-types@2.0.2)
      micromark-util-chunked: 2.0.1
      micromark-util-resolve-all: 2.0.1
      micromark-util-symbol: 2.0.1
    optionalDependencies:
      micromark-util-types: 2.0.2

  micromark-extension-gfm-autolink-literal@2.1.0:
    dependencies:
      micromark-util-character: 2.1.1
      micromark-util-sanitize-uri: 2.0.1
      micromark-util-symbol: 2.0.1
      micromark-util-types: 2.0.2

  micromark-extension-gfm-footnote@2.1.0:
    dependencies:
      devlop: 1.1.0
      micromark-core-commonmark: 2.0.3
      micromark-factory-space: 2.0.1
      micromark-util-character: 2.1.1
      micromark-util-normalize-identifier: 2.0.1
      micromark-util-sanitize-uri: 2.0.1
      micromark-util-symbol: 2.0.1
      micromark-util-types: 2.0.2

  micromark-extension-gfm-strikethrough@2.1.0:
    dependencies:
      devlop: 1.1.0
      micromark-util-chunked: 2.0.1
      micromark-util-classify-character: 2.0.1
      micromark-util-resolve-all: 2.0.1
      micromark-util-symbol: 2.0.1
      micromark-util-types: 2.0.2

  micromark-extension-gfm-table@2.1.1:
    dependencies:
      devlop: 1.1.0
      micromark-factory-space: 2.0.1
      micromark-util-character: 2.1.1
      micromark-util-symbol: 2.0.1
      micromark-util-types: 2.0.2

  micromark-extension-gfm-tagfilter@2.0.0:
    dependencies:
      micromark-util-types: 2.0.2

  micromark-extension-gfm-task-list-item@2.1.0:
    dependencies:
      devlop: 1.1.0
      micromark-factory-space: 2.0.1
      micromark-util-character: 2.1.1
      micromark-util-symbol: 2.0.1
      micromark-util-types: 2.0.2

  micromark-extension-gfm@3.0.0:
    dependencies:
      micromark-extension-gfm-autolink-literal: 2.1.0
      micromark-extension-gfm-footnote: 2.1.0
      micromark-extension-gfm-strikethrough: 2.1.0
      micromark-extension-gfm-table: 2.1.1
      micromark-extension-gfm-tagfilter: 2.0.0
      micromark-extension-gfm-task-list-item: 2.1.0
      micromark-util-combine-extensions: 2.0.1
      micromark-util-types: 2.0.2

  micromark-extension-math@3.1.0:
    dependencies:
      '@types/katex': 0.16.7
      devlop: 1.1.0
      katex: 0.16.25
      micromark-factory-space: 2.0.1
      micromark-util-character: 2.1.1
      micromark-util-symbol: 2.0.1
      micromark-util-types: 2.0.2

  micromark-extension-mdx-expression@3.0.1:
    dependencies:
      '@types/estree': 1.0.8
      devlop: 1.1.0
      micromark-factory-mdx-expression: 2.0.3
      micromark-factory-space: 2.0.1
      micromark-util-character: 2.1.1
      micromark-util-events-to-acorn: 2.0.3
      micromark-util-symbol: 2.0.1
      micromark-util-types: 2.0.2

  micromark-extension-mdx-jsx@3.0.2:
    dependencies:
      '@types/estree': 1.0.8
      devlop: 1.1.0
      estree-util-is-identifier-name: 3.0.0
      micromark-factory-mdx-expression: 2.0.3
      micromark-factory-space: 2.0.1
      micromark-util-character: 2.1.1
      micromark-util-events-to-acorn: 2.0.3
      micromark-util-symbol: 2.0.1
      micromark-util-types: 2.0.2
      vfile-message: 4.0.3

  micromark-extension-mdx-md@2.0.0:
    dependencies:
      micromark-util-types: 2.0.2

  micromark-extension-mdxjs-esm@3.0.0:
    dependencies:
      '@types/estree': 1.0.8
      devlop: 1.1.0
      micromark-core-commonmark: 2.0.3
      micromark-util-character: 2.1.1
      micromark-util-events-to-acorn: 2.0.3
      micromark-util-symbol: 2.0.1
      micromark-util-types: 2.0.2
      unist-util-position-from-estree: 2.0.0
      vfile-message: 4.0.3

  micromark-extension-mdxjs@3.0.0:
    dependencies:
      acorn: 8.15.0
      acorn-jsx: 5.3.2(acorn@8.15.0)
      micromark-extension-mdx-expression: 3.0.1
      micromark-extension-mdx-jsx: 3.0.2
      micromark-extension-mdx-md: 2.0.0
      micromark-extension-mdxjs-esm: 3.0.0
      micromark-util-combine-extensions: 2.0.1
      micromark-util-types: 2.0.2

  micromark-factory-destination@2.0.1:
    dependencies:
      micromark-util-character: 2.1.1
      micromark-util-symbol: 2.0.1
      micromark-util-types: 2.0.2

  micromark-factory-label@2.0.1:
    dependencies:
      devlop: 1.1.0
      micromark-util-character: 2.1.1
      micromark-util-symbol: 2.0.1
      micromark-util-types: 2.0.2

  micromark-factory-mdx-expression@2.0.3:
    dependencies:
      '@types/estree': 1.0.8
      devlop: 1.1.0
      micromark-factory-space: 2.0.1
      micromark-util-character: 2.1.1
      micromark-util-events-to-acorn: 2.0.3
      micromark-util-symbol: 2.0.1
      micromark-util-types: 2.0.2
      unist-util-position-from-estree: 2.0.0
      vfile-message: 4.0.3

  micromark-factory-space@2.0.1:
    dependencies:
      micromark-util-character: 2.1.1
      micromark-util-types: 2.0.2

  micromark-factory-title@2.0.1:
    dependencies:
      micromark-factory-space: 2.0.1
      micromark-util-character: 2.1.1
      micromark-util-symbol: 2.0.1
      micromark-util-types: 2.0.2

  micromark-factory-whitespace@2.0.1:
    dependencies:
      micromark-factory-space: 2.0.1
      micromark-util-character: 2.1.1
      micromark-util-symbol: 2.0.1
      micromark-util-types: 2.0.2

  micromark-util-character@2.1.1:
    dependencies:
      micromark-util-symbol: 2.0.1
      micromark-util-types: 2.0.2

  micromark-util-chunked@2.0.1:
    dependencies:
      micromark-util-symbol: 2.0.1

  micromark-util-classify-character@2.0.1:
    dependencies:
      micromark-util-character: 2.1.1
      micromark-util-symbol: 2.0.1
      micromark-util-types: 2.0.2

  micromark-util-combine-extensions@2.0.1:
    dependencies:
      micromark-util-chunked: 2.0.1
      micromark-util-types: 2.0.2

  micromark-util-decode-numeric-character-reference@2.0.2:
    dependencies:
      micromark-util-symbol: 2.0.1

  micromark-util-decode-string@2.0.1:
    dependencies:
      decode-named-character-reference: 1.2.0
      micromark-util-character: 2.1.1
      micromark-util-decode-numeric-character-reference: 2.0.2
      micromark-util-symbol: 2.0.1

  micromark-util-encode@2.0.1: {}

  micromark-util-events-to-acorn@2.0.3:
    dependencies:
      '@types/estree': 1.0.8
      '@types/unist': 3.0.3
      devlop: 1.1.0
      estree-util-visit: 2.0.0
      micromark-util-symbol: 2.0.1
      micromark-util-types: 2.0.2
      vfile-message: 4.0.3

  micromark-util-html-tag-name@2.0.1: {}

  micromark-util-normalize-identifier@2.0.1:
    dependencies:
      micromark-util-symbol: 2.0.1

  micromark-util-resolve-all@2.0.1:
    dependencies:
      micromark-util-types: 2.0.2

  micromark-util-sanitize-uri@2.0.1:
    dependencies:
      micromark-util-character: 2.1.1
      micromark-util-encode: 2.0.1
      micromark-util-symbol: 2.0.1

  micromark-util-subtokenize@2.1.0:
    dependencies:
      devlop: 1.1.0
      micromark-util-chunked: 2.0.1
      micromark-util-symbol: 2.0.1
      micromark-util-types: 2.0.2

  micromark-util-symbol@2.0.1: {}

  micromark-util-types@2.0.2: {}

  micromark@4.0.2:
    dependencies:
      '@types/debug': 4.1.12
      debug: 4.4.3
      decode-named-character-reference: 1.2.0
      devlop: 1.1.0
      micromark-core-commonmark: 2.0.3
      micromark-factory-space: 2.0.1
      micromark-util-character: 2.1.1
      micromark-util-chunked: 2.0.1
      micromark-util-combine-extensions: 2.0.1
      micromark-util-decode-numeric-character-reference: 2.0.2
      micromark-util-encode: 2.0.1
      micromark-util-normalize-identifier: 2.0.1
      micromark-util-resolve-all: 2.0.1
      micromark-util-sanitize-uri: 2.0.1
      micromark-util-subtokenize: 2.1.0
      micromark-util-symbol: 2.0.1
      micromark-util-types: 2.0.2
    transitivePeerDependencies:
      - supports-color

  micromatch@4.0.8:
    dependencies:
      braces: 3.0.3
      picomatch: 2.3.1

  mime-db@1.52.0: {}

  mime-db@1.54.0: {}

  mime-types@2.1.35:
    dependencies:
      mime-db: 1.52.0

  mime-types@3.0.2:
    dependencies:
      mime-db: 1.54.0

  mime@3.0.0: {}

  mimic-fn@2.1.0: {}

  mimic-fn@4.0.0: {}

  mimic-function@5.0.1: {}

  mimic-response@3.1.0: {}

  minimatch@9.0.5:
    dependencies:
      brace-expansion: 2.0.2

  minimist@1.2.8: {}

  minipass@7.1.2: {}

  mkdirp-classic@0.5.3: {}

  mkdirp@0.5.6:
    dependencies:
      minimist: 1.2.8

  mlly@1.8.0:
    dependencies:
      acorn: 8.15.0
      pathe: 2.0.3
      pkg-types: 1.3.1
      ufo: 1.6.1

  module-details-from-path@1.0.4: {}

  mri@1.2.0: {}

  ms@2.1.3: {}

  multer@2.0.2:
    dependencies:
      append-field: 1.0.0
      busboy: 1.6.0
      concat-stream: 2.0.0
      mkdirp: 0.5.6
      object-assign: 4.1.1
      type-is: 1.6.18
      xtend: 4.0.2

  mute-stream@0.0.8: {}

  mysql2@3.15.3:
    dependencies:
      aws-ssl-profiles: 1.1.2
      denque: 2.1.0
      generate-function: 2.3.1
      iconv-lite: 0.7.0
      long: 5.3.2
      lru.min: 1.1.3
      named-placeholders: 1.1.3
      seq-queue: 0.0.5
      sqlstring: 2.3.3

  mz@2.7.0:
    dependencies:
      any-promise: 1.3.0
      object-assign: 4.1.1
      thenify-all: 1.6.0

  named-placeholders@1.1.3:
    dependencies:
      lru-cache: 7.18.3

  nan@2.23.1:
    optional: true

  nanoid@3.3.11: {}

  napi-build-utils@2.0.0: {}

  negotiator@0.6.3: {}

  negotiator@1.0.0: {}

  nest-commander@3.20.1(@nestjs/common@11.1.9(class-transformer@0.5.1)(class-validator@0.14.3)(reflect-metadata@0.2.2)(rxjs@7.8.2))(@nestjs/core@11.1.9(@nestjs/common@11.1.9(class-transformer@0.5.1)(class-validator@0.14.3)(reflect-metadata@0.2.2)(rxjs@7.8.2))(@nestjs/platform-express@11.1.9)(reflect-metadata@0.2.2)(rxjs@7.8.2))(@types/inquirer@8.2.12)(@types/node@24.10.1)(typescript@5.9.3):
    dependencies:
      '@fig/complete-commander': 3.2.0(commander@11.1.0)
      '@golevelup/nestjs-discovery': 5.0.0(@nestjs/common@11.1.9(class-transformer@0.5.1)(class-validator@0.14.3)(reflect-metadata@0.2.2)(rxjs@7.8.2))(@nestjs/core@11.1.9(@nestjs/common@11.1.9(class-transformer@0.5.1)(class-validator@0.14.3)(reflect-metadata@0.2.2)(rxjs@7.8.2))(@nestjs/platform-express@11.1.9)(reflect-metadata@0.2.2)(rxjs@7.8.2))
      '@nestjs/common': 11.1.9(class-transformer@0.5.1)(class-validator@0.14.3)(reflect-metadata@0.2.2)(rxjs@7.8.2)
      '@nestjs/core': 11.1.9(@nestjs/common@11.1.9(class-transformer@0.5.1)(class-validator@0.14.3)(reflect-metadata@0.2.2)(rxjs@7.8.2))(@nestjs/platform-express@11.1.9)(reflect-metadata@0.2.2)(rxjs@7.8.2)
      '@types/inquirer': 8.2.12
      commander: 11.1.0
      cosmiconfig: 8.3.6(typescript@5.9.3)
      inquirer: 8.2.7(@types/node@24.10.1)
    transitivePeerDependencies:
      - '@types/node'
      - typescript

  next-themes@0.4.6(react-dom@19.1.2(react@19.1.2))(react@19.1.2):
    dependencies:
      react: 19.1.2
      react-dom: 19.1.2(react@19.1.2)

  next@15.3.6(@opentelemetry/api@1.9.0)(react-dom@19.1.2(react@19.1.2))(react@19.1.2):
    dependencies:
      '@next/env': 15.3.6
      '@swc/counter': 0.1.3
      '@swc/helpers': 0.5.15
      busboy: 1.6.0
      caniuse-lite: 1.0.30001757
      postcss: 8.4.31
      react: 19.1.2
      react-dom: 19.1.2(react@19.1.2)
      styled-jsx: 5.1.6(react@19.1.2)
    optionalDependencies:
      '@next/swc-darwin-arm64': 15.3.5
      '@next/swc-darwin-x64': 15.3.5
      '@next/swc-linux-arm64-gnu': 15.3.5
      '@next/swc-linux-arm64-musl': 15.3.5
      '@next/swc-linux-x64-gnu': 15.3.5
      '@next/swc-linux-x64-musl': 15.3.5
      '@next/swc-win32-arm64-msvc': 15.3.5
      '@next/swc-win32-x64-msvc': 15.3.5
      '@opentelemetry/api': 1.9.0
      sharp: 0.34.5
    transitivePeerDependencies:
      - '@babel/core'
      - babel-plugin-macros

  next@15.5.7(@opentelemetry/api@1.9.0)(react-dom@19.1.2(react@19.1.2))(react@19.1.2):
    dependencies:
      '@next/env': 15.5.7
      '@swc/helpers': 0.5.15
      caniuse-lite: 1.0.30001757
      postcss: 8.4.31
      react: 19.1.2
      react-dom: 19.1.2(react@19.1.2)
      styled-jsx: 5.1.6(react@19.1.2)
    optionalDependencies:
      '@next/swc-darwin-arm64': 15.5.7
      '@next/swc-darwin-x64': 15.5.7
      '@next/swc-linux-arm64-gnu': 15.5.7
      '@next/swc-linux-arm64-musl': 15.5.7
      '@next/swc-linux-x64-gnu': 15.5.7
      '@next/swc-linux-x64-musl': 15.5.7
      '@next/swc-win32-arm64-msvc': 15.5.7
      '@next/swc-win32-x64-msvc': 15.5.7
      '@opentelemetry/api': 1.9.0
      sharp: 0.34.5
    transitivePeerDependencies:
      - '@babel/core'
      - babel-plugin-macros

  node-abi@3.85.0:
    dependencies:
      semver: 7.7.3

  node-domexception@1.0.0: {}

  node-emoji@2.2.0:
    dependencies:
      '@sindresorhus/is': 4.6.0
      char-regex: 1.0.2
      emojilib: 2.4.0
      skin-tone: 2.0.0

  node-fetch-native@1.6.7: {}

  node-fetch@2.7.0:
    dependencies:
      whatwg-url: 5.0.0

  node-fetch@3.3.2:
    dependencies:
      data-uri-to-buffer: 4.0.1
      fetch-blob: 3.2.0
      formdata-polyfill: 4.0.10

  npm-run-path@5.3.0:
    dependencies:
      path-key: 4.0.0

  npm-run-path@6.0.0:
    dependencies:
      path-key: 4.0.0
      unicorn-magic: 0.3.0

  npm-to-yarn@3.0.1: {}

  nuqs@2.8.2(next@15.5.7(@opentelemetry/api@1.9.0)(react-dom@19.1.2(react@19.1.2))(react@19.1.2))(react@19.1.2):
    dependencies:
      '@standard-schema/spec': 1.0.0
      react: 19.1.2
    optionalDependencies:
      next: 15.5.7(@opentelemetry/api@1.9.0)(react-dom@19.1.2(react@19.1.2))(react@19.1.2)

  nypm@0.6.2:
    dependencies:
      citty: 0.1.6
      consola: 3.4.2
      pathe: 2.0.3
      pkg-types: 2.3.0
      tinyexec: 1.0.2

  object-assign@4.1.1: {}

  object-inspect@1.13.4: {}

  on-finished@2.4.1:
    dependencies:
      ee-first: 1.1.1

  once@1.4.0:
    dependencies:
      wrappy: 1.0.2

  onetime@5.1.2:
    dependencies:
      mimic-fn: 2.1.0

  onetime@6.0.0:
    dependencies:
      mimic-fn: 4.0.0

  onetime@7.0.0:
    dependencies:
      mimic-function: 5.0.1

  oniguruma-parser@0.12.1: {}

  oniguruma-to-es@4.3.4:
    dependencies:
      oniguruma-parser: 0.12.1
      regex: 6.0.1
      regex-recursion: 6.0.2

  openai@5.23.2(ws@8.18.3)(zod@4.1.13):
    optionalDependencies:
      ws: 8.18.3
      zod: 4.1.13

  ora@5.4.1:
    dependencies:
      bl: 4.1.0
      chalk: 4.1.2
      cli-cursor: 3.1.0
      cli-spinners: 2.9.2
      is-interactive: 1.0.0
      is-unicode-supported: 0.1.0
      log-symbols: 4.1.0
      strip-ansi: 6.0.1
      wcwidth: 1.0.1

  outdent@0.5.0: {}

  p-filter@2.1.0:
    dependencies:
      p-map: 2.1.0

  p-limit@2.3.0:
    dependencies:
      p-try: 2.2.0

  p-limit@3.1.0:
    dependencies:
      yocto-queue: 0.1.0

  p-locate@4.1.0:
    dependencies:
      p-limit: 2.3.0

  p-map@2.1.0: {}

  p-try@2.2.0: {}

  package-json-from-dist@1.0.1: {}

  package-manager-detector@0.2.11:
    dependencies:
      quansync: 0.2.11

  package-manager-detector@1.6.0: {}

  parent-module@1.0.1:
    dependencies:
      callsites: 3.1.0

  parse-entities@2.0.0:
    dependencies:
      character-entities: 1.2.4
      character-entities-legacy: 1.1.4
      character-reference-invalid: 1.1.4
      is-alphanumerical: 1.0.4
      is-decimal: 1.0.4
      is-hexadecimal: 1.0.4

  parse-entities@4.0.2:
    dependencies:
      '@types/unist': 2.0.11
      character-entities-legacy: 3.0.0
      character-reference-invalid: 2.0.1
      decode-named-character-reference: 1.2.0
      is-alphanumerical: 2.0.1
      is-decimal: 2.0.1
      is-hexadecimal: 2.0.1

  parse-json@5.2.0:
    dependencies:
      '@babel/code-frame': 7.27.1
      error-ex: 1.3.4
      json-parse-even-better-errors: 2.3.1
      lines-and-columns: 1.2.4

  parse-ms@4.0.0: {}

  parse-numeric-range@1.3.0: {}

  parse5-htmlparser2-tree-adapter@6.0.1:
    dependencies:
      parse5: 6.0.1

  parse5@5.1.1: {}

  parse5@6.0.1: {}

  parse5@7.3.0:
    dependencies:
      entities: 6.0.1

  parseurl@1.3.3: {}

  path-data-parser@0.1.0: {}

  path-exists@4.0.0: {}

  path-key@3.1.1: {}

  path-key@4.0.0: {}

  path-parse@1.0.7: {}

  path-scurry@1.11.1:
    dependencies:
      lru-cache: 10.4.3
      minipass: 7.1.2

  path-to-regexp@8.3.0: {}

  path-type@4.0.0: {}

  pathe@2.0.3: {}

  pathval@2.0.1: {}

  pg-cloudflare@1.2.7:
    optional: true

  pg-connection-string@2.9.1: {}

  pg-int8@1.0.1: {}

  pg-pool@3.10.1(pg@8.16.3):
    dependencies:
      pg: 8.16.3

  pg-protocol@1.10.3: {}

  pg-types@2.2.0:
    dependencies:
      pg-int8: 1.0.1
      postgres-array: 2.0.0
      postgres-bytea: 1.0.0
      postgres-date: 1.0.7
      postgres-interval: 1.2.0

  pg@8.16.3:
    dependencies:
      pg-connection-string: 2.9.1
      pg-pool: 3.10.1(pg@8.16.3)
      pg-protocol: 1.10.3
      pg-types: 2.2.0
      pgpass: 1.0.5
    optionalDependencies:
      pg-cloudflare: 1.2.7

  pgpass@1.0.5:
    dependencies:
      split2: 4.2.0

  picocolors@1.1.1: {}

  picomatch@2.3.1: {}

  picomatch@4.0.3: {}

  pidtree@0.6.0: {}

  pify@4.0.1: {}

  pirates@4.0.7: {}

  pkce-challenge@5.0.1: {}

  pkg-types@1.3.1:
    dependencies:
      confbox: 0.1.8
      mlly: 1.8.0
      pathe: 2.0.3

  pkg-types@2.3.0:
    dependencies:
      confbox: 0.2.2
      exsolve: 1.0.8
      pathe: 2.0.3

  points-on-curve@0.2.0: {}

  points-on-path@0.2.1:
    dependencies:
      path-data-parser: 0.1.0
      points-on-curve: 0.2.0

  postcss-load-config@6.0.1(jiti@2.6.1)(postcss@8.5.6)(tsx@4.21.0)(yaml@2.8.2):
    dependencies:
      lilconfig: 3.1.3
    optionalDependencies:
      jiti: 2.6.1
      postcss: 8.5.6
      tsx: 4.21.0
      yaml: 2.8.2

  postcss-selector-parser@7.1.1:
    dependencies:
      cssesc: 3.0.0
      util-deprecate: 1.0.2

  postcss@8.4.31:
    dependencies:
      nanoid: 3.3.11
      picocolors: 1.1.1
      source-map-js: 1.2.1

  postcss@8.5.6:
    dependencies:
      nanoid: 3.3.11
      picocolors: 1.1.1
      source-map-js: 1.2.1

  postgres-array@2.0.0: {}

  postgres-bytea@1.0.0: {}

  postgres-date@1.0.7: {}

  postgres-interval@1.2.0:
    dependencies:
      xtend: 4.0.2

  posthog-js@1.298.1:
    dependencies:
      '@posthog/core': 1.6.0
      core-js: 3.47.0
      fflate: 0.4.8
      preact: 10.27.2
      web-vitals: 4.2.4

  posthog-node@5.14.1:
    dependencies:
      '@posthog/core': 1.6.0

  preact@10.27.2: {}

  prebuild-install@7.1.3:
    dependencies:
      detect-libc: 2.1.2
      expand-template: 2.0.3
      github-from-package: 0.0.0
      minimist: 1.2.8
      mkdirp-classic: 0.5.3
      napi-build-utils: 2.0.0
      node-abi: 3.85.0
      pump: 3.0.3
      rc: 1.2.8
      simple-get: 4.0.1
      tar-fs: 2.1.4
      tunnel-agent: 0.6.0

  prettier@2.8.8: {}

  prettier@3.7.3: {}

  pretty-ms@9.3.0:
    dependencies:
      parse-ms: 4.0.0

  prismjs@1.27.0: {}

  prismjs@1.30.0: {}

  property-information@5.6.0:
    dependencies:
      xtend: 4.0.2

  property-information@6.5.0: {}

  property-information@7.1.0: {}

  protobufjs@7.5.4:
    dependencies:
      '@protobufjs/aspromise': 1.1.2
      '@protobufjs/base64': 1.1.2
      '@protobufjs/codegen': 2.0.4
      '@protobufjs/eventemitter': 1.1.0
      '@protobufjs/fetch': 1.1.0
      '@protobufjs/float': 1.0.2
      '@protobufjs/inquire': 1.1.0
      '@protobufjs/path': 1.1.2
      '@protobufjs/pool': 1.1.0
      '@protobufjs/utf8': 1.1.0
      '@types/node': 24.10.1
      long: 5.3.2

  proxy-addr@2.0.7:
    dependencies:
      forwarded: 0.2.0
      ipaddr.js: 1.9.1

  proxy-from-env@1.1.0: {}

  pump@3.0.3:
    dependencies:
      end-of-stream: 1.4.5
      once: 1.4.0

  qs@6.14.0:
    dependencies:
      side-channel: 1.1.0

  quansync@0.2.11: {}

  queue-microtask@1.2.3: {}

  range-parser@1.2.1: {}

  raw-body@3.0.2:
    dependencies:
      bytes: 3.1.2
      http-errors: 2.0.1
      iconv-lite: 0.7.0
      unpipe: 1.0.0

  rc@1.2.8:
    dependencies:
      deep-extend: 0.6.0
      ini: 1.3.8
      minimist: 1.2.8
      strip-json-comments: 2.0.1

  react-dom@19.1.2(react@19.1.2):
    dependencies:
      react: 19.1.2
      scheduler: 0.26.0

  react-hook-form@7.67.0(react@19.1.2):
    dependencies:
      react: 19.1.2

  react-markdown@10.1.0(@types/react@19.2.7)(react@19.1.2):
    dependencies:
      '@types/hast': 3.0.4
      '@types/mdast': 4.0.4
      '@types/react': 19.2.7
      devlop: 1.1.0
      hast-util-to-jsx-runtime: 2.3.6
      html-url-attributes: 3.0.1
      mdast-util-to-hast: 13.2.1
      react: 19.1.2
      remark-parse: 11.0.0
      remark-rehype: 11.1.2
      unified: 11.0.5
      unist-util-visit: 5.0.0
      vfile: 6.0.3
    transitivePeerDependencies:
      - supports-color

  react-medium-image-zoom@5.4.0(react-dom@19.1.2(react@19.1.2))(react@19.1.2):
    dependencies:
      react: 19.1.2
      react-dom: 19.1.2(react@19.1.2)

  react-remove-scroll-bar@2.3.8(@types/react@19.2.7)(react@19.1.2):
    dependencies:
      react: 19.1.2
      react-style-singleton: 2.2.3(@types/react@19.2.7)(react@19.1.2)
      tslib: 2.8.1
    optionalDependencies:
      '@types/react': 19.2.7

  react-remove-scroll@2.7.2(@types/react@19.2.7)(react@19.1.2):
    dependencies:
      react: 19.1.2
      react-remove-scroll-bar: 2.3.8(@types/react@19.2.7)(react@19.1.2)
      react-style-singleton: 2.2.3(@types/react@19.2.7)(react@19.1.2)
      tslib: 2.8.1
      use-callback-ref: 1.3.3(@types/react@19.2.7)(react@19.1.2)
      use-sidecar: 1.1.3(@types/react@19.2.7)(react@19.1.2)
    optionalDependencies:
      '@types/react': 19.2.7

  react-style-singleton@2.2.3(@types/react@19.2.7)(react@19.1.2):
    dependencies:
      get-nonce: 1.0.1
      react: 19.1.2
      tslib: 2.8.1
    optionalDependencies:
      '@types/react': 19.2.7

  react-syntax-highlighter@15.6.6(react@19.1.2):
    dependencies:
      '@babel/runtime': 7.28.4
      highlight.js: 10.7.3
      highlightjs-vue: 1.0.0
      lowlight: 1.20.0
      prismjs: 1.30.0
      react: 19.1.2
      refractor: 3.6.0

  react@19.1.2: {}

  read-yaml-file@1.1.0:
    dependencies:
      graceful-fs: 4.2.11
      js-yaml: 3.14.2
      pify: 4.0.1
      strip-bom: 3.0.0

  readable-stream@3.6.2:
    dependencies:
      inherits: 2.0.4
      string_decoder: 1.3.0
      util-deprecate: 1.0.2

  readdirp@4.1.2: {}

  recma-build-jsx@1.0.0:
    dependencies:
      '@types/estree': 1.0.8
      estree-util-build-jsx: 3.0.1
      vfile: 6.0.3

  recma-jsx@1.0.1(acorn@8.15.0):
    dependencies:
      acorn: 8.15.0
      acorn-jsx: 5.3.2(acorn@8.15.0)
      estree-util-to-js: 2.0.0
      recma-parse: 1.0.0
      recma-stringify: 1.0.0
      unified: 11.0.5

  recma-parse@1.0.0:
    dependencies:
      '@types/estree': 1.0.8
      esast-util-from-js: 2.0.1
      unified: 11.0.5
      vfile: 6.0.3

  recma-stringify@1.0.0:
    dependencies:
      '@types/estree': 1.0.8
      estree-util-to-js: 2.0.0
      unified: 11.0.5
      vfile: 6.0.3

  reflect-metadata@0.2.2: {}

  refractor@3.6.0:
    dependencies:
      hastscript: 6.0.0
      parse-entities: 2.0.0
      prismjs: 1.27.0

  refractor@4.9.0:
    dependencies:
      '@types/hast': 2.3.10
      '@types/prismjs': 1.26.5
      hastscript: 7.2.0
      parse-entities: 4.0.2

  regex-recursion@6.0.2:
    dependencies:
      regex-utilities: 2.3.0

  regex-utilities@2.3.0: {}

  regex@6.0.1:
    dependencies:
      regex-utilities: 2.3.0

  rehype-harden@1.1.6:
    dependencies:
      unist-util-visit: 5.0.0

  rehype-katex@7.0.1:
    dependencies:
      '@types/hast': 3.0.4
      '@types/katex': 0.16.7
      hast-util-from-html-isomorphic: 2.0.0
      hast-util-to-text: 4.0.2
      katex: 0.16.25
      unist-util-visit-parents: 6.0.2
      vfile: 6.0.3

  rehype-parse@9.0.1:
    dependencies:
      '@types/hast': 3.0.4
      hast-util-from-html: 2.0.3
      unified: 11.0.5

  rehype-prism-plus@2.0.0:
    dependencies:
      hast-util-to-string: 3.0.1
      parse-numeric-range: 1.3.0
      refractor: 4.9.0
      rehype-parse: 9.0.1
      unist-util-filter: 5.0.1
      unist-util-visit: 5.0.0

  rehype-raw@7.0.0:
    dependencies:
      '@types/hast': 3.0.4
      hast-util-raw: 9.1.0
      vfile: 6.0.3

  rehype-recma@1.0.0:
    dependencies:
      '@types/estree': 1.0.8
      '@types/hast': 3.0.4
      hast-util-to-estree: 3.1.3
    transitivePeerDependencies:
      - supports-color

  rehype-stringify@10.0.1:
    dependencies:
      '@types/hast': 3.0.4
      hast-util-to-html: 9.0.5
      unified: 11.0.5

  rehype@13.0.2:
    dependencies:
      '@types/hast': 3.0.4
      rehype-parse: 9.0.1
      rehype-stringify: 10.0.1
      unified: 11.0.5

  remark-cjk-friendly-gfm-strikethrough@1.2.3(@types/mdast@4.0.4)(micromark-util-types@2.0.2)(micromark@4.0.2)(unified@11.0.5):
    dependencies:
      micromark-extension-cjk-friendly-gfm-strikethrough: 1.2.3(micromark-util-types@2.0.2)(micromark@4.0.2)
      unified: 11.0.5
    optionalDependencies:
      '@types/mdast': 4.0.4
    transitivePeerDependencies:
      - micromark
      - micromark-util-types

  remark-cjk-friendly@1.2.3(@types/mdast@4.0.4)(micromark-util-types@2.0.2)(micromark@4.0.2)(unified@11.0.5):
    dependencies:
      micromark-extension-cjk-friendly: 1.2.3(micromark-util-types@2.0.2)(micromark@4.0.2)
      unified: 11.0.5
    optionalDependencies:
      '@types/mdast': 4.0.4
    transitivePeerDependencies:
      - micromark
      - micromark-util-types

  remark-gfm@4.0.1:
    dependencies:
      '@types/mdast': 4.0.4
      mdast-util-gfm: 3.1.0
      micromark-extension-gfm: 3.0.0
      remark-parse: 11.0.0
      remark-stringify: 11.0.0
      unified: 11.0.5
    transitivePeerDependencies:
      - supports-color

  remark-math@6.0.0:
    dependencies:
      '@types/mdast': 4.0.4
      mdast-util-math: 3.0.0
      micromark-extension-math: 3.1.0
      unified: 11.0.5
    transitivePeerDependencies:
      - supports-color

  remark-mdx@3.1.1:
    dependencies:
      mdast-util-mdx: 3.0.0
      micromark-extension-mdxjs: 3.0.0
    transitivePeerDependencies:
      - supports-color

  remark-parse@11.0.0:
    dependencies:
      '@types/mdast': 4.0.4
      mdast-util-from-markdown: 2.0.2
      micromark-util-types: 2.0.2
      unified: 11.0.5
    transitivePeerDependencies:
      - supports-color

  remark-rehype@11.1.2:
    dependencies:
      '@types/hast': 3.0.4
      '@types/mdast': 4.0.4
      mdast-util-to-hast: 13.2.1
      unified: 11.0.5
      vfile: 6.0.3

  remark-stringify@11.0.0:
    dependencies:
      '@types/mdast': 4.0.4
      mdast-util-to-markdown: 2.1.2
      unified: 11.0.5

  remark@15.0.1:
    dependencies:
      '@types/mdast': 4.0.4
      remark-parse: 11.0.0
      remark-stringify: 11.0.0
      unified: 11.0.5
    transitivePeerDependencies:
      - supports-color

  require-directory@2.1.1: {}

  require-from-string@2.0.2: {}

  require-in-the-middle@7.5.2:
    dependencies:
      debug: 4.4.3
      module-details-from-path: 1.0.4
      resolve: 1.22.11
    transitivePeerDependencies:
      - supports-color

  resolve-from@4.0.0: {}

  resolve-from@5.0.0: {}

  resolve-pkg-maps@1.0.0: {}

  resolve@1.22.11:
    dependencies:
      is-core-module: 2.16.1
      path-parse: 1.0.7
      supports-preserve-symlinks-flag: 1.0.0

  restore-cursor@3.1.0:
    dependencies:
      onetime: 5.1.2
      signal-exit: 3.0.7

  restore-cursor@5.1.0:
    dependencies:
      onetime: 7.0.0
      signal-exit: 4.1.0

  retry-request@7.0.2:
    dependencies:
      '@types/request': 2.48.13
      extend: 3.0.2
      teeny-request: 9.0.0
    transitivePeerDependencies:
      - encoding
      - supports-color

  retry@0.13.1: {}

  reusify@1.1.0: {}

  rfdc@1.4.1: {}

  rimraf@5.0.10:
    dependencies:
      glob: 10.5.0

  robust-predicates@3.0.2: {}

  rollup@4.53.3:
    dependencies:
      '@types/estree': 1.0.8
    optionalDependencies:
      '@rollup/rollup-android-arm-eabi': 4.53.3
      '@rollup/rollup-android-arm64': 4.53.3
      '@rollup/rollup-darwin-arm64': 4.53.3
      '@rollup/rollup-darwin-x64': 4.53.3
      '@rollup/rollup-freebsd-arm64': 4.53.3
      '@rollup/rollup-freebsd-x64': 4.53.3
      '@rollup/rollup-linux-arm-gnueabihf': 4.53.3
      '@rollup/rollup-linux-arm-musleabihf': 4.53.3
      '@rollup/rollup-linux-arm64-gnu': 4.53.3
      '@rollup/rollup-linux-arm64-musl': 4.53.3
      '@rollup/rollup-linux-loong64-gnu': 4.53.3
      '@rollup/rollup-linux-ppc64-gnu': 4.53.3
      '@rollup/rollup-linux-riscv64-gnu': 4.53.3
      '@rollup/rollup-linux-riscv64-musl': 4.53.3
      '@rollup/rollup-linux-s390x-gnu': 4.53.3
      '@rollup/rollup-linux-x64-gnu': 4.53.3
      '@rollup/rollup-linux-x64-musl': 4.53.3
      '@rollup/rollup-openharmony-arm64': 4.53.3
      '@rollup/rollup-win32-arm64-msvc': 4.53.3
      '@rollup/rollup-win32-ia32-msvc': 4.53.3
      '@rollup/rollup-win32-x64-gnu': 4.53.3
      '@rollup/rollup-win32-x64-msvc': 4.53.3
      fsevents: 2.3.3

  roughjs@4.6.6:
    dependencies:
      hachure-fill: 0.5.2
      path-data-parser: 0.1.0
      points-on-curve: 0.2.0
      points-on-path: 0.2.1

  router@2.2.0:
    dependencies:
      debug: 4.4.3
      depd: 2.0.0
      is-promise: 4.0.0
      parseurl: 1.3.3
      path-to-regexp: 8.3.0
    transitivePeerDependencies:
      - supports-color

  rss-parser@3.13.0:
    dependencies:
      entities: 2.2.0
      xml2js: 0.5.0

  run-async@2.4.1: {}

  run-parallel@1.2.0:
    dependencies:
      queue-microtask: 1.2.3

  rw@1.3.3: {}

  rxjs@7.8.2:
    dependencies:
      tslib: 2.8.1

  safe-buffer@5.2.1: {}

  safer-buffer@2.1.2: {}

  sax@1.4.3: {}

  scheduler@0.26.0: {}

  scroll-into-view-if-needed@3.1.0:
    dependencies:
      compute-scroll-into-view: 3.1.1

  semver@7.7.3: {}

  send@1.2.0:
    dependencies:
      debug: 4.4.3
      encodeurl: 2.0.0
      escape-html: 1.0.3
      etag: 1.8.1
      fresh: 2.0.0
      http-errors: 2.0.1
      mime-types: 3.0.2
      ms: 2.1.3
      on-finished: 2.4.1
      range-parser: 1.2.1
      statuses: 2.0.2
    transitivePeerDependencies:
      - supports-color

  seq-queue@0.0.5: {}

  serve-static@2.2.0:
    dependencies:
      encodeurl: 2.0.0
      escape-html: 1.0.3
      parseurl: 1.3.3
      send: 1.2.0
    transitivePeerDependencies:
      - supports-color

  setprototypeof@1.2.0: {}

  sharp@0.34.5:
    dependencies:
      '@img/colour': 1.0.0
      detect-libc: 2.1.2
      semver: 7.7.3
    optionalDependencies:
      '@img/sharp-darwin-arm64': 0.34.5
      '@img/sharp-darwin-x64': 0.34.5
      '@img/sharp-libvips-darwin-arm64': 1.2.4
      '@img/sharp-libvips-darwin-x64': 1.2.4
      '@img/sharp-libvips-linux-arm': 1.2.4
      '@img/sharp-libvips-linux-arm64': 1.2.4
      '@img/sharp-libvips-linux-ppc64': 1.2.4
      '@img/sharp-libvips-linux-riscv64': 1.2.4
      '@img/sharp-libvips-linux-s390x': 1.2.4
      '@img/sharp-libvips-linux-x64': 1.2.4
      '@img/sharp-libvips-linuxmusl-arm64': 1.2.4
      '@img/sharp-libvips-linuxmusl-x64': 1.2.4
      '@img/sharp-linux-arm': 0.34.5
      '@img/sharp-linux-arm64': 0.34.5
      '@img/sharp-linux-ppc64': 0.34.5
      '@img/sharp-linux-riscv64': 0.34.5
      '@img/sharp-linux-s390x': 0.34.5
      '@img/sharp-linux-x64': 0.34.5
      '@img/sharp-linuxmusl-arm64': 0.34.5
      '@img/sharp-linuxmusl-x64': 0.34.5
      '@img/sharp-wasm32': 0.34.5
      '@img/sharp-win32-arm64': 0.34.5
      '@img/sharp-win32-ia32': 0.34.5
      '@img/sharp-win32-x64': 0.34.5
    optional: true

  shebang-command@2.0.0:
    dependencies:
      shebang-regex: 3.0.0

  shebang-regex@3.0.0: {}

  shiki@3.17.1:
    dependencies:
      '@shikijs/core': 3.17.1
      '@shikijs/engine-javascript': 3.17.1
      '@shikijs/engine-oniguruma': 3.17.1
      '@shikijs/langs': 3.17.1
      '@shikijs/themes': 3.17.1
      '@shikijs/types': 3.17.1
      '@shikijs/vscode-textmate': 10.0.2
      '@types/hast': 3.0.4

  side-channel-list@1.0.0:
    dependencies:
      es-errors: 1.3.0
      object-inspect: 1.13.4

  side-channel-map@1.0.1:
    dependencies:
      call-bound: 1.0.4
      es-errors: 1.3.0
      get-intrinsic: 1.3.0
      object-inspect: 1.13.4

  side-channel-weakmap@1.0.2:
    dependencies:
      call-bound: 1.0.4
      es-errors: 1.3.0
      get-intrinsic: 1.3.0
      object-inspect: 1.13.4
      side-channel-map: 1.0.1

  side-channel@1.1.0:
    dependencies:
      es-errors: 1.3.0
      object-inspect: 1.13.4
      side-channel-list: 1.0.0
      side-channel-map: 1.0.1
      side-channel-weakmap: 1.0.2

  siginfo@2.0.0: {}

  signal-exit@3.0.7: {}

  signal-exit@4.1.0: {}

  simple-concat@1.0.1: {}

  simple-get@4.0.1:
    dependencies:
      decompress-response: 6.0.0
      once: 1.4.0
      simple-concat: 1.0.1

  sisteransi@1.0.5: {}

  skin-tone@2.0.0:
    dependencies:
      unicode-emoji-modifier-base: 1.0.0

  slash@3.0.0: {}

  slice-ansi@5.0.0:
    dependencies:
      ansi-styles: 6.2.3
      is-fullwidth-code-point: 4.0.0

  slice-ansi@7.1.2:
    dependencies:
      ansi-styles: 6.2.3
      is-fullwidth-code-point: 5.1.0

  socket.io-adapter@2.5.5:
    dependencies:
      debug: 4.3.7
      ws: 8.17.1
    transitivePeerDependencies:
      - bufferutil
      - supports-color
      - utf-8-validate

  socket.io-parser@4.2.4:
    dependencies:
      '@socket.io/component-emitter': 3.1.2
      debug: 4.3.7
    transitivePeerDependencies:
      - supports-color

  socket.io@4.8.1:
    dependencies:
      accepts: 1.3.8
      base64id: 2.0.0
      cors: 2.8.5
      debug: 4.3.7
      engine.io: 6.6.4
      socket.io-adapter: 2.5.5
      socket.io-parser: 4.2.4
    transitivePeerDependencies:
      - bufferutil
      - supports-color
      - utf-8-validate

  sonner@2.0.7(react-dom@19.1.2(react@19.1.2))(react@19.1.2):
    dependencies:
      react: 19.1.2
      react-dom: 19.1.2(react@19.1.2)

  source-map-js@1.2.1: {}

  source-map@0.7.6: {}

  space-separated-tokens@1.1.5: {}

  space-separated-tokens@2.0.2: {}

  spawndamnit@3.0.1:
    dependencies:
      cross-spawn: 7.0.6
      signal-exit: 4.1.0

  split-ca@1.0.1: {}

  split2@4.2.0: {}

  sprintf-js@1.0.3: {}

  sqlstring@2.3.3: {}

  ssh2@1.17.0:
    dependencies:
      asn1: 0.2.6
      bcrypt-pbkdf: 1.0.2
    optionalDependencies:
      cpu-features: 0.0.10
      nan: 2.23.1

  stackback@0.0.2: {}

  statuses@2.0.2: {}

  std-env@3.10.0: {}

  stream-events@1.0.5:
    dependencies:
      stubs: 3.0.0

  stream-shift@1.0.3: {}

  streamdown@1.6.9(@types/mdast@4.0.4)(micromark-util-types@2.0.2)(micromark@4.0.2)(react@19.1.2):
    dependencies:
      clsx: 2.1.1
      hast: 1.0.0
      hast-util-to-jsx-runtime: 2.3.6
      html-url-attributes: 3.0.1
      katex: 0.16.25
      lucide-react: 0.542.0(react@19.1.2)
      marked: 16.4.2
      mermaid: 11.12.1
      react: 19.1.2
      rehype-harden: 1.1.6
      rehype-katex: 7.0.1
      rehype-raw: 7.0.0
      remark-cjk-friendly: 1.2.3(@types/mdast@4.0.4)(micromark-util-types@2.0.2)(micromark@4.0.2)(unified@11.0.5)
      remark-cjk-friendly-gfm-strikethrough: 1.2.3(@types/mdast@4.0.4)(micromark-util-types@2.0.2)(micromark@4.0.2)(unified@11.0.5)
      remark-gfm: 4.0.1
      remark-math: 6.0.0
      remark-parse: 11.0.0
      remark-rehype: 11.1.2
      shiki: 3.17.1
      tailwind-merge: 3.4.0
      unified: 11.0.5
      unist-util-visit: 5.0.0
    transitivePeerDependencies:
      - '@types/mdast'
      - micromark
      - micromark-util-types
      - supports-color

  streamsearch@1.1.0: {}

  strict-event-emitter-types@2.0.0: {}

  string-argv@0.3.2: {}

  string-width@4.2.3:
    dependencies:
      emoji-regex: 8.0.0
      is-fullwidth-code-point: 3.0.0
      strip-ansi: 6.0.1

  string-width@5.1.2:
    dependencies:
      eastasianwidth: 0.2.0
      emoji-regex: 9.2.2
      strip-ansi: 7.1.2

  string-width@7.2.0:
    dependencies:
      emoji-regex: 10.6.0
      get-east-asian-width: 1.4.0
      strip-ansi: 7.1.2

  string_decoder@1.3.0:
    dependencies:
      safe-buffer: 5.2.1

  stringify-entities@4.0.4:
    dependencies:
      character-entities-html4: 2.1.0
      character-entities-legacy: 3.0.0

  strip-ansi@6.0.1:
    dependencies:
      ansi-regex: 5.0.1

  strip-ansi@7.1.2:
    dependencies:
      ansi-regex: 6.2.2

  strip-bom@3.0.0: {}

  strip-final-newline@3.0.0: {}

  strip-final-newline@4.0.0: {}

  strip-json-comments@2.0.1: {}

  strip-literal@3.1.0:
    dependencies:
      js-tokens: 9.0.1

  strnum@1.1.2: {}

  strtok3@10.3.4:
    dependencies:
      '@tokenizer/token': 0.3.0

  stubs@3.0.0: {}

  style-to-js@1.1.21:
    dependencies:
      style-to-object: 1.0.14

  style-to-object@1.0.14:
    dependencies:
      inline-style-parser: 0.2.7

  styled-jsx@5.1.6(react@19.1.2):
    dependencies:
      client-only: 0.0.1
      react: 19.1.2

  stylis@4.3.6: {}

  sucrase@3.35.1:
    dependencies:
      '@jridgewell/gen-mapping': 0.3.13
      commander: 4.1.1
      lines-and-columns: 1.2.4
      mz: 2.7.0
      pirates: 4.0.7
      tinyglobby: 0.2.15
      ts-interface-checker: 0.1.13

  supports-color@7.2.0:
    dependencies:
      has-flag: 4.0.0

  supports-hyperlinks@3.2.0:
    dependencies:
      has-flag: 4.0.0
      supports-color: 7.2.0

  supports-preserve-symlinks-flag@1.0.0: {}

  swagger-ui-dist@5.30.2:
    dependencies:
      '@scarf/scarf': 1.4.0

  swagger-ui-dist@5.30.3:
    dependencies:
      '@scarf/scarf': 1.4.0

  swagger-ui-express@5.0.1(express@5.1.0):
    dependencies:
      express: 5.1.0
      swagger-ui-dist: 5.30.3

  swr@2.3.7(react@19.1.2):
    dependencies:
      dequal: 2.0.3
      react: 19.1.2
      use-sync-external-store: 1.6.0(react@19.1.2)

  tailwind-merge@3.4.0: {}

  tailwindcss@4.1.17: {}

  tapable@2.3.0: {}

  tar-fs@2.1.4:
    dependencies:
      chownr: 1.1.4
      mkdirp-classic: 0.5.3
      pump: 3.0.3
      tar-stream: 2.2.0

  tar-stream@2.2.0:
    dependencies:
      bl: 4.1.0
      end-of-stream: 1.4.5
      fs-constants: 1.0.0
      inherits: 2.0.4
      readable-stream: 3.6.2

  teeny-request@9.0.0:
    dependencies:
      http-proxy-agent: 5.0.0
      https-proxy-agent: 5.0.1
      node-fetch: 2.7.0
      stream-events: 1.0.5
      uuid: 9.0.1
    transitivePeerDependencies:
      - encoding
      - supports-color

  term-size@2.2.1: {}

  thenify-all@1.6.0:
    dependencies:
      thenify: 3.3.1

  thenify@3.3.1:
    dependencies:
      any-promise: 1.3.0

  throttleit@2.1.0: {}

  through@2.3.8: {}

  tinybench@2.9.0: {}

  tinyexec@0.3.2: {}

  tinyexec@1.0.2: {}

  tinyglobby@0.2.15:
    dependencies:
      fdir: 6.5.0(picomatch@4.0.3)
      picomatch: 4.0.3

  tinypool@1.1.1: {}

  tinyrainbow@2.0.0: {}

  tinyspy@4.0.4: {}

  to-regex-range@5.0.1:
    dependencies:
      is-number: 7.0.0

  toidentifier@1.0.1: {}

  token-types@6.1.1:
    dependencies:
      '@borewit/text-codec': 0.1.1
      '@tokenizer/token': 0.3.0
      ieee754: 1.2.1

  tr46@0.0.3: {}

  tree-kill@1.2.2: {}

  trim-lines@3.0.1: {}

  trough@2.2.0: {}

  ts-dedent@2.2.0: {}

  ts-interface-checker@0.1.13: {}

  ts-node@10.9.2(@types/node@24.10.1)(typescript@5.9.3):
    dependencies:
      '@cspotcode/source-map-support': 0.8.1
      '@tsconfig/node10': 1.0.12
      '@tsconfig/node12': 1.0.11
      '@tsconfig/node14': 1.0.3
      '@tsconfig/node16': 1.0.4
      '@types/node': 24.10.1
      acorn: 8.15.0
      acorn-walk: 8.3.4
      arg: 4.1.3
      create-require: 1.1.1
      diff: 4.0.2
      make-error: 1.3.6
      typescript: 5.9.3
      v8-compile-cache-lib: 3.0.1
      yn: 3.1.1

  tslib@2.8.1: {}

  tsup@8.5.1(jiti@2.6.1)(postcss@8.5.6)(tsx@4.21.0)(typescript@5.9.3)(yaml@2.8.2):
    dependencies:
      bundle-require: 5.1.0(esbuild@0.27.0)
      cac: 6.7.14
      chokidar: 4.0.3
      consola: 3.4.2
      debug: 4.4.3
      esbuild: 0.27.0
      fix-dts-default-cjs-exports: 1.0.1
      joycon: 3.1.1
      picocolors: 1.1.1
      postcss-load-config: 6.0.1(jiti@2.6.1)(postcss@8.5.6)(tsx@4.21.0)(yaml@2.8.2)
      resolve-from: 5.0.0
      rollup: 4.53.3
      source-map: 0.7.6
      sucrase: 3.35.1
      tinyexec: 0.3.2
      tinyglobby: 0.2.15
      tree-kill: 1.2.2
    optionalDependencies:
      postcss: 8.5.6
      typescript: 5.9.3
    transitivePeerDependencies:
      - jiti
      - supports-color
      - tsx
      - yaml

  tsx@4.21.0:
    dependencies:
      esbuild: 0.27.0
      get-tsconfig: 4.13.0
    optionalDependencies:
      fsevents: 2.3.3

  tunnel-agent@0.6.0:
    dependencies:
      safe-buffer: 5.2.1

  turbo-darwin-64@2.6.1:
    optional: true

  turbo-darwin-arm64@2.6.1:
    optional: true

  turbo-linux-64@2.6.1:
    optional: true

  turbo-linux-arm64@2.6.1:
    optional: true

  turbo-windows-64@2.6.1:
    optional: true

  turbo-windows-arm64@2.6.1:
    optional: true

  turbo@2.6.1:
    optionalDependencies:
      turbo-darwin-64: 2.6.1
      turbo-darwin-arm64: 2.6.1
      turbo-linux-64: 2.6.1
      turbo-linux-arm64: 2.6.1
      turbo-windows-64: 2.6.1
      turbo-windows-arm64: 2.6.1

  tw-animate-css@1.4.0: {}

  tweetnacl@0.14.5: {}

  type-fest@0.21.3: {}

  type-is@1.6.18:
    dependencies:
      media-typer: 0.3.0
      mime-types: 2.1.35

  type-is@2.0.1:
    dependencies:
      content-type: 1.0.5
      media-typer: 1.1.0
      mime-types: 3.0.2

  typedarray@0.0.6: {}

  typescript@5.9.3: {}

  ufo@1.6.1: {}

  uid@2.0.2:
    dependencies:
      '@lukeed/csprng': 1.1.0

  uint8array-extras@1.5.0: {}

  undici-types@5.26.5: {}

  undici-types@7.16.0: {}

  undici-types@7.8.0: {}

  undici@7.16.0: {}

  unicode-emoji-modifier-base@1.0.0: {}

  unicorn-magic@0.3.0: {}

  unified@11.0.5:
    dependencies:
      '@types/unist': 3.0.3
      bail: 2.0.2
      devlop: 1.1.0
      extend: 3.0.2
      is-plain-obj: 4.1.0
      trough: 2.2.0
      vfile: 6.0.3

  unist-util-filter@5.0.1:
    dependencies:
      '@types/unist': 3.0.3
      unist-util-is: 6.0.1
      unist-util-visit-parents: 6.0.2

  unist-util-find-after@5.0.0:
    dependencies:
      '@types/unist': 3.0.3
      unist-util-is: 6.0.1

  unist-util-is@6.0.1:
    dependencies:
      '@types/unist': 3.0.3

  unist-util-position-from-estree@2.0.0:
    dependencies:
      '@types/unist': 3.0.3

  unist-util-position@5.0.0:
    dependencies:
      '@types/unist': 3.0.3

  unist-util-remove-position@5.0.0:
    dependencies:
      '@types/unist': 3.0.3
      unist-util-visit: 5.0.0

  unist-util-stringify-position@4.0.0:
    dependencies:
      '@types/unist': 3.0.3

  unist-util-visit-parents@6.0.2:
    dependencies:
      '@types/unist': 3.0.3
      unist-util-is: 6.0.1

  unist-util-visit@5.0.0:
    dependencies:
      '@types/unist': 3.0.3
      unist-util-is: 6.0.1
      unist-util-visit-parents: 6.0.2

  universalify@0.1.2: {}

  unpipe@1.0.0: {}

  uri-templates@0.2.0: {}

  use-callback-ref@1.3.3(@types/react@19.2.7)(react@19.1.2):
    dependencies:
      react: 19.1.2
      tslib: 2.8.1
    optionalDependencies:
      '@types/react': 19.2.7

  use-sidecar@1.1.3(@types/react@19.2.7)(react@19.1.2):
    dependencies:
      detect-node-es: 1.1.0
      react: 19.1.2
      tslib: 2.8.1
    optionalDependencies:
      '@types/react': 19.2.7

  use-stick-to-bottom@1.1.1(react@19.1.2):
    dependencies:
      react: 19.1.2

  use-sync-external-store@1.6.0(react@19.1.2):
    dependencies:
      react: 19.1.2

  util-deprecate@1.0.2: {}

  uuid@10.0.0: {}

  uuid@11.1.0: {}

  uuid@13.0.0: {}

  uuid@8.3.2: {}

  uuid@9.0.1: {}

  v8-compile-cache-lib@3.0.1: {}

  validator@13.15.23: {}

  vary@1.1.2: {}

  vfile-location@5.0.3:
    dependencies:
      '@types/unist': 3.0.3
      vfile: 6.0.3

  vfile-message@4.0.3:
    dependencies:
      '@types/unist': 3.0.3
      unist-util-stringify-position: 4.0.0

  vfile@6.0.3:
    dependencies:
      '@types/unist': 3.0.3
      vfile-message: 4.0.3

  vite-node@3.2.4(@types/node@24.10.1)(jiti@2.6.1)(lightningcss@1.30.2)(tsx@4.21.0)(yaml@2.8.2):
    dependencies:
      cac: 6.7.14
      debug: 4.4.3
      es-module-lexer: 1.7.0
      pathe: 2.0.3
      vite: 7.2.6(@types/node@24.10.1)(jiti@2.6.1)(lightningcss@1.30.2)(tsx@4.21.0)(yaml@2.8.2)
    transitivePeerDependencies:
      - '@types/node'
      - jiti
      - less
      - lightningcss
      - sass
      - sass-embedded
      - stylus
      - sugarss
      - supports-color
      - terser
      - tsx
      - yaml

  vite@7.2.6(@types/node@24.0.7)(jiti@2.6.1)(lightningcss@1.30.2)(tsx@4.21.0)(yaml@2.8.2):
    dependencies:
      esbuild: 0.25.12
      fdir: 6.5.0(picomatch@4.0.3)
      picomatch: 4.0.3
      postcss: 8.5.6
      rollup: 4.53.3
      tinyglobby: 0.2.15
    optionalDependencies:
      '@types/node': 24.0.7
      fsevents: 2.3.3
      jiti: 2.6.1
      lightningcss: 1.30.2
      tsx: 4.21.0
      yaml: 2.8.2
    optional: true

  vite@7.2.6(@types/node@24.10.1)(jiti@2.6.1)(lightningcss@1.30.2)(tsx@4.21.0)(yaml@2.8.2):
    dependencies:
      esbuild: 0.25.12
      fdir: 6.5.0(picomatch@4.0.3)
      picomatch: 4.0.3
      postcss: 8.5.6
      rollup: 4.53.3
      tinyglobby: 0.2.15
    optionalDependencies:
      '@types/node': 24.10.1
      fsevents: 2.3.3
      jiti: 2.6.1
      lightningcss: 1.30.2
      tsx: 4.21.0
      yaml: 2.8.2

  vitest@3.2.4(@types/debug@4.1.12)(@types/node@24.10.1)(jiti@2.6.1)(lightningcss@1.30.2)(tsx@4.21.0)(yaml@2.8.2):
    dependencies:
      '@types/chai': 5.2.3
      '@vitest/expect': 3.2.4
      '@vitest/mocker': 3.2.4(vite@7.2.6(@types/node@24.10.1)(jiti@2.6.1)(lightningcss@1.30.2)(tsx@4.21.0)(yaml@2.8.2))
      '@vitest/pretty-format': 3.2.4
      '@vitest/runner': 3.2.4
      '@vitest/snapshot': 3.2.4
      '@vitest/spy': 3.2.4
      '@vitest/utils': 3.2.4
      chai: 5.3.3
      debug: 4.4.3
      expect-type: 1.2.2
      magic-string: 0.30.21
      pathe: 2.0.3
      picomatch: 4.0.3
      std-env: 3.10.0
      tinybench: 2.9.0
      tinyexec: 0.3.2
      tinyglobby: 0.2.15
      tinypool: 1.1.1
      tinyrainbow: 2.0.0
      vite: 7.2.6(@types/node@24.10.1)(jiti@2.6.1)(lightningcss@1.30.2)(tsx@4.21.0)(yaml@2.8.2)
      vite-node: 3.2.4(@types/node@24.10.1)(jiti@2.6.1)(lightningcss@1.30.2)(tsx@4.21.0)(yaml@2.8.2)
      why-is-node-running: 2.3.0
    optionalDependencies:
      '@types/debug': 4.1.12
      '@types/node': 24.10.1
    transitivePeerDependencies:
      - jiti
      - less
      - lightningcss
      - msw
      - sass
      - sass-embedded
      - stylus
      - sugarss
      - supports-color
      - terser
      - tsx
      - yaml

  vscode-jsonrpc@8.2.0: {}

  vscode-languageserver-protocol@3.17.5:
    dependencies:
      vscode-jsonrpc: 8.2.0
      vscode-languageserver-types: 3.17.5

  vscode-languageserver-textdocument@1.0.12: {}

  vscode-languageserver-types@3.17.5: {}

  vscode-languageserver@9.0.1:
    dependencies:
      vscode-languageserver-protocol: 3.17.5

  vscode-uri@3.0.8: {}

  wcwidth@1.0.1:
    dependencies:
      defaults: 1.0.4

  web-namespaces@2.0.1: {}

  web-streams-polyfill@3.3.3: {}

  web-vitals@4.2.4: {}

  webidl-conversions@3.0.1: {}

  whatwg-url@5.0.0:
    dependencies:
      tr46: 0.0.3
      webidl-conversions: 3.0.1

  which@2.0.2:
    dependencies:
      isexe: 2.0.0

  why-is-node-running@2.3.0:
    dependencies:
      siginfo: 2.0.0
      stackback: 0.0.2

  wrap-ansi@6.2.0:
    dependencies:
      ansi-styles: 4.3.0
      string-width: 4.2.3
      strip-ansi: 6.0.1

  wrap-ansi@7.0.0:
    dependencies:
      ansi-styles: 4.3.0
      string-width: 4.2.3
      strip-ansi: 6.0.1

  wrap-ansi@8.1.0:
    dependencies:
      ansi-styles: 6.2.3
      string-width: 5.1.2
      strip-ansi: 7.1.2

  wrap-ansi@9.0.2:
    dependencies:
      ansi-styles: 6.2.3
      string-width: 7.2.0
      strip-ansi: 7.1.2

  wrappy@1.0.2: {}

  ws@8.17.1: {}

  ws@8.18.3: {}

  xml2js@0.5.0:
    dependencies:
      sax: 1.4.3
      xmlbuilder: 11.0.1

  xmlbuilder@11.0.1: {}

  xsschema@0.4.0-beta.5(zod-to-json-schema@3.25.0(zod@3.25.76))(zod@3.25.76):
    optionalDependencies:
      zod: 3.25.76
      zod-to-json-schema: 3.25.0(zod@4.1.13)

  xtend@4.0.2: {}

  y18n@5.0.8: {}

  yaml@2.8.2: {}

  yargs-parser@20.2.9: {}

  yargs-parser@21.1.1: {}

  yargs-parser@22.0.0: {}

  yargs@16.2.0:
    dependencies:
      cliui: 7.0.4
      escalade: 3.2.0
      get-caller-file: 2.0.5
      require-directory: 2.1.1
      string-width: 4.2.3
      y18n: 5.0.8
      yargs-parser: 20.2.9

  yargs@17.7.2:
    dependencies:
      cliui: 8.0.1
      escalade: 3.2.0
      get-caller-file: 2.0.5
      require-directory: 2.1.1
      string-width: 4.2.3
      y18n: 5.0.8
      yargs-parser: 21.1.1

  yargs@18.0.0:
    dependencies:
      cliui: 9.0.1
      escalade: 3.2.0
      get-caller-file: 2.0.5
      string-width: 7.2.0
      y18n: 5.0.8
      yargs-parser: 22.0.0

  yn@3.1.1: {}

  yocto-queue@0.1.0: {}

  yoctocolors@2.1.2: {}

  zod-to-json-schema@3.25.0(zod@3.25.76):
    dependencies:
      zod: 3.25.76

  zod-to-json-schema@3.25.0(zod@4.1.13):
    dependencies:
      zod: 4.1.13

  zod@3.25.76: {}

  zod@4.1.13: {}

  zustand@4.5.7(@types/react@19.2.7)(react@19.1.2):
    dependencies:
      use-sync-external-store: 1.6.0(react@19.1.2)
    optionalDependencies:
      '@types/react': 19.2.7
      react: 19.1.2

  zwitch@2.0.4: {}<|MERGE_RESOLUTION|>--- conflicted
+++ resolved
@@ -70,14 +70,10 @@
         version: 1.1.8(@types/react-dom@19.2.3(@types/react@19.2.7))(@types/react@19.2.7)(react-dom@19.1.2(react@19.1.2))(react@19.1.2)
       '@radix-ui/react-slot':
         specifier: ^1.2.3
-<<<<<<< HEAD
-        version: 1.2.3(@types/react@19.1.12)(react@19.1.1)
+        version: 1.2.4(@types/react@19.2.7)(react@19.1.2)
       '@radix-ui/react-tabs':
         specifier: ^1.1.13
-        version: 1.1.13(@types/react-dom@19.1.9(@types/react@19.1.12))(@types/react@19.1.12)(react-dom@19.1.1(react@19.1.1))(react@19.1.1)
-=======
-        version: 1.2.4(@types/react@19.2.7)(react@19.1.2)
->>>>>>> 6887d420
+        version: 1.1.13(@types/react-dom@19.2.3(@types/react@19.2.7))(@types/react@19.2.7)(react-dom@19.1.2(react@19.1.2))(react@19.1.2)
       '@radix-ui/react-tooltip':
         specifier: ^1.2.8
         version: 1.2.8(@types/react-dom@19.2.3(@types/react@19.2.7))(@types/react@19.2.7)(react-dom@19.1.2(react@19.1.2))(react@19.1.2)
