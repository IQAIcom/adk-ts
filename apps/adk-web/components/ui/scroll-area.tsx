"use client";

import * as React from "react";

import * as ScrollAreaPrimitive from "@radix-ui/react-scroll-area";

import { cn } from "@/lib/utils";

import { useTouchPrimary } from "@/hooks/use-has-primary-touch";

const ScrollAreaContext = React.createContext<boolean>(false);
type Mask = {
<<<<<<< HEAD
  top: boolean;
  bottom: boolean;
  left: boolean;
  right: boolean;
};

const ScrollArea = React.forwardRef<
  React.ComponentRef<typeof ScrollAreaPrimitive.Root>,
  React.ComponentPropsWithoutRef<typeof ScrollAreaPrimitive.Root> & {
    viewportClassName?: string;
    /**
     * `maskHeight` is the height of the mask in pixels.
     * pass `0` to disable the mask
     * @default 30
     */
    maskHeight?: number;
    maskClassName?: string;
  }
>(({ className, children, scrollHideDelay = 0, viewportClassName, maskClassName, maskHeight = 30, ...props }, ref) => {
  const [showMask, setShowMask] = React.useState<Mask>({
    top: false,
    bottom: false,
    left: false,
    right: false,
  });
  const viewportRef = React.useRef<HTMLDivElement>(null);
  const isTouch = useTouchPrimary();

  const checkScrollability = React.useCallback(() => {
    const element = viewportRef.current;
    if (!element) return;

    const { scrollTop, scrollLeft, scrollWidth, clientWidth, scrollHeight, clientHeight } = element;
    setShowMask((prev) => ({
      ...prev,
      top: scrollTop > 0,
      bottom: scrollTop + clientHeight < scrollHeight - 1,
      left: scrollLeft > 0,
      right: scrollLeft + clientWidth < scrollWidth - 1,
    }));
  }, []);

  React.useEffect(() => {
    if (typeof window === "undefined") return;

    const element = viewportRef.current;
    if (!element) return;

    const controller = new AbortController();
    const { signal } = controller;

    const resizeObserver = new ResizeObserver(checkScrollability);
    resizeObserver.observe(element);

    element.addEventListener("scroll", checkScrollability, { signal });
    window.addEventListener("resize", checkScrollability, { signal });

    // Run an initial check whenever dependencies change (including pointer mode)
    checkScrollability();

    return () => {
      controller.abort();
      resizeObserver.disconnect();
    };
  }, [checkScrollability, isTouch]);

  return (
    <ScrollAreaContext.Provider value={isTouch}>
      {isTouch ? (
        <div
          ref={ref}
          role="group"
          data-slot="scroll-area"
          aria-roledescription="scroll area"
          className={cn("relative overflow-hidden", className)}
          {...props}
        >
          <div
            ref={viewportRef}
            data-slot="scroll-area-viewport"
            className={cn("size-full overflow-auto rounded-[inherit]", viewportClassName)}
            tabIndex={0}
          >
            {children}
          </div>

          {maskHeight > 0 && <ScrollMask showMask={showMask} className={maskClassName} maskHeight={maskHeight} />}
        </div>
      ) : (
        <ScrollAreaPrimitive.Root
          ref={ref}
          data-slot="scroll-area"
          scrollHideDelay={scrollHideDelay}
          className={cn("relative overflow-hidden", className)}
          {...props}
        >
          <ScrollAreaPrimitive.Viewport
            ref={viewportRef}
            data-slot="scroll-area-viewport"
            className={cn("size-full rounded-[inherit]", viewportClassName)}
          >
            {children}
          </ScrollAreaPrimitive.Viewport>

          {maskHeight > 0 && <ScrollMask showMask={showMask} className={maskClassName} maskHeight={maskHeight} />}
          <ScrollBar />
          <ScrollAreaPrimitive.Corner />
        </ScrollAreaPrimitive.Root>
      )}
    </ScrollAreaContext.Provider>
  );
});
=======
	top: boolean;
	bottom: boolean;
	left: boolean;
	right: boolean;
};

const ScrollArea = React.forwardRef<
	React.ComponentRef<typeof ScrollAreaPrimitive.Root>,
	React.ComponentPropsWithoutRef<typeof ScrollAreaPrimitive.Root> & {
		viewportClassName?: string;
		/**
		 * `maskHeight` is the height of the mask in pixels.
		 * pass `0` to disable the mask
		 * @default 30
		 */
		maskHeight?: number;
		maskClassName?: string;
	}
>(
	(
		{
			className,
			children,
			scrollHideDelay = 0,
			viewportClassName,
			maskClassName,
			maskHeight = 30,
			...props
		},
		ref,
	) => {
		const [showMask, setShowMask] = React.useState<Mask>({
			top: false,
			bottom: false,
			left: false,
			right: false,
		});
		const viewportRef = React.useRef<HTMLDivElement>(null);
		const isTouch = useTouchPrimary();

		const checkScrollability = React.useCallback(() => {
			const element = viewportRef.current;
			if (!element) return;

			const {
				scrollTop,
				scrollLeft,
				scrollWidth,
				clientWidth,
				scrollHeight,
				clientHeight,
			} = element;
			setShowMask((prev) => ({
				...prev,
				top: scrollTop > 0,
				bottom: scrollTop + clientHeight < scrollHeight - 1,
				left: scrollLeft > 0,
				right: scrollLeft + clientWidth < scrollWidth - 1,
			}));
		}, []);

		// biome-ignore lint/correctness/useExhaustiveDependencies: <explanation>
		React.useEffect(() => {
			if (typeof window === "undefined") return;

			const element = viewportRef.current;
			if (!element) return;

			const controller = new AbortController();
			const { signal } = controller;

			const resizeObserver = new ResizeObserver(checkScrollability);
			resizeObserver.observe(element);

			element.addEventListener("scroll", checkScrollability, { signal });
			window.addEventListener("resize", checkScrollability, { signal });

			// Run an initial check whenever dependencies change (including pointer mode)
			checkScrollability();

			return () => {
				controller.abort();
				resizeObserver.disconnect();
			};
		}, [checkScrollability, isTouch]);

		return (
			<ScrollAreaContext.Provider value={isTouch}>
				{isTouch ? (
					<div
						ref={ref}
						// biome-ignore lint/a11y/useSemanticElements: <explanation>
						role="group"
						data-slot="scroll-area"
						aria-roledescription="scroll area"
						className={cn("relative overflow-hidden", className)}
						{...props}
					>
						<div
							ref={viewportRef}
							data-slot="scroll-area-viewport"
							className={cn(
								"size-full overflow-auto rounded-[inherit]",
								viewportClassName,
							)}
							// biome-ignore lint/a11y/noNoninteractiveTabindex: <explanation>
							tabIndex={0}
						>
							{children}
						</div>

						{maskHeight > 0 && (
							<ScrollMask
								showMask={showMask}
								className={maskClassName}
								maskHeight={maskHeight}
							/>
						)}
					</div>
				) : (
					<ScrollAreaPrimitive.Root
						ref={ref}
						data-slot="scroll-area"
						scrollHideDelay={scrollHideDelay}
						className={cn("relative overflow-hidden", className)}
						{...props}
					>
						<ScrollAreaPrimitive.Viewport
							ref={viewportRef}
							data-slot="scroll-area-viewport"
							className={cn("size-full rounded-[inherit]", viewportClassName)}
						>
							{children}
						</ScrollAreaPrimitive.Viewport>

						{maskHeight > 0 && (
							<ScrollMask
								showMask={showMask}
								className={maskClassName}
								maskHeight={maskHeight}
							/>
						)}
						<ScrollBar />
						<ScrollAreaPrimitive.Corner />
					</ScrollAreaPrimitive.Root>
				)}
			</ScrollAreaContext.Provider>
		);
	},
);
>>>>>>> 3603a2f0

ScrollArea.displayName = ScrollAreaPrimitive.Root.displayName;

const ScrollBar = React.forwardRef<
<<<<<<< HEAD
  React.ComponentRef<typeof ScrollAreaPrimitive.ScrollAreaScrollbar>,
  React.ComponentPropsWithoutRef<typeof ScrollAreaPrimitive.ScrollAreaScrollbar>
>(({ className, orientation = "vertical", ...props }, ref) => {
  const isTouch = React.useContext(ScrollAreaContext);

  if (isTouch) return null;

  return (
    <ScrollAreaPrimitive.ScrollAreaScrollbar
      ref={ref}
      orientation={orientation}
      data-slot="scroll-area-scrollbar"
      className={cn(
        "hover:bg-muted dark:hover:bg-muted/50 data-[state=visible]:fade-in-0 data-[state=hidden]:fade-out-0 data-[state=visible]:animate-in data-[state=hidden]:animate-out flex touch-none p-px transition-[colors] duration-150 select-none",
        orientation === "vertical" && "h-full w-2.5 border-l border-l-transparent",
        orientation === "horizontal" && "h-2.5 flex-col border-t border-t-transparent px-1 pr-1.25",
        className
      )}
      {...props}
    >
      <ScrollAreaPrimitive.ScrollAreaThumb
        data-slot="scroll-area-thumb"
        className={cn(
          "bg-border relative flex-1 origin-center rounded-full transition-[scale]",
          orientation === "vertical" && "my-1 active:scale-y-95",
          orientation === "horizontal" && "active:scale-x-98"
        )}
      />
    </ScrollAreaPrimitive.ScrollAreaScrollbar>
  );
=======
	React.ComponentRef<typeof ScrollAreaPrimitive.ScrollAreaScrollbar>,
	React.ComponentPropsWithoutRef<typeof ScrollAreaPrimitive.ScrollAreaScrollbar>
>(({ className, orientation = "vertical", ...props }, ref) => {
	const isTouch = React.useContext(ScrollAreaContext);

	if (isTouch) return null;

	return (
		<ScrollAreaPrimitive.ScrollAreaScrollbar
			ref={ref}
			orientation={orientation}
			data-slot="scroll-area-scrollbar"
			className={cn(
				"hover:bg-muted dark:hover:bg-muted/50 data-[state=visible]:fade-in-0 data-[state=hidden]:fade-out-0 data-[state=visible]:animate-in data-[state=hidden]:animate-out flex touch-none p-px transition-[colors] duration-150 select-none",
				orientation === "vertical" &&
					"h-full w-2.5 border-l border-l-transparent",
				orientation === "horizontal" &&
					"h-2.5 flex-col border-t border-t-transparent px-1 pr-1.25",
				className,
			)}
			{...props}
		>
			<ScrollAreaPrimitive.ScrollAreaThumb
				data-slot="scroll-area-thumb"
				className={cn(
					"bg-border relative flex-1 origin-center rounded-full transition-[scale]",
					orientation === "vertical" && "my-1 active:scale-y-95",
					orientation === "horizontal" && "active:scale-x-98",
				)}
			/>
		</ScrollAreaPrimitive.ScrollAreaScrollbar>
	);
>>>>>>> 3603a2f0
});

ScrollBar.displayName = ScrollAreaPrimitive.ScrollAreaScrollbar.displayName;

const ScrollMask = ({
<<<<<<< HEAD
  showMask,
  maskHeight,
  className,
  ...props
}: React.ComponentProps<"div"> & {
  showMask: Mask;
  maskHeight: number;
}) => {
  return (
    <>
      <div
        {...props}
        aria-hidden="true"
        style={
          {
            "--top-fade-height": showMask.top ? `${maskHeight}px` : "0px",
            "--bottom-fade-height": showMask.bottom ? `${maskHeight}px` : "0px",
          } as React.CSSProperties
        }
        className={cn(
          "pointer-events-none absolute inset-0 z-10",
          "before:absolute before:inset-x-0 before:top-0 before:transition-[height,opacity] before:duration-300 before:content-['']",
          "after:absolute after:inset-x-0 after:bottom-0 after:transition-[height,opacity] after:duration-300 after:content-['']",
          "before:h-(--top-fade-height) after:h-(--bottom-fade-height)",
          showMask.top ? "before:opacity-100" : "before:opacity-0",
          showMask.bottom ? "after:opacity-100" : "after:opacity-0",
          "before:from-background before:bg-gradient-to-b before:to-transparent",
          "after:from-background after:bg-gradient-to-t after:to-transparent",
          className
        )}
      />
      <div
        {...props}
        aria-hidden="true"
        style={
          {
            "--left-fade-width": showMask.left ? `${maskHeight}px` : "0px",
            "--right-fade-width": showMask.right ? `${maskHeight}px` : "0px",
          } as React.CSSProperties
        }
        className={cn(
          "pointer-events-none absolute inset-0 z-10",
          "before:absolute before:inset-y-0 before:left-0 before:transition-[width,opacity] before:duration-300 before:content-['']",
          "after:absolute after:inset-y-0 after:right-0 after:transition-[width,opacity] after:duration-300 after:content-['']",
          "before:w-(--left-fade-width) after:w-(--right-fade-width)",
          showMask.left ? "before:opacity-100" : "before:opacity-0",
          showMask.right ? "after:opacity-100" : "after:opacity-0",
          "before:from-background before:bg-gradient-to-r before:to-transparent",
          "after:from-background after:bg-gradient-to-l after:to-transparent",
          className
        )}
      />
    </>
  );
=======
	showMask,
	maskHeight,
	className,
	...props
}: React.ComponentProps<"div"> & {
	showMask: Mask;
	maskHeight: number;
}) => {
	return (
		<>
			<div
				{...props}
				aria-hidden="true"
				style={
					{
						"--top-fade-height": showMask.top ? `${maskHeight}px` : "0px",
						"--bottom-fade-height": showMask.bottom ? `${maskHeight}px` : "0px",
					} as React.CSSProperties
				}
				className={cn(
					"pointer-events-none absolute inset-0 z-10",
					"before:absolute before:inset-x-0 before:top-0 before:transition-[height,opacity] before:duration-300 before:content-['']",
					"after:absolute after:inset-x-0 after:bottom-0 after:transition-[height,opacity] after:duration-300 after:content-['']",
					"before:h-(--top-fade-height) after:h-(--bottom-fade-height)",
					showMask.top ? "before:opacity-100" : "before:opacity-0",
					showMask.bottom ? "after:opacity-100" : "after:opacity-0",
					"before:from-background before:bg-gradient-to-b before:to-transparent",
					"after:from-background after:bg-gradient-to-t after:to-transparent",
					className,
				)}
			/>
			<div
				{...props}
				aria-hidden="true"
				style={
					{
						"--left-fade-width": showMask.left ? `${maskHeight}px` : "0px",
						"--right-fade-width": showMask.right ? `${maskHeight}px` : "0px",
					} as React.CSSProperties
				}
				className={cn(
					"pointer-events-none absolute inset-0 z-10",
					"before:absolute before:inset-y-0 before:left-0 before:transition-[width,opacity] before:duration-300 before:content-['']",
					"after:absolute after:inset-y-0 after:right-0 after:transition-[width,opacity] after:duration-300 after:content-['']",
					"before:w-(--left-fade-width) after:w-(--right-fade-width)",
					showMask.left ? "before:opacity-100" : "before:opacity-0",
					showMask.right ? "after:opacity-100" : "after:opacity-0",
					"before:from-background before:bg-gradient-to-r before:to-transparent",
					"after:from-background after:bg-gradient-to-l after:to-transparent",
					className,
				)}
			/>
		</>
	);
>>>>>>> 3603a2f0
};

export { ScrollArea, ScrollBar };
<|MERGE_RESOLUTION|>--- conflicted
+++ resolved
@@ -1,465 +1,260 @@
-"use client";
-
-import * as React from "react";
-
-import * as ScrollAreaPrimitive from "@radix-ui/react-scroll-area";
-
-import { cn } from "@/lib/utils";
-
-import { useTouchPrimary } from "@/hooks/use-has-primary-touch";
-
-const ScrollAreaContext = React.createContext<boolean>(false);
-type Mask = {
-<<<<<<< HEAD
-  top: boolean;
-  bottom: boolean;
-  left: boolean;
-  right: boolean;
-};
-
-const ScrollArea = React.forwardRef<
-  React.ComponentRef<typeof ScrollAreaPrimitive.Root>,
-  React.ComponentPropsWithoutRef<typeof ScrollAreaPrimitive.Root> & {
-    viewportClassName?: string;
-    /**
-     * `maskHeight` is the height of the mask in pixels.
-     * pass `0` to disable the mask
-     * @default 30
-     */
-    maskHeight?: number;
-    maskClassName?: string;
-  }
->(({ className, children, scrollHideDelay = 0, viewportClassName, maskClassName, maskHeight = 30, ...props }, ref) => {
-  const [showMask, setShowMask] = React.useState<Mask>({
-    top: false,
-    bottom: false,
-    left: false,
-    right: false,
-  });
-  const viewportRef = React.useRef<HTMLDivElement>(null);
-  const isTouch = useTouchPrimary();
-
-  const checkScrollability = React.useCallback(() => {
-    const element = viewportRef.current;
-    if (!element) return;
-
-    const { scrollTop, scrollLeft, scrollWidth, clientWidth, scrollHeight, clientHeight } = element;
-    setShowMask((prev) => ({
-      ...prev,
-      top: scrollTop > 0,
-      bottom: scrollTop + clientHeight < scrollHeight - 1,
-      left: scrollLeft > 0,
-      right: scrollLeft + clientWidth < scrollWidth - 1,
-    }));
-  }, []);
-
-  React.useEffect(() => {
-    if (typeof window === "undefined") return;
-
-    const element = viewportRef.current;
-    if (!element) return;
-
-    const controller = new AbortController();
-    const { signal } = controller;
-
-    const resizeObserver = new ResizeObserver(checkScrollability);
-    resizeObserver.observe(element);
-
-    element.addEventListener("scroll", checkScrollability, { signal });
-    window.addEventListener("resize", checkScrollability, { signal });
-
-    // Run an initial check whenever dependencies change (including pointer mode)
-    checkScrollability();
-
-    return () => {
-      controller.abort();
-      resizeObserver.disconnect();
-    };
-  }, [checkScrollability, isTouch]);
-
-  return (
-    <ScrollAreaContext.Provider value={isTouch}>
-      {isTouch ? (
-        <div
-          ref={ref}
-          role="group"
-          data-slot="scroll-area"
-          aria-roledescription="scroll area"
-          className={cn("relative overflow-hidden", className)}
-          {...props}
-        >
-          <div
-            ref={viewportRef}
-            data-slot="scroll-area-viewport"
-            className={cn("size-full overflow-auto rounded-[inherit]", viewportClassName)}
-            tabIndex={0}
-          >
-            {children}
-          </div>
-
-          {maskHeight > 0 && <ScrollMask showMask={showMask} className={maskClassName} maskHeight={maskHeight} />}
-        </div>
-      ) : (
-        <ScrollAreaPrimitive.Root
-          ref={ref}
-          data-slot="scroll-area"
-          scrollHideDelay={scrollHideDelay}
-          className={cn("relative overflow-hidden", className)}
-          {...props}
-        >
-          <ScrollAreaPrimitive.Viewport
-            ref={viewportRef}
-            data-slot="scroll-area-viewport"
-            className={cn("size-full rounded-[inherit]", viewportClassName)}
-          >
-            {children}
-          </ScrollAreaPrimitive.Viewport>
-
-          {maskHeight > 0 && <ScrollMask showMask={showMask} className={maskClassName} maskHeight={maskHeight} />}
-          <ScrollBar />
-          <ScrollAreaPrimitive.Corner />
-        </ScrollAreaPrimitive.Root>
-      )}
-    </ScrollAreaContext.Provider>
-  );
-});
-=======
-	top: boolean;
-	bottom: boolean;
-	left: boolean;
-	right: boolean;
-};
-
-const ScrollArea = React.forwardRef<
-	React.ComponentRef<typeof ScrollAreaPrimitive.Root>,
-	React.ComponentPropsWithoutRef<typeof ScrollAreaPrimitive.Root> & {
-		viewportClassName?: string;
-		/**
-		 * `maskHeight` is the height of the mask in pixels.
-		 * pass `0` to disable the mask
-		 * @default 30
-		 */
-		maskHeight?: number;
-		maskClassName?: string;
-	}
->(
-	(
-		{
-			className,
-			children,
-			scrollHideDelay = 0,
-			viewportClassName,
-			maskClassName,
-			maskHeight = 30,
-			...props
-		},
-		ref,
-	) => {
-		const [showMask, setShowMask] = React.useState<Mask>({
-			top: false,
-			bottom: false,
-			left: false,
-			right: false,
-		});
-		const viewportRef = React.useRef<HTMLDivElement>(null);
-		const isTouch = useTouchPrimary();
-
-		const checkScrollability = React.useCallback(() => {
-			const element = viewportRef.current;
-			if (!element) return;
-
-			const {
-				scrollTop,
-				scrollLeft,
-				scrollWidth,
-				clientWidth,
-				scrollHeight,
-				clientHeight,
-			} = element;
-			setShowMask((prev) => ({
-				...prev,
-				top: scrollTop > 0,
-				bottom: scrollTop + clientHeight < scrollHeight - 1,
-				left: scrollLeft > 0,
-				right: scrollLeft + clientWidth < scrollWidth - 1,
-			}));
-		}, []);
-
-		// biome-ignore lint/correctness/useExhaustiveDependencies: <explanation>
-		React.useEffect(() => {
-			if (typeof window === "undefined") return;
-
-			const element = viewportRef.current;
-			if (!element) return;
-
-			const controller = new AbortController();
-			const { signal } = controller;
-
-			const resizeObserver = new ResizeObserver(checkScrollability);
-			resizeObserver.observe(element);
-
-			element.addEventListener("scroll", checkScrollability, { signal });
-			window.addEventListener("resize", checkScrollability, { signal });
-
-			// Run an initial check whenever dependencies change (including pointer mode)
-			checkScrollability();
-
-			return () => {
-				controller.abort();
-				resizeObserver.disconnect();
-			};
-		}, [checkScrollability, isTouch]);
-
-		return (
-			<ScrollAreaContext.Provider value={isTouch}>
-				{isTouch ? (
-					<div
-						ref={ref}
-						// biome-ignore lint/a11y/useSemanticElements: <explanation>
-						role="group"
-						data-slot="scroll-area"
-						aria-roledescription="scroll area"
-						className={cn("relative overflow-hidden", className)}
-						{...props}
-					>
-						<div
-							ref={viewportRef}
-							data-slot="scroll-area-viewport"
-							className={cn(
-								"size-full overflow-auto rounded-[inherit]",
-								viewportClassName,
-							)}
-							// biome-ignore lint/a11y/noNoninteractiveTabindex: <explanation>
-							tabIndex={0}
-						>
-							{children}
-						</div>
-
-						{maskHeight > 0 && (
-							<ScrollMask
-								showMask={showMask}
-								className={maskClassName}
-								maskHeight={maskHeight}
-							/>
-						)}
-					</div>
-				) : (
-					<ScrollAreaPrimitive.Root
-						ref={ref}
-						data-slot="scroll-area"
-						scrollHideDelay={scrollHideDelay}
-						className={cn("relative overflow-hidden", className)}
-						{...props}
-					>
-						<ScrollAreaPrimitive.Viewport
-							ref={viewportRef}
-							data-slot="scroll-area-viewport"
-							className={cn("size-full rounded-[inherit]", viewportClassName)}
-						>
-							{children}
-						</ScrollAreaPrimitive.Viewport>
-
-						{maskHeight > 0 && (
-							<ScrollMask
-								showMask={showMask}
-								className={maskClassName}
-								maskHeight={maskHeight}
-							/>
-						)}
-						<ScrollBar />
-						<ScrollAreaPrimitive.Corner />
-					</ScrollAreaPrimitive.Root>
-				)}
-			</ScrollAreaContext.Provider>
-		);
-	},
-);
->>>>>>> 3603a2f0
-
-ScrollArea.displayName = ScrollAreaPrimitive.Root.displayName;
-
-const ScrollBar = React.forwardRef<
-<<<<<<< HEAD
-  React.ComponentRef<typeof ScrollAreaPrimitive.ScrollAreaScrollbar>,
-  React.ComponentPropsWithoutRef<typeof ScrollAreaPrimitive.ScrollAreaScrollbar>
->(({ className, orientation = "vertical", ...props }, ref) => {
-  const isTouch = React.useContext(ScrollAreaContext);
-
-  if (isTouch) return null;
-
-  return (
-    <ScrollAreaPrimitive.ScrollAreaScrollbar
-      ref={ref}
-      orientation={orientation}
-      data-slot="scroll-area-scrollbar"
-      className={cn(
-        "hover:bg-muted dark:hover:bg-muted/50 data-[state=visible]:fade-in-0 data-[state=hidden]:fade-out-0 data-[state=visible]:animate-in data-[state=hidden]:animate-out flex touch-none p-px transition-[colors] duration-150 select-none",
-        orientation === "vertical" && "h-full w-2.5 border-l border-l-transparent",
-        orientation === "horizontal" && "h-2.5 flex-col border-t border-t-transparent px-1 pr-1.25",
-        className
-      )}
-      {...props}
-    >
-      <ScrollAreaPrimitive.ScrollAreaThumb
-        data-slot="scroll-area-thumb"
-        className={cn(
-          "bg-border relative flex-1 origin-center rounded-full transition-[scale]",
-          orientation === "vertical" && "my-1 active:scale-y-95",
-          orientation === "horizontal" && "active:scale-x-98"
-        )}
-      />
-    </ScrollAreaPrimitive.ScrollAreaScrollbar>
-  );
-=======
-	React.ComponentRef<typeof ScrollAreaPrimitive.ScrollAreaScrollbar>,
-	React.ComponentPropsWithoutRef<typeof ScrollAreaPrimitive.ScrollAreaScrollbar>
->(({ className, orientation = "vertical", ...props }, ref) => {
-	const isTouch = React.useContext(ScrollAreaContext);
-
-	if (isTouch) return null;
-
-	return (
-		<ScrollAreaPrimitive.ScrollAreaScrollbar
-			ref={ref}
-			orientation={orientation}
-			data-slot="scroll-area-scrollbar"
-			className={cn(
-				"hover:bg-muted dark:hover:bg-muted/50 data-[state=visible]:fade-in-0 data-[state=hidden]:fade-out-0 data-[state=visible]:animate-in data-[state=hidden]:animate-out flex touch-none p-px transition-[colors] duration-150 select-none",
-				orientation === "vertical" &&
-					"h-full w-2.5 border-l border-l-transparent",
-				orientation === "horizontal" &&
-					"h-2.5 flex-col border-t border-t-transparent px-1 pr-1.25",
-				className,
-			)}
-			{...props}
-		>
-			<ScrollAreaPrimitive.ScrollAreaThumb
-				data-slot="scroll-area-thumb"
-				className={cn(
-					"bg-border relative flex-1 origin-center rounded-full transition-[scale]",
-					orientation === "vertical" && "my-1 active:scale-y-95",
-					orientation === "horizontal" && "active:scale-x-98",
-				)}
-			/>
-		</ScrollAreaPrimitive.ScrollAreaScrollbar>
-	);
->>>>>>> 3603a2f0
-});
-
-ScrollBar.displayName = ScrollAreaPrimitive.ScrollAreaScrollbar.displayName;
-
-const ScrollMask = ({
-<<<<<<< HEAD
-  showMask,
-  maskHeight,
-  className,
-  ...props
-}: React.ComponentProps<"div"> & {
-  showMask: Mask;
-  maskHeight: number;
-}) => {
-  return (
-    <>
-      <div
-        {...props}
-        aria-hidden="true"
-        style={
-          {
-            "--top-fade-height": showMask.top ? `${maskHeight}px` : "0px",
-            "--bottom-fade-height": showMask.bottom ? `${maskHeight}px` : "0px",
-          } as React.CSSProperties
-        }
-        className={cn(
-          "pointer-events-none absolute inset-0 z-10",
-          "before:absolute before:inset-x-0 before:top-0 before:transition-[height,opacity] before:duration-300 before:content-['']",
-          "after:absolute after:inset-x-0 after:bottom-0 after:transition-[height,opacity] after:duration-300 after:content-['']",
-          "before:h-(--top-fade-height) after:h-(--bottom-fade-height)",
-          showMask.top ? "before:opacity-100" : "before:opacity-0",
-          showMask.bottom ? "after:opacity-100" : "after:opacity-0",
-          "before:from-background before:bg-gradient-to-b before:to-transparent",
-          "after:from-background after:bg-gradient-to-t after:to-transparent",
-          className
-        )}
-      />
-      <div
-        {...props}
-        aria-hidden="true"
-        style={
-          {
-            "--left-fade-width": showMask.left ? `${maskHeight}px` : "0px",
-            "--right-fade-width": showMask.right ? `${maskHeight}px` : "0px",
-          } as React.CSSProperties
-        }
-        className={cn(
-          "pointer-events-none absolute inset-0 z-10",
-          "before:absolute before:inset-y-0 before:left-0 before:transition-[width,opacity] before:duration-300 before:content-['']",
-          "after:absolute after:inset-y-0 after:right-0 after:transition-[width,opacity] after:duration-300 after:content-['']",
-          "before:w-(--left-fade-width) after:w-(--right-fade-width)",
-          showMask.left ? "before:opacity-100" : "before:opacity-0",
-          showMask.right ? "after:opacity-100" : "after:opacity-0",
-          "before:from-background before:bg-gradient-to-r before:to-transparent",
-          "after:from-background after:bg-gradient-to-l after:to-transparent",
-          className
-        )}
-      />
-    </>
-  );
-=======
-	showMask,
-	maskHeight,
-	className,
-	...props
-}: React.ComponentProps<"div"> & {
-	showMask: Mask;
-	maskHeight: number;
-}) => {
-	return (
-		<>
-			<div
-				{...props}
-				aria-hidden="true"
-				style={
-					{
-						"--top-fade-height": showMask.top ? `${maskHeight}px` : "0px",
-						"--bottom-fade-height": showMask.bottom ? `${maskHeight}px` : "0px",
-					} as React.CSSProperties
-				}
-				className={cn(
-					"pointer-events-none absolute inset-0 z-10",
-					"before:absolute before:inset-x-0 before:top-0 before:transition-[height,opacity] before:duration-300 before:content-['']",
-					"after:absolute after:inset-x-0 after:bottom-0 after:transition-[height,opacity] after:duration-300 after:content-['']",
-					"before:h-(--top-fade-height) after:h-(--bottom-fade-height)",
-					showMask.top ? "before:opacity-100" : "before:opacity-0",
-					showMask.bottom ? "after:opacity-100" : "after:opacity-0",
-					"before:from-background before:bg-gradient-to-b before:to-transparent",
-					"after:from-background after:bg-gradient-to-t after:to-transparent",
-					className,
-				)}
-			/>
-			<div
-				{...props}
-				aria-hidden="true"
-				style={
-					{
-						"--left-fade-width": showMask.left ? `${maskHeight}px` : "0px",
-						"--right-fade-width": showMask.right ? `${maskHeight}px` : "0px",
-					} as React.CSSProperties
-				}
-				className={cn(
-					"pointer-events-none absolute inset-0 z-10",
-					"before:absolute before:inset-y-0 before:left-0 before:transition-[width,opacity] before:duration-300 before:content-['']",
-					"after:absolute after:inset-y-0 after:right-0 after:transition-[width,opacity] after:duration-300 after:content-['']",
-					"before:w-(--left-fade-width) after:w-(--right-fade-width)",
-					showMask.left ? "before:opacity-100" : "before:opacity-0",
-					showMask.right ? "after:opacity-100" : "after:opacity-0",
-					"before:from-background before:bg-gradient-to-r before:to-transparent",
-					"after:from-background after:bg-gradient-to-l after:to-transparent",
-					className,
-				)}
-			/>
-		</>
-	);
->>>>>>> 3603a2f0
-};
-
-export { ScrollArea, ScrollBar };
+"use client";
+
+import * as React from "react";
+
+import * as ScrollAreaPrimitive from "@radix-ui/react-scroll-area";
+
+import { cn } from "@/lib/utils";
+
+import { useTouchPrimary } from "@/hooks/use-has-primary-touch";
+
+const ScrollAreaContext = React.createContext<boolean>(false);
+type Mask = {
+	top: boolean;
+	bottom: boolean;
+	left: boolean;
+	right: boolean;
+};
+
+const ScrollArea = React.forwardRef<
+	React.ComponentRef<typeof ScrollAreaPrimitive.Root>,
+	React.ComponentPropsWithoutRef<typeof ScrollAreaPrimitive.Root> & {
+		viewportClassName?: string;
+		/**
+		 * `maskHeight` is the height of the mask in pixels.
+		 * pass `0` to disable the mask
+		 * @default 30
+		 */
+		maskHeight?: number;
+		maskClassName?: string;
+	}
+>(
+	(
+		{
+			className,
+			children,
+			scrollHideDelay = 0,
+			viewportClassName,
+			maskClassName,
+			maskHeight = 30,
+			...props
+		},
+		ref,
+	) => {
+		const [showMask, setShowMask] = React.useState<Mask>({
+			top: false,
+			bottom: false,
+			left: false,
+			right: false,
+		});
+		const viewportRef = React.useRef<HTMLDivElement>(null);
+		const isTouch = useTouchPrimary();
+
+		const checkScrollability = React.useCallback(() => {
+			const element = viewportRef.current;
+			if (!element) return;
+
+			const {
+				scrollTop,
+				scrollLeft,
+				scrollWidth,
+				clientWidth,
+				scrollHeight,
+				clientHeight,
+			} = element;
+			setShowMask((prev) => ({
+				...prev,
+				top: scrollTop > 0,
+				bottom: scrollTop + clientHeight < scrollHeight - 1,
+				left: scrollLeft > 0,
+				right: scrollLeft + clientWidth < scrollWidth - 1,
+			}));
+		}, []);
+
+		// biome-ignore lint/correctness/useExhaustiveDependencies: <explanation>
+		React.useEffect(() => {
+			if (typeof window === "undefined") return;
+
+			const element = viewportRef.current;
+			if (!element) return;
+
+			const controller = new AbortController();
+			const { signal } = controller;
+
+			const resizeObserver = new ResizeObserver(checkScrollability);
+			resizeObserver.observe(element);
+
+			element.addEventListener("scroll", checkScrollability, { signal });
+			window.addEventListener("resize", checkScrollability, { signal });
+
+			// Run an initial check whenever dependencies change (including pointer mode)
+			checkScrollability();
+
+			return () => {
+				controller.abort();
+				resizeObserver.disconnect();
+			};
+		}, [checkScrollability, isTouch]);
+
+		return (
+			<ScrollAreaContext.Provider value={isTouch}>
+				{isTouch ? (
+					<div
+						ref={ref}
+						// biome-ignore lint/a11y/useSemanticElements: <explanation>
+						role="group"
+						data-slot="scroll-area"
+						aria-roledescription="scroll area"
+						className={cn("relative overflow-hidden", className)}
+						{...props}
+					>
+						<div
+							ref={viewportRef}
+							data-slot="scroll-area-viewport"
+							className={cn(
+								"size-full overflow-auto rounded-[inherit]",
+								viewportClassName,
+							)}
+							// biome-ignore lint/a11y/noNoninteractiveTabindex: <explanation>
+							tabIndex={0}
+						>
+							{children}
+						</div>
+
+						{maskHeight > 0 && (
+							<ScrollMask
+								showMask={showMask}
+								className={maskClassName}
+								maskHeight={maskHeight}
+							/>
+						)}
+					</div>
+				) : (
+					<ScrollAreaPrimitive.Root
+						ref={ref}
+						data-slot="scroll-area"
+						scrollHideDelay={scrollHideDelay}
+						className={cn("relative overflow-hidden", className)}
+						{...props}
+					>
+						<ScrollAreaPrimitive.Viewport
+							ref={viewportRef}
+							data-slot="scroll-area-viewport"
+							className={cn("size-full rounded-[inherit]", viewportClassName)}
+						>
+							{children}
+						</ScrollAreaPrimitive.Viewport>
+
+						{maskHeight > 0 && (
+							<ScrollMask
+								showMask={showMask}
+								className={maskClassName}
+								maskHeight={maskHeight}
+							/>
+						)}
+						<ScrollBar />
+						<ScrollAreaPrimitive.Corner />
+					</ScrollAreaPrimitive.Root>
+				)}
+			</ScrollAreaContext.Provider>
+		);
+	},
+);
+
+ScrollArea.displayName = ScrollAreaPrimitive.Root.displayName;
+
+const ScrollBar = React.forwardRef<
+	React.ComponentRef<typeof ScrollAreaPrimitive.ScrollAreaScrollbar>,
+	React.ComponentPropsWithoutRef<typeof ScrollAreaPrimitive.ScrollAreaScrollbar>
+>(({ className, orientation = "vertical", ...props }, ref) => {
+	const isTouch = React.useContext(ScrollAreaContext);
+
+	if (isTouch) return null;
+
+	return (
+		<ScrollAreaPrimitive.ScrollAreaScrollbar
+			ref={ref}
+			orientation={orientation}
+			data-slot="scroll-area-scrollbar"
+			className={cn(
+				"hover:bg-muted dark:hover:bg-muted/50 data-[state=visible]:fade-in-0 data-[state=hidden]:fade-out-0 data-[state=visible]:animate-in data-[state=hidden]:animate-out flex touch-none p-px transition-[colors] duration-150 select-none",
+				orientation === "vertical" &&
+					"h-full w-2.5 border-l border-l-transparent",
+				orientation === "horizontal" &&
+					"h-2.5 flex-col border-t border-t-transparent px-1 pr-1.25",
+				className,
+			)}
+			{...props}
+		>
+			<ScrollAreaPrimitive.ScrollAreaThumb
+				data-slot="scroll-area-thumb"
+				className={cn(
+					"bg-border relative flex-1 origin-center rounded-full transition-[scale]",
+					orientation === "vertical" && "my-1 active:scale-y-95",
+					orientation === "horizontal" && "active:scale-x-98",
+				)}
+			/>
+		</ScrollAreaPrimitive.ScrollAreaScrollbar>
+	);
+});
+
+ScrollBar.displayName = ScrollAreaPrimitive.ScrollAreaScrollbar.displayName;
+
+const ScrollMask = ({
+	showMask,
+	maskHeight,
+	className,
+	...props
+}: React.ComponentProps<"div"> & {
+	showMask: Mask;
+	maskHeight: number;
+}) => {
+	return (
+		<>
+			<div
+				{...props}
+				aria-hidden="true"
+				style={
+					{
+						"--top-fade-height": showMask.top ? `${maskHeight}px` : "0px",
+						"--bottom-fade-height": showMask.bottom ? `${maskHeight}px` : "0px",
+					} as React.CSSProperties
+				}
+				className={cn(
+					"pointer-events-none absolute inset-0 z-10",
+					"before:absolute before:inset-x-0 before:top-0 before:transition-[height,opacity] before:duration-300 before:content-['']",
+					"after:absolute after:inset-x-0 after:bottom-0 after:transition-[height,opacity] after:duration-300 after:content-['']",
+					"before:h-(--top-fade-height) after:h-(--bottom-fade-height)",
+					showMask.top ? "before:opacity-100" : "before:opacity-0",
+					showMask.bottom ? "after:opacity-100" : "after:opacity-0",
+					"before:from-background before:bg-gradient-to-b before:to-transparent",
+					"after:from-background after:bg-gradient-to-t after:to-transparent",
+					className,
+				)}
+			/>
+			<div
+				{...props}
+				aria-hidden="true"
+				style={
+					{
+						"--left-fade-width": showMask.left ? `${maskHeight}px` : "0px",
+						"--right-fade-width": showMask.right ? `${maskHeight}px` : "0px",
+					} as React.CSSProperties
+				}
+				className={cn(
+					"pointer-events-none absolute inset-0 z-10",
+					"before:absolute before:inset-y-0 before:left-0 before:transition-[width,opacity] before:duration-300 before:content-['']",
+					"after:absolute after:inset-y-0 after:right-0 after:transition-[width,opacity] after:duration-300 after:content-['']",
+					"before:w-(--left-fade-width) after:w-(--right-fade-width)",
+					showMask.left ? "before:opacity-100" : "before:opacity-0",
+					showMask.right ? "after:opacity-100" : "after:opacity-0",
+					"before:from-background before:bg-gradient-to-r before:to-transparent",
+					"after:from-background after:bg-gradient-to-l after:to-transparent",
+					className,
+				)}
+			/>
+		</>
+	);
+};
+
+export { ScrollArea, ScrollBar };