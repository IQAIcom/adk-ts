{
	"title": "Guides",
	"icon": "BookOpen",
<<<<<<< HEAD
	"pages": ["agent-instructions", "deploying-agents", "deploying-telegram-bots"]
=======
	"pages": [
		"agent-instructions",
		"deploying-agents",
		"coinbase-agentkit-adkts-integration"
	]
>>>>>>> 38ac0eaf
}<|MERGE_RESOLUTION|>--- conflicted
+++ resolved
@@ -1,13 +1,9 @@
 {
 	"title": "Guides",
 	"icon": "BookOpen",
-<<<<<<< HEAD
-	"pages": ["agent-instructions", "deploying-agents", "deploying-telegram-bots"]
-=======
 	"pages": [
 		"agent-instructions",
 		"deploying-agents",
 		"coinbase-agentkit-adkts-integration"
 	]
->>>>>>> 38ac0eaf
 }