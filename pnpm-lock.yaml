lockfileVersion: '9.0'

settings:
  autoInstallPeers: true
  excludeLinksFromLockfile: false

importers:

  .:
    devDependencies:
      '@biomejs/biome':
        specifier: 1.9.4
        version: 1.9.4
      '@changesets/cli':
        specifier: ^2.27.1
        version: 2.29.5
      husky:
        specifier: 9.1.7
        version: 9.1.7
      lint-staged:
        specifier: ^15.4.3
        version: 15.5.2
      turbo:
        specifier: ^2.3.3
        version: 2.5.4

  apps/docs:
    dependencies:
      class-variance-authority:
        specifier: ^0.7.1
        version: 0.7.1
      dedent:
        specifier: ^1.6.0
        version: 1.6.0
      fumadocs-core:
        specifier: 15.6.1
        version: 15.6.1(@types/react@19.1.8)(next@15.3.4(@opentelemetry/api@1.9.0)(react-dom@19.1.0(react@19.1.0))(react@19.1.0))(react-dom@19.1.0(react@19.1.0))(react@19.1.0)
      fumadocs-mdx:
        specifier: 11.6.10
        version: 11.6.10(acorn@8.15.0)(fumadocs-core@15.6.1(@types/react@19.1.8)(next@15.3.4(@opentelemetry/api@1.9.0)(react-dom@19.1.0(react@19.1.0))(react@19.1.0))(react-dom@19.1.0(react@19.1.0))(react@19.1.0))(next@15.3.4(@opentelemetry/api@1.9.0)(react-dom@19.1.0(react@19.1.0))(react@19.1.0))
      fumadocs-ui:
        specifier: 15.6.1
        version: 15.6.1(@types/react-dom@19.1.6(@types/react@19.1.8))(@types/react@19.1.8)(next@15.3.4(@opentelemetry/api@1.9.0)(react-dom@19.1.0(react@19.1.0))(react@19.1.0))(react-dom@19.1.0(react@19.1.0))(react@19.1.0)(tailwindcss@4.1.11)
      lucide-react:
        specifier: ^0.525.0
        version: 0.525.0(react@19.1.0)
      next:
        specifier: 15.3.4
        version: 15.3.4(@opentelemetry/api@1.9.0)(react-dom@19.1.0(react@19.1.0))(react@19.1.0)
      react:
        specifier: ^19.1.0
        version: 19.1.0
      react-dom:
        specifier: ^19.1.0
        version: 19.1.0(react@19.1.0)
      remark:
        specifier: ^15.0.1
        version: 15.0.1
      remark-gfm:
        specifier: ^4.0.1
        version: 4.0.1
      remark-mdx:
        specifier: ^3.1.0
        version: 3.1.0
    devDependencies:
      '@tailwindcss/postcss':
        specifier: ^4.1.11
        version: 4.1.11
      '@types/mdx':
        specifier: ^2.0.13
        version: 2.0.13
      '@types/node':
        specifier: 24.0.7
        version: 24.0.7
      '@types/react':
        specifier: ^19.1.8
        version: 19.1.8
      '@types/react-dom':
        specifier: ^19.1.6
        version: 19.1.6(@types/react@19.1.8)
      postcss:
        specifier: ^8.5.6
        version: 8.5.6
      tailwindcss:
        specifier: ^4.1.11
        version: 4.1.11
      typescript:
        specifier: ^5.8.3
        version: 5.8.3

  apps/examples:
    dependencies:
      '@ai-sdk/google':
        specifier: ^1.2.22
        version: 1.2.22(zod@3.25.71)
      '@clack/prompts':
        specifier: ^0.11.0
        version: 0.11.0
      '@google/genai':
        specifier: ^1.6.0
        version: 1.8.0(@modelcontextprotocol/sdk@1.13.3)
      '@iqai/adk':
        specifier: workspace:*
        version: link:../../packages/adk
      '@modelcontextprotocol/sdk':
        specifier: ^1.11.1
        version: 1.13.3
      dedent:
        specifier: ^1.6.0
        version: 1.6.0
      dotenv:
        specifier: ^16.5.0
        version: 16.6.1
      fastmcp:
        specifier: ^3.8.2
        version: 3.8.2
      uuid:
        specifier: ^11.1.0
        version: 11.1.0
      zod:
        specifier: ^3.24.4
        version: 3.25.71
    devDependencies:
      '@iqai/tsconfig':
        specifier: workspace:*
        version: link:../../packages/tsconfig
      '@types/node':
        specifier: ^20.17.30
        version: 20.19.4
      tsx:
        specifier: ^4.19.4
        version: 4.20.3
      typescript:
        specifier: ^5.3.2
        version: 5.8.3

  packages/adk:
    dependencies:
      '@anthropic-ai/sdk':
        specifier: ^0.39.0
        version: 0.39.0
      '@electric-sql/pglite':
        specifier: ^0.3.2
        version: 0.3.4
      '@google-cloud/storage':
        specifier: ^7.16.0
        version: 7.16.0
      '@google-cloud/vertexai':
        specifier: ^0.5.0
        version: 0.5.0
      '@google/genai':
        specifier: ^1.6.0
        version: 1.8.0(@modelcontextprotocol/sdk@1.13.3)
      '@modelcontextprotocol/sdk':
        specifier: ^1.11.1
        version: 1.13.3
      '@opentelemetry/api':
        specifier: ^1.9.0
        version: 1.9.0
      '@opentelemetry/auto-instrumentations-node':
        specifier: ^0.60.1
        version: 0.60.1(@opentelemetry/api@1.9.0)(@opentelemetry/core@2.0.1(@opentelemetry/api@1.9.0))
      '@opentelemetry/exporter-trace-otlp-http':
        specifier: ^0.202.0
        version: 0.202.0(@opentelemetry/api@1.9.0)
      '@opentelemetry/resources':
        specifier: ^2.0.1
        version: 2.0.1(@opentelemetry/api@1.9.0)
      '@opentelemetry/sdk-node':
        specifier: ^0.202.0
        version: 0.202.0(@opentelemetry/api@1.9.0)
      '@opentelemetry/sdk-trace-base':
        specifier: ^2.0.1
        version: 2.0.1(@opentelemetry/api@1.9.0)
      '@opentelemetry/sdk-trace-node':
        specifier: ^2.0.1
        version: 2.0.1(@opentelemetry/api@1.9.0)
      '@opentelemetry/semantic-conventions':
        specifier: ^1.34.0
        version: 1.34.0
      '@types/cors':
        specifier: ^2.8.19
        version: 2.8.19
      '@types/express':
        specifier: ^5.0.3
        version: 5.0.3
      ai:
        specifier: ^4.3.16
        version: 4.3.16(react@19.1.0)(zod@3.25.71)
      axios:
        specifier: ^1.6.2
        version: 1.10.0
<<<<<<< HEAD
      chokidar:
        specifier: ^4.0.3
        version: 4.0.3
      commander:
        specifier: ^14.0.0
        version: 14.0.0
      cors:
        specifier: ^2.8.5
        version: 2.8.5
=======
      chalk:
        specifier: ^5.4.1
        version: 5.4.1
>>>>>>> 94743153
      dedent:
        specifier: ^1.6.0
        version: 1.6.0
      dockerode:
        specifier: ^4.0.7
        version: 4.0.7
      dotenv:
        specifier: ^16.4.7
        version: 16.6.1
      drizzle-orm:
        specifier: ^0.43.1
        version: 0.43.1(@electric-sql/pglite@0.3.4)(@opentelemetry/api@1.9.0)(@types/better-sqlite3@7.6.13)(@types/pg@8.15.1)(better-sqlite3@11.10.0)(kysely@0.28.2)(mysql2@3.14.1)(pg@8.16.3)
      express:
        specifier: ^5.1.0
        version: 5.1.0
      kysely:
        specifier: ^0.28.2
        version: 0.28.2
      openai:
        specifier: ^4.93.0
        version: 4.104.0(ws@8.18.3)(zod@3.25.71)
      socket.io:
        specifier: ^4.8.1
        version: 4.8.1
      uuid:
        specifier: ^11.1.0
        version: 11.1.0
      winston:
        specifier: ^3.17.0
        version: 3.17.0
      zod:
        specifier: ^3.25.67
        version: 3.25.71
    devDependencies:
      '@iqai/tsconfig':
        specifier: workspace:*
        version: link:../tsconfig
      '@types/better-sqlite3':
        specifier: ^7.6.13
        version: 7.6.13
      '@types/dockerode':
        specifier: ^3.3.42
        version: 3.3.42
      '@types/node':
        specifier: ^20.19.4
        version: 20.19.4
      better-sqlite3:
        specifier: ^11.10.0
        version: 11.10.0
      mysql2:
        specifier: ^3.14.1
        version: 3.14.1
      pg:
        specifier: ^8.16.0
        version: 8.16.3
      ts-node:
        specifier: ^10.9.2
        version: 10.9.2(@types/node@20.19.4)(typescript@5.8.3)
      tsup:
        specifier: ^8.4.0
        version: 8.5.0(jiti@2.4.2)(postcss@8.5.6)(tsx@4.20.3)(typescript@5.8.3)(yaml@2.8.0)
      typescript:
        specifier: ^5.3.2
        version: 5.8.3
      vitest:
        specifier: ^3.1.3
        version: 3.2.4(@types/debug@4.1.12)(@types/node@20.19.4)(jiti@2.4.2)(lightningcss@1.30.1)(tsx@4.20.3)(yaml@2.8.0)

  packages/tsconfig: {}

packages:

  '@ai-sdk/google@1.2.22':
    resolution: {integrity: sha512-Ppxu3DIieF1G9pyQ5O1Z646GYR0gkC57YdBqXJ82qvCdhEhZHu0TWhmnOoeIWe2olSbuDeoOY+MfJrW8dzS3Hw==}
    engines: {node: '>=18'}
    peerDependencies:
      zod: ^3.0.0

  '@ai-sdk/provider-utils@2.2.8':
    resolution: {integrity: sha512-fqhG+4sCVv8x7nFzYnFo19ryhAa3w096Kmc3hWxMQfW/TubPOmt3A6tYZhl4mUfQWWQMsuSkLrtjlWuXBVSGQA==}
    engines: {node: '>=18'}
    peerDependencies:
      zod: ^3.23.8

  '@ai-sdk/provider@1.1.3':
    resolution: {integrity: sha512-qZMxYJ0qqX/RfnuIaab+zp8UAeJn/ygXXAffR5I4N0n1IrvA6qBsjc8hXLmBiMV2zoXlifkacF7sEFnYnjBcqg==}
    engines: {node: '>=18'}

  '@ai-sdk/react@1.2.12':
    resolution: {integrity: sha512-jK1IZZ22evPZoQW3vlkZ7wvjYGYF+tRBKXtrcolduIkQ/m/sOAVcVeVDUDvh1T91xCnWCdUGCPZg2avZ90mv3g==}
    engines: {node: '>=18'}
    peerDependencies:
      react: ^18 || ^19 || ^19.0.0-rc
      zod: ^3.23.8
    peerDependenciesMeta:
      zod:
        optional: true

  '@ai-sdk/ui-utils@1.2.11':
    resolution: {integrity: sha512-3zcwCc8ezzFlwp3ZD15wAPjf2Au4s3vAbKsXQVyhxODHcmu0iyPO2Eua6D/vicq/AUm/BAo60r97O6HU+EI0+w==}
    engines: {node: '>=18'}
    peerDependencies:
      zod: ^3.23.8

  '@alloc/quick-lru@5.2.0':
    resolution: {integrity: sha512-UrcABB+4bUrFABwbluTIBErXwvbsU/V7TZWfmbgJfbkwiBuziS9gxdODUyuiecfdGQ85jglMW6juS3+z5TsKLw==}
    engines: {node: '>=10'}

  '@ampproject/remapping@2.3.0':
    resolution: {integrity: sha512-30iZtAPgz+LTIYoeivqYo853f02jBYSd5uGnGpkFV0M3xOt9aN73erkgYAmZU43x4VfqcnLxW9Kpg3R5LC4YYw==}
    engines: {node: '>=6.0.0'}

  '@anthropic-ai/sdk@0.39.0':
    resolution: {integrity: sha512-eMyDIPRZbt1CCLErRCi3exlAvNkBtRe+kW5vvJyef93PmNr/clstYgHhtvmkxN82nlKgzyGPCyGxrm0JQ1ZIdg==}

  '@babel/runtime@7.27.6':
    resolution: {integrity: sha512-vbavdySgbTTrmFE+EsiqUTzlOr5bzlnJtUv9PynGCAKvfQqjIXbvFdumPM/GxMDfyuGMJaJAU6TO4zc1Jf1i8Q==}
    engines: {node: '>=6.9.0'}

  '@balena/dockerignore@1.0.2':
    resolution: {integrity: sha512-wMue2Sy4GAVTk6Ic4tJVcnfdau+gx2EnG7S+uAEe+TWJFqE4YoWN4/H8MSLj4eYJKxGg26lZwboEniNiNwZQ6Q==}

  '@biomejs/biome@1.9.4':
    resolution: {integrity: sha512-1rkd7G70+o9KkTn5KLmDYXihGoTaIGO9PIIN2ZB7UJxFrWw04CZHPYiMRjYsaDvVV7hP1dYNRLxSANLaBFGpog==}
    engines: {node: '>=14.21.3'}
    hasBin: true

  '@biomejs/cli-darwin-arm64@1.9.4':
    resolution: {integrity: sha512-bFBsPWrNvkdKrNCYeAp+xo2HecOGPAy9WyNyB/jKnnedgzl4W4Hb9ZMzYNbf8dMCGmUdSavlYHiR01QaYR58cw==}
    engines: {node: '>=14.21.3'}
    cpu: [arm64]
    os: [darwin]

  '@biomejs/cli-darwin-x64@1.9.4':
    resolution: {integrity: sha512-ngYBh/+bEedqkSevPVhLP4QfVPCpb+4BBe2p7Xs32dBgs7rh9nY2AIYUL6BgLw1JVXV8GlpKmb/hNiuIxfPfZg==}
    engines: {node: '>=14.21.3'}
    cpu: [x64]
    os: [darwin]

  '@biomejs/cli-linux-arm64-musl@1.9.4':
    resolution: {integrity: sha512-v665Ct9WCRjGa8+kTr0CzApU0+XXtRgwmzIf1SeKSGAv+2scAlW6JR5PMFo6FzqqZ64Po79cKODKf3/AAmECqA==}
    engines: {node: '>=14.21.3'}
    cpu: [arm64]
    os: [linux]

  '@biomejs/cli-linux-arm64@1.9.4':
    resolution: {integrity: sha512-fJIW0+LYujdjUgJJuwesP4EjIBl/N/TcOX3IvIHJQNsAqvV2CHIogsmA94BPG6jZATS4Hi+xv4SkBBQSt1N4/g==}
    engines: {node: '>=14.21.3'}
    cpu: [arm64]
    os: [linux]

  '@biomejs/cli-linux-x64-musl@1.9.4':
    resolution: {integrity: sha512-gEhi/jSBhZ2m6wjV530Yy8+fNqG8PAinM3oV7CyO+6c3CEh16Eizm21uHVsyVBEB6RIM8JHIl6AGYCv6Q6Q9Tg==}
    engines: {node: '>=14.21.3'}
    cpu: [x64]
    os: [linux]

  '@biomejs/cli-linux-x64@1.9.4':
    resolution: {integrity: sha512-lRCJv/Vi3Vlwmbd6K+oQ0KhLHMAysN8lXoCI7XeHlxaajk06u7G+UsFSO01NAs5iYuWKmVZjmiOzJ0OJmGsMwg==}
    engines: {node: '>=14.21.3'}
    cpu: [x64]
    os: [linux]

  '@biomejs/cli-win32-arm64@1.9.4':
    resolution: {integrity: sha512-tlbhLk+WXZmgwoIKwHIHEBZUwxml7bRJgk0X2sPyNR3S93cdRq6XulAZRQJ17FYGGzWne0fgrXBKpl7l4M87Hg==}
    engines: {node: '>=14.21.3'}
    cpu: [arm64]
    os: [win32]

  '@biomejs/cli-win32-x64@1.9.4':
    resolution: {integrity: sha512-8Y5wMhVIPaWe6jw2H+KlEm4wP/f7EW3810ZLmDlrEEy5KvBsb9ECEfu/kMWD484ijfQ8+nIi0giMgu9g1UAuuA==}
    engines: {node: '>=14.21.3'}
    cpu: [x64]
    os: [win32]

  '@changesets/apply-release-plan@7.0.12':
    resolution: {integrity: sha512-EaET7As5CeuhTzvXTQCRZeBUcisoYPDDcXvgTE/2jmmypKp0RC7LxKj/yzqeh/1qFTZI7oDGFcL1PHRuQuketQ==}

  '@changesets/assemble-release-plan@6.0.9':
    resolution: {integrity: sha512-tPgeeqCHIwNo8sypKlS3gOPmsS3wP0zHt67JDuL20P4QcXiw/O4Hl7oXiuLnP9yg+rXLQ2sScdV1Kkzde61iSQ==}

  '@changesets/changelog-git@0.2.1':
    resolution: {integrity: sha512-x/xEleCFLH28c3bQeQIyeZf8lFXyDFVn1SgcBiR2Tw/r4IAWlk1fzxCEZ6NxQAjF2Nwtczoen3OA2qR+UawQ8Q==}

  '@changesets/cli@2.29.5':
    resolution: {integrity: sha512-0j0cPq3fgxt2dPdFsg4XvO+6L66RC0pZybT9F4dG5TBrLA3jA/1pNkdTXH9IBBVHkgsKrNKenI3n1mPyPlIydg==}
    hasBin: true

  '@changesets/config@3.1.1':
    resolution: {integrity: sha512-bd+3Ap2TKXxljCggI0mKPfzCQKeV/TU4yO2h2C6vAihIo8tzseAn2e7klSuiyYYXvgu53zMN1OeYMIQkaQoWnA==}

  '@changesets/errors@0.2.0':
    resolution: {integrity: sha512-6BLOQUscTpZeGljvyQXlWOItQyU71kCdGz7Pi8H8zdw6BI0g3m43iL4xKUVPWtG+qrrL9DTjpdn8eYuCQSRpow==}

  '@changesets/get-dependents-graph@2.1.3':
    resolution: {integrity: sha512-gphr+v0mv2I3Oxt19VdWRRUxq3sseyUpX9DaHpTUmLj92Y10AGy+XOtV+kbM6L/fDcpx7/ISDFK6T8A/P3lOdQ==}

  '@changesets/get-release-plan@4.0.13':
    resolution: {integrity: sha512-DWG1pus72FcNeXkM12tx+xtExyH/c9I1z+2aXlObH3i9YA7+WZEVaiHzHl03thpvAgWTRaH64MpfHxozfF7Dvg==}

  '@changesets/get-version-range-type@0.4.0':
    resolution: {integrity: sha512-hwawtob9DryoGTpixy1D3ZXbGgJu1Rhr+ySH2PvTLHvkZuQ7sRT4oQwMh0hbqZH1weAooedEjRsbrWcGLCeyVQ==}

  '@changesets/git@3.0.4':
    resolution: {integrity: sha512-BXANzRFkX+XcC1q/d27NKvlJ1yf7PSAgi8JG6dt8EfbHFHi4neau7mufcSca5zRhwOL8j9s6EqsxmT+s+/E6Sw==}

  '@changesets/logger@0.1.1':
    resolution: {integrity: sha512-OQtR36ZlnuTxKqoW4Sv6x5YIhOmClRd5pWsjZsddYxpWs517R0HkyiefQPIytCVh4ZcC5x9XaG8KTdd5iRQUfg==}

  '@changesets/parse@0.4.1':
    resolution: {integrity: sha512-iwksMs5Bf/wUItfcg+OXrEpravm5rEd9Bf4oyIPL4kVTmJQ7PNDSd6MDYkpSJR1pn7tz/k8Zf2DhTCqX08Ou+Q==}

  '@changesets/pre@2.0.2':
    resolution: {integrity: sha512-HaL/gEyFVvkf9KFg6484wR9s0qjAXlZ8qWPDkTyKF6+zqjBe/I2mygg3MbpZ++hdi0ToqNUF8cjj7fBy0dg8Ug==}

  '@changesets/read@0.6.5':
    resolution: {integrity: sha512-UPzNGhsSjHD3Veb0xO/MwvasGe8eMyNrR/sT9gR8Q3DhOQZirgKhhXv/8hVsI0QpPjR004Z9iFxoJU6in3uGMg==}

  '@changesets/should-skip-package@0.1.2':
    resolution: {integrity: sha512-qAK/WrqWLNCP22UDdBTMPH5f41elVDlsNyat180A33dWxuUDyNpg6fPi/FyTZwRriVjg0L8gnjJn2F9XAoF0qw==}

  '@changesets/types@4.1.0':
    resolution: {integrity: sha512-LDQvVDv5Kb50ny2s25Fhm3d9QSZimsoUGBsUioj6MC3qbMUCuC8GPIvk/M6IvXx3lYhAs0lwWUQLb+VIEUCECw==}

  '@changesets/types@6.1.0':
    resolution: {integrity: sha512-rKQcJ+o1nKNgeoYRHKOS07tAMNd3YSN0uHaJOZYjBAgxfV7TUE7JE+z4BzZdQwb5hKaYbayKN5KrYV7ODb2rAA==}

  '@changesets/write@0.4.0':
    resolution: {integrity: sha512-CdTLvIOPiCNuH71pyDu3rA+Q0n65cmAbXnwWH84rKGiFumFzkmHNT8KHTMEchcxN+Kl8I54xGUhJ7l3E7X396Q==}

  '@clack/core@0.5.0':
    resolution: {integrity: sha512-p3y0FIOwaYRUPRcMO7+dlmLh8PSRcrjuTndsiA0WAFbWES0mLZlrjVoBRZ9DzkPFJZG6KGkJmoEAY0ZcVWTkow==}

  '@clack/prompts@0.11.0':
    resolution: {integrity: sha512-pMN5FcrEw9hUkZA4f+zLlzivQSeQf5dRGJjSUbvVYDLvpKCdQx5OaknvKzgbtXOizhP+SJJJjqEbOe55uKKfAw==}

  '@colors/colors@1.6.0':
    resolution: {integrity: sha512-Ir+AOibqzrIsL6ajt3Rz3LskB7OiMVHqltZmspbW/TJuTVuyOMirVqAkjfY6JISiLHgyNqicAC8AyHHGzNd/dA==}
    engines: {node: '>=0.1.90'}

  '@cspotcode/source-map-support@0.8.1':
    resolution: {integrity: sha512-IchNf6dN4tHoMFIn/7OE8LWZ19Y6q/67Bmf6vnGREv8RSbBVb9LPJxEcnwrcwX6ixSvaiGoomAUvu4YSxXrVgw==}
    engines: {node: '>=12'}

  '@dabh/diagnostics@2.0.3':
    resolution: {integrity: sha512-hrlQOIi7hAfzsMqlGSFyVucrx38O+j6wiGOf//H2ecvIEqYN4ADBSS2iLMh5UFyDunCNniUIPk/q3riFv45xRA==}

  '@electric-sql/pglite@0.3.4':
    resolution: {integrity: sha512-h5hoL2GuxcWN8Q3+jtesIRem14iIvAZVEsTeUF6eO9RiUb6ar73QVIEW9t+Ud58iXAcAE2dFMtWqw3W2Oo4LDw==}

  '@emnapi/runtime@1.4.3':
    resolution: {integrity: sha512-pBPWdu6MLKROBX05wSNKcNb++m5Er+KQ9QkB+WVM+pW2Kx9hoSrVTnu3BdkI5eBLZoKu/J6mW/B6i6bJB2ytXQ==}

  '@esbuild/aix-ppc64@0.25.5':
    resolution: {integrity: sha512-9o3TMmpmftaCMepOdA5k/yDw8SfInyzWWTjYTFCX3kPSDJMROQTb8jg+h9Cnwnmm1vOzvxN7gIfB5V2ewpjtGA==}
    engines: {node: '>=18'}
    cpu: [ppc64]
    os: [aix]

  '@esbuild/android-arm64@0.25.5':
    resolution: {integrity: sha512-VGzGhj4lJO+TVGV1v8ntCZWJktV7SGCs3Pn1GRWI1SBFtRALoomm8k5E9Pmwg3HOAal2VDc2F9+PM/rEY6oIDg==}
    engines: {node: '>=18'}
    cpu: [arm64]
    os: [android]

  '@esbuild/android-arm@0.25.5':
    resolution: {integrity: sha512-AdJKSPeEHgi7/ZhuIPtcQKr5RQdo6OO2IL87JkianiMYMPbCtot9fxPbrMiBADOWWm3T2si9stAiVsGbTQFkbA==}
    engines: {node: '>=18'}
    cpu: [arm]
    os: [android]

  '@esbuild/android-x64@0.25.5':
    resolution: {integrity: sha512-D2GyJT1kjvO//drbRT3Hib9XPwQeWd9vZoBJn+bu/lVsOZ13cqNdDeqIF/xQ5/VmWvMduP6AmXvylO/PIc2isw==}
    engines: {node: '>=18'}
    cpu: [x64]
    os: [android]

  '@esbuild/darwin-arm64@0.25.5':
    resolution: {integrity: sha512-GtaBgammVvdF7aPIgH2jxMDdivezgFu6iKpmT+48+F8Hhg5J/sfnDieg0aeG/jfSvkYQU2/pceFPDKlqZzwnfQ==}
    engines: {node: '>=18'}
    cpu: [arm64]
    os: [darwin]

  '@esbuild/darwin-x64@0.25.5':
    resolution: {integrity: sha512-1iT4FVL0dJ76/q1wd7XDsXrSW+oLoquptvh4CLR4kITDtqi2e/xwXwdCVH8hVHU43wgJdsq7Gxuzcs6Iq/7bxQ==}
    engines: {node: '>=18'}
    cpu: [x64]
    os: [darwin]

  '@esbuild/freebsd-arm64@0.25.5':
    resolution: {integrity: sha512-nk4tGP3JThz4La38Uy/gzyXtpkPW8zSAmoUhK9xKKXdBCzKODMc2adkB2+8om9BDYugz+uGV7sLmpTYzvmz6Sw==}
    engines: {node: '>=18'}
    cpu: [arm64]
    os: [freebsd]

  '@esbuild/freebsd-x64@0.25.5':
    resolution: {integrity: sha512-PrikaNjiXdR2laW6OIjlbeuCPrPaAl0IwPIaRv+SMV8CiM8i2LqVUHFC1+8eORgWyY7yhQY+2U2fA55mBzReaw==}
    engines: {node: '>=18'}
    cpu: [x64]
    os: [freebsd]

  '@esbuild/linux-arm64@0.25.5':
    resolution: {integrity: sha512-Z9kfb1v6ZlGbWj8EJk9T6czVEjjq2ntSYLY2cw6pAZl4oKtfgQuS4HOq41M/BcoLPzrUbNd+R4BXFyH//nHxVg==}
    engines: {node: '>=18'}
    cpu: [arm64]
    os: [linux]

  '@esbuild/linux-arm@0.25.5':
    resolution: {integrity: sha512-cPzojwW2okgh7ZlRpcBEtsX7WBuqbLrNXqLU89GxWbNt6uIg78ET82qifUy3W6OVww6ZWobWub5oqZOVtwolfw==}
    engines: {node: '>=18'}
    cpu: [arm]
    os: [linux]

  '@esbuild/linux-ia32@0.25.5':
    resolution: {integrity: sha512-sQ7l00M8bSv36GLV95BVAdhJ2QsIbCuCjh/uYrWiMQSUuV+LpXwIqhgJDcvMTj+VsQmqAHL2yYaasENvJ7CDKA==}
    engines: {node: '>=18'}
    cpu: [ia32]
    os: [linux]

  '@esbuild/linux-loong64@0.25.5':
    resolution: {integrity: sha512-0ur7ae16hDUC4OL5iEnDb0tZHDxYmuQyhKhsPBV8f99f6Z9KQM02g33f93rNH5A30agMS46u2HP6qTdEt6Q1kg==}
    engines: {node: '>=18'}
    cpu: [loong64]
    os: [linux]

  '@esbuild/linux-mips64el@0.25.5':
    resolution: {integrity: sha512-kB/66P1OsHO5zLz0i6X0RxlQ+3cu0mkxS3TKFvkb5lin6uwZ/ttOkP3Z8lfR9mJOBk14ZwZ9182SIIWFGNmqmg==}
    engines: {node: '>=18'}
    cpu: [mips64el]
    os: [linux]

  '@esbuild/linux-ppc64@0.25.5':
    resolution: {integrity: sha512-UZCmJ7r9X2fe2D6jBmkLBMQetXPXIsZjQJCjgwpVDz+YMcS6oFR27alkgGv3Oqkv07bxdvw7fyB71/olceJhkQ==}
    engines: {node: '>=18'}
    cpu: [ppc64]
    os: [linux]

  '@esbuild/linux-riscv64@0.25.5':
    resolution: {integrity: sha512-kTxwu4mLyeOlsVIFPfQo+fQJAV9mh24xL+y+Bm6ej067sYANjyEw1dNHmvoqxJUCMnkBdKpvOn0Ahql6+4VyeA==}
    engines: {node: '>=18'}
    cpu: [riscv64]
    os: [linux]

  '@esbuild/linux-s390x@0.25.5':
    resolution: {integrity: sha512-K2dSKTKfmdh78uJ3NcWFiqyRrimfdinS5ErLSn3vluHNeHVnBAFWC8a4X5N+7FgVE1EjXS1QDZbpqZBjfrqMTQ==}
    engines: {node: '>=18'}
    cpu: [s390x]
    os: [linux]

  '@esbuild/linux-x64@0.25.5':
    resolution: {integrity: sha512-uhj8N2obKTE6pSZ+aMUbqq+1nXxNjZIIjCjGLfsWvVpy7gKCOL6rsY1MhRh9zLtUtAI7vpgLMK6DxjO8Qm9lJw==}
    engines: {node: '>=18'}
    cpu: [x64]
    os: [linux]

  '@esbuild/netbsd-arm64@0.25.5':
    resolution: {integrity: sha512-pwHtMP9viAy1oHPvgxtOv+OkduK5ugofNTVDilIzBLpoWAM16r7b/mxBvfpuQDpRQFMfuVr5aLcn4yveGvBZvw==}
    engines: {node: '>=18'}
    cpu: [arm64]
    os: [netbsd]

  '@esbuild/netbsd-x64@0.25.5':
    resolution: {integrity: sha512-WOb5fKrvVTRMfWFNCroYWWklbnXH0Q5rZppjq0vQIdlsQKuw6mdSihwSo4RV/YdQ5UCKKvBy7/0ZZYLBZKIbwQ==}
    engines: {node: '>=18'}
    cpu: [x64]
    os: [netbsd]

  '@esbuild/openbsd-arm64@0.25.5':
    resolution: {integrity: sha512-7A208+uQKgTxHd0G0uqZO8UjK2R0DDb4fDmERtARjSHWxqMTye4Erz4zZafx7Di9Cv+lNHYuncAkiGFySoD+Mw==}
    engines: {node: '>=18'}
    cpu: [arm64]
    os: [openbsd]

  '@esbuild/openbsd-x64@0.25.5':
    resolution: {integrity: sha512-G4hE405ErTWraiZ8UiSoesH8DaCsMm0Cay4fsFWOOUcz8b8rC6uCvnagr+gnioEjWn0wC+o1/TAHt+It+MpIMg==}
    engines: {node: '>=18'}
    cpu: [x64]
    os: [openbsd]

  '@esbuild/sunos-x64@0.25.5':
    resolution: {integrity: sha512-l+azKShMy7FxzY0Rj4RCt5VD/q8mG/e+mDivgspo+yL8zW7qEwctQ6YqKX34DTEleFAvCIUviCFX1SDZRSyMQA==}
    engines: {node: '>=18'}
    cpu: [x64]
    os: [sunos]

  '@esbuild/win32-arm64@0.25.5':
    resolution: {integrity: sha512-O2S7SNZzdcFG7eFKgvwUEZ2VG9D/sn/eIiz8XRZ1Q/DO5a3s76Xv0mdBzVM5j5R639lXQmPmSo0iRpHqUUrsxw==}
    engines: {node: '>=18'}
    cpu: [arm64]
    os: [win32]

  '@esbuild/win32-ia32@0.25.5':
    resolution: {integrity: sha512-onOJ02pqs9h1iMJ1PQphR+VZv8qBMQ77Klcsqv9CNW2w6yLqoURLcgERAIurY6QE63bbLuqgP9ATqajFLK5AMQ==}
    engines: {node: '>=18'}
    cpu: [ia32]
    os: [win32]

  '@esbuild/win32-x64@0.25.5':
    resolution: {integrity: sha512-TXv6YnJ8ZMVdX+SXWVBo/0p8LTcrUYngpWjvm91TMjjBQii7Oz11Lw5lbDV5Y0TzuhSJHwiH4hEtC1I42mMS0g==}
    engines: {node: '>=18'}
    cpu: [x64]
    os: [win32]

  '@floating-ui/core@1.7.2':
    resolution: {integrity: sha512-wNB5ooIKHQc+Kui96jE/n69rHFWAVoxn5CAzL1Xdd8FG03cgY3MLO+GF9U3W737fYDSgPWA6MReKhBQBop6Pcw==}

  '@floating-ui/dom@1.7.2':
    resolution: {integrity: sha512-7cfaOQuCS27HD7DX+6ib2OrnW+b4ZBwDNnCcT0uTyidcmyWb03FnQqJybDBoCnpdxwBSfA94UAYlRCt7mV+TbA==}

  '@floating-ui/react-dom@2.1.4':
    resolution: {integrity: sha512-JbbpPhp38UmXDDAu60RJmbeme37Jbgsm7NrHGgzYYFKmblzRUh6Pa641dII6LsjwF4XlScDrde2UAzDo/b9KPw==}
    peerDependencies:
      react: '>=16.8.0'
      react-dom: '>=16.8.0'

  '@floating-ui/utils@0.2.10':
    resolution: {integrity: sha512-aGTxbpbg8/b5JfU1HXSrbH3wXZuLPJcNEcZQFMxLs3oSzgtVu6nFPkbbGGUvBcUjKV2YyB9Wxxabo+HEH9tcRQ==}

  '@formatjs/intl-localematcher@0.6.1':
    resolution: {integrity: sha512-ePEgLgVCqi2BBFnTMWPfIghu6FkbZnnBVhO2sSxvLfrdFw7wCHAHiDoM2h4NRgjbaY7+B7HgOLZGkK187pZTZg==}

  '@google-cloud/paginator@5.0.2':
    resolution: {integrity: sha512-DJS3s0OVH4zFDB1PzjxAsHqJT6sKVbRwwML0ZBP9PbU7Yebtu/7SWMRzvO2J3nUi9pRNITCfu4LJeooM2w4pjg==}
    engines: {node: '>=14.0.0'}

  '@google-cloud/projectify@4.0.0':
    resolution: {integrity: sha512-MmaX6HeSvyPbWGwFq7mXdo0uQZLGBYCwziiLIGq5JVX+/bdI3SAq6bP98trV5eTWfLuvsMcIC1YJOF2vfteLFA==}
    engines: {node: '>=14.0.0'}

  '@google-cloud/promisify@4.0.0':
    resolution: {integrity: sha512-Orxzlfb9c67A15cq2JQEyVc7wEsmFBmHjZWZYQMUyJ1qivXyMwdyNOs9odi79hze+2zqdTtu1E19IM/FtqZ10g==}
    engines: {node: '>=14'}

  '@google-cloud/storage@7.16.0':
    resolution: {integrity: sha512-7/5LRgykyOfQENcm6hDKP8SX/u9XxE5YOiWOkgkwcoO+cG8xT/cyOvp9wwN3IxfdYgpHs8CE7Nq2PKX2lNaEXw==}
    engines: {node: '>=14'}

  '@google-cloud/vertexai@0.5.0':
    resolution: {integrity: sha512-qIFHYTXA5UCLdm9JG+Xf1suomCXxRqa1PKdYjqXuhZsCm8mn37Rb0Tf8djlhDzuRVWyWoQTmsWpsk28ZTmbqJg==}
    engines: {node: '>=18.0.0'}

  '@google/genai@1.8.0':
    resolution: {integrity: sha512-n3KiMFesQCy2R9iSdBIuJ0JWYQ1HZBJJkmt4PPZMGZKvlgHhBAGw1kUMyX+vsAIzprN3lK45DI755lm70wPOOg==}
    engines: {node: '>=20.0.0'}
    peerDependencies:
      '@modelcontextprotocol/sdk': ^1.11.0
    peerDependenciesMeta:
      '@modelcontextprotocol/sdk':
        optional: true

  '@grpc/grpc-js@1.13.4':
    resolution: {integrity: sha512-GsFaMXCkMqkKIvwCQjCrwH+GHbPKBjhwo/8ZuUkWHqbI73Kky9I+pQltrlT0+MWpedCoosda53lgjYfyEPgxBg==}
    engines: {node: '>=12.10.0'}

  '@grpc/proto-loader@0.7.15':
    resolution: {integrity: sha512-tMXdRCfYVixjuFK+Hk0Q1s38gV9zDiDJfWL3h1rv4Qc39oILCu1TRTDt7+fGUI8K4G1Fj125Hx/ru3azECWTyQ==}
    engines: {node: '>=6'}
    hasBin: true

  '@img/sharp-darwin-arm64@0.34.2':
    resolution: {integrity: sha512-OfXHZPppddivUJnqyKoi5YVeHRkkNE2zUFT2gbpKxp/JZCFYEYubnMg+gOp6lWfasPrTS+KPosKqdI+ELYVDtg==}
    engines: {node: ^18.17.0 || ^20.3.0 || >=21.0.0}
    cpu: [arm64]
    os: [darwin]

  '@img/sharp-darwin-x64@0.34.2':
    resolution: {integrity: sha512-dYvWqmjU9VxqXmjEtjmvHnGqF8GrVjM2Epj9rJ6BUIXvk8slvNDJbhGFvIoXzkDhrJC2jUxNLz/GUjjvSzfw+g==}
    engines: {node: ^18.17.0 || ^20.3.0 || >=21.0.0}
    cpu: [x64]
    os: [darwin]

  '@img/sharp-libvips-darwin-arm64@1.1.0':
    resolution: {integrity: sha512-HZ/JUmPwrJSoM4DIQPv/BfNh9yrOA8tlBbqbLz4JZ5uew2+o22Ik+tHQJcih7QJuSa0zo5coHTfD5J8inqj9DA==}
    cpu: [arm64]
    os: [darwin]

  '@img/sharp-libvips-darwin-x64@1.1.0':
    resolution: {integrity: sha512-Xzc2ToEmHN+hfvsl9wja0RlnXEgpKNmftriQp6XzY/RaSfwD9th+MSh0WQKzUreLKKINb3afirxW7A0fz2YWuQ==}
    cpu: [x64]
    os: [darwin]

  '@img/sharp-libvips-linux-arm64@1.1.0':
    resolution: {integrity: sha512-IVfGJa7gjChDET1dK9SekxFFdflarnUB8PwW8aGwEoF3oAsSDuNUTYS+SKDOyOJxQyDC1aPFMuRYLoDInyV9Ew==}
    cpu: [arm64]
    os: [linux]

  '@img/sharp-libvips-linux-arm@1.1.0':
    resolution: {integrity: sha512-s8BAd0lwUIvYCJyRdFqvsj+BJIpDBSxs6ivrOPm/R7piTs5UIwY5OjXrP2bqXC9/moGsyRa37eYWYCOGVXxVrA==}
    cpu: [arm]
    os: [linux]

  '@img/sharp-libvips-linux-ppc64@1.1.0':
    resolution: {integrity: sha512-tiXxFZFbhnkWE2LA8oQj7KYR+bWBkiV2nilRldT7bqoEZ4HiDOcePr9wVDAZPi/Id5fT1oY9iGnDq20cwUz8lQ==}
    cpu: [ppc64]
    os: [linux]

  '@img/sharp-libvips-linux-s390x@1.1.0':
    resolution: {integrity: sha512-xukSwvhguw7COyzvmjydRb3x/09+21HykyapcZchiCUkTThEQEOMtBj9UhkaBRLuBrgLFzQ2wbxdeCCJW/jgJA==}
    cpu: [s390x]
    os: [linux]

  '@img/sharp-libvips-linux-x64@1.1.0':
    resolution: {integrity: sha512-yRj2+reB8iMg9W5sULM3S74jVS7zqSzHG3Ol/twnAAkAhnGQnpjj6e4ayUz7V+FpKypwgs82xbRdYtchTTUB+Q==}
    cpu: [x64]
    os: [linux]

  '@img/sharp-libvips-linuxmusl-arm64@1.1.0':
    resolution: {integrity: sha512-jYZdG+whg0MDK+q2COKbYidaqW/WTz0cc1E+tMAusiDygrM4ypmSCjOJPmFTvHHJ8j/6cAGyeDWZOsK06tP33w==}
    cpu: [arm64]
    os: [linux]

  '@img/sharp-libvips-linuxmusl-x64@1.1.0':
    resolution: {integrity: sha512-wK7SBdwrAiycjXdkPnGCPLjYb9lD4l6Ze2gSdAGVZrEL05AOUJESWU2lhlC+Ffn5/G+VKuSm6zzbQSzFX/P65A==}
    cpu: [x64]
    os: [linux]

  '@img/sharp-linux-arm64@0.34.2':
    resolution: {integrity: sha512-D8n8wgWmPDakc83LORcfJepdOSN6MvWNzzz2ux0MnIbOqdieRZwVYY32zxVx+IFUT8er5KPcyU3XXsn+GzG/0Q==}
    engines: {node: ^18.17.0 || ^20.3.0 || >=21.0.0}
    cpu: [arm64]
    os: [linux]

  '@img/sharp-linux-arm@0.34.2':
    resolution: {integrity: sha512-0DZzkvuEOqQUP9mo2kjjKNok5AmnOr1jB2XYjkaoNRwpAYMDzRmAqUIa1nRi58S2WswqSfPOWLNOr0FDT3H5RQ==}
    engines: {node: ^18.17.0 || ^20.3.0 || >=21.0.0}
    cpu: [arm]
    os: [linux]

  '@img/sharp-linux-s390x@0.34.2':
    resolution: {integrity: sha512-EGZ1xwhBI7dNISwxjChqBGELCWMGDvmxZXKjQRuqMrakhO8QoMgqCrdjnAqJq/CScxfRn+Bb7suXBElKQpPDiw==}
    engines: {node: ^18.17.0 || ^20.3.0 || >=21.0.0}
    cpu: [s390x]
    os: [linux]

  '@img/sharp-linux-x64@0.34.2':
    resolution: {integrity: sha512-sD7J+h5nFLMMmOXYH4DD9UtSNBD05tWSSdWAcEyzqW8Cn5UxXvsHAxmxSesYUsTOBmUnjtxghKDl15EvfqLFbQ==}
    engines: {node: ^18.17.0 || ^20.3.0 || >=21.0.0}
    cpu: [x64]
    os: [linux]

  '@img/sharp-linuxmusl-arm64@0.34.2':
    resolution: {integrity: sha512-NEE2vQ6wcxYav1/A22OOxoSOGiKnNmDzCYFOZ949xFmrWZOVII1Bp3NqVVpvj+3UeHMFyN5eP/V5hzViQ5CZNA==}
    engines: {node: ^18.17.0 || ^20.3.0 || >=21.0.0}
    cpu: [arm64]
    os: [linux]

  '@img/sharp-linuxmusl-x64@0.34.2':
    resolution: {integrity: sha512-DOYMrDm5E6/8bm/yQLCWyuDJwUnlevR8xtF8bs+gjZ7cyUNYXiSf/E8Kp0Ss5xasIaXSHzb888V1BE4i1hFhAA==}
    engines: {node: ^18.17.0 || ^20.3.0 || >=21.0.0}
    cpu: [x64]
    os: [linux]

  '@img/sharp-wasm32@0.34.2':
    resolution: {integrity: sha512-/VI4mdlJ9zkaq53MbIG6rZY+QRN3MLbR6usYlgITEzi4Rpx5S6LFKsycOQjkOGmqTNmkIdLjEvooFKwww6OpdQ==}
    engines: {node: ^18.17.0 || ^20.3.0 || >=21.0.0}
    cpu: [wasm32]

  '@img/sharp-win32-arm64@0.34.2':
    resolution: {integrity: sha512-cfP/r9FdS63VA5k0xiqaNaEoGxBg9k7uE+RQGzuK9fHt7jib4zAVVseR9LsE4gJcNWgT6APKMNnCcnyOtmSEUQ==}
    engines: {node: ^18.17.0 || ^20.3.0 || >=21.0.0}
    cpu: [arm64]
    os: [win32]

  '@img/sharp-win32-ia32@0.34.2':
    resolution: {integrity: sha512-QLjGGvAbj0X/FXl8n1WbtQ6iVBpWU7JO94u/P2M4a8CFYsvQi4GW2mRy/JqkRx0qpBzaOdKJKw8uc930EX2AHw==}
    engines: {node: ^18.17.0 || ^20.3.0 || >=21.0.0}
    cpu: [ia32]
    os: [win32]

  '@img/sharp-win32-x64@0.34.2':
    resolution: {integrity: sha512-aUdT6zEYtDKCaxkofmmJDJYGCf0+pJg3eU9/oBuqvEeoB9dKI6ZLc/1iLJCTuJQDO4ptntAlkUmHgGjyuobZbw==}
    engines: {node: ^18.17.0 || ^20.3.0 || >=21.0.0}
    cpu: [x64]
    os: [win32]

  '@isaacs/cliui@8.0.2':
    resolution: {integrity: sha512-O8jcjabXaleOG9DQ0+ARXWZBTfnP4WNAqzuiJK7ll44AmxGKv/J2M4TPjxjY3znBCfvBXFzucm1twdyFybFqEA==}
    engines: {node: '>=12'}

  '@isaacs/fs-minipass@4.0.1':
    resolution: {integrity: sha512-wgm9Ehl2jpeqP3zw/7mo3kRHFp5MEDhqAdwy1fTGkHAwnkGOVsgpvQhL8B5n1qlb01jV3n/bI0ZfZp5lWA1k4w==}
    engines: {node: '>=18.0.0'}

  '@jridgewell/gen-mapping@0.3.12':
    resolution: {integrity: sha512-OuLGC46TjB5BbN1dH8JULVVZY4WTdkF7tV9Ys6wLL1rubZnCMstOhNHueU5bLCrnRuDhKPDM4g6sw4Bel5Gzqg==}

  '@jridgewell/resolve-uri@3.1.2':
    resolution: {integrity: sha512-bRISgCIjP20/tbWSPWMEi54QVPRZExkuD9lJL+UIxUKtwVJA8wW1Trb1jMs1RFXo1CBTNZ/5hpC9QvmKWdopKw==}
    engines: {node: '>=6.0.0'}

  '@jridgewell/sourcemap-codec@1.5.4':
    resolution: {integrity: sha512-VT2+G1VQs/9oz078bLrYbecdZKs912zQlkelYpuf+SXF+QvZDYJlbx/LSx+meSAwdDFnF8FVXW92AVjjkVmgFw==}

  '@jridgewell/trace-mapping@0.3.29':
    resolution: {integrity: sha512-uw6guiW/gcAGPDhLmd77/6lW8QLeiV5RUTsAX46Db6oLhGaVj4lhnPwb184s1bkc8kdVg/+h988dro8GRDpmYQ==}

  '@jridgewell/trace-mapping@0.3.9':
    resolution: {integrity: sha512-3Belt6tdc8bPgAtbcmdtNJlirVoTmEb5e2gC94PnkwEW9jI6CAHUeoG85tjWP5WquqfavoMtMwiG4P926ZKKuQ==}

  '@js-sdsl/ordered-map@4.4.2':
    resolution: {integrity: sha512-iUKgm52T8HOE/makSxjqoWhe95ZJA1/G1sYsGev2JDKUSS14KAgg1LHb+Ba+IPow0xflbnSkOsZcO08C7w1gYw==}

  '@manypkg/find-root@1.1.0':
    resolution: {integrity: sha512-mki5uBvhHzO8kYYix/WRy2WX8S3B5wdVSc9D6KcU5lQNglP2yt58/VfLuAK49glRXChosY8ap2oJ1qgma3GUVA==}

  '@manypkg/get-packages@1.1.3':
    resolution: {integrity: sha512-fo+QhuU3qE/2TQMQmbVMqaQ6EWbMhi4ABWP+O4AM1NqPBuy0OrApV5LO6BrrgnhtAHS2NH6RrVk9OL181tTi8A==}

  '@mdx-js/mdx@3.1.0':
    resolution: {integrity: sha512-/QxEhPAvGwbQmy1Px8F899L5Uc2KZ6JtXwlCgJmjSTBedwOZkByYcBG4GceIGPXRDsmfxhHazuS+hlOShRLeDw==}

  '@modelcontextprotocol/sdk@1.13.3':
    resolution: {integrity: sha512-bGwA78F/U5G2jrnsdRkPY3IwIwZeWUEfb5o764b79lb0rJmMT76TLwKhdNZOWakOQtedYefwIR4emisEMvInKA==}
    engines: {node: '>=18'}

  '@next/env@15.3.4':
    resolution: {integrity: sha512-ZkdYzBseS6UjYzz6ylVKPOK+//zLWvD6Ta+vpoye8cW11AjiQjGYVibF0xuvT4L0iJfAPfZLFidaEzAOywyOAQ==}

  '@next/swc-darwin-arm64@15.3.4':
    resolution: {integrity: sha512-z0qIYTONmPRbwHWvpyrFXJd5F9YWLCsw3Sjrzj2ZvMYy9NPQMPZ1NjOJh4ojr4oQzcGYwgJKfidzehaNa1BpEg==}
    engines: {node: '>= 10'}
    cpu: [arm64]
    os: [darwin]

  '@next/swc-darwin-x64@15.3.4':
    resolution: {integrity: sha512-Z0FYJM8lritw5Wq+vpHYuCIzIlEMjewG2aRkc3Hi2rcbULknYL/xqfpBL23jQnCSrDUGAo/AEv0Z+s2bff9Zkw==}
    engines: {node: '>= 10'}
    cpu: [x64]
    os: [darwin]

  '@next/swc-linux-arm64-gnu@15.3.4':
    resolution: {integrity: sha512-l8ZQOCCg7adwmsnFm8m5q9eIPAHdaB2F3cxhufYtVo84pymwKuWfpYTKcUiFcutJdp9xGHC+F1Uq3xnFU1B/7g==}
    engines: {node: '>= 10'}
    cpu: [arm64]
    os: [linux]

  '@next/swc-linux-arm64-musl@15.3.4':
    resolution: {integrity: sha512-wFyZ7X470YJQtpKot4xCY3gpdn8lE9nTlldG07/kJYexCUpX1piX+MBfZdvulo+t1yADFVEuzFfVHfklfEx8kw==}
    engines: {node: '>= 10'}
    cpu: [arm64]
    os: [linux]

  '@next/swc-linux-x64-gnu@15.3.4':
    resolution: {integrity: sha512-gEbH9rv9o7I12qPyvZNVTyP/PWKqOp8clvnoYZQiX800KkqsaJZuOXkWgMa7ANCCh/oEN2ZQheh3yH8/kWPSEg==}
    engines: {node: '>= 10'}
    cpu: [x64]
    os: [linux]

  '@next/swc-linux-x64-musl@15.3.4':
    resolution: {integrity: sha512-Cf8sr0ufuC/nu/yQ76AnarbSAXcwG/wj+1xFPNbyNo8ltA6kw5d5YqO8kQuwVIxk13SBdtgXrNyom3ZosHAy4A==}
    engines: {node: '>= 10'}
    cpu: [x64]
    os: [linux]

  '@next/swc-win32-arm64-msvc@15.3.4':
    resolution: {integrity: sha512-ay5+qADDN3rwRbRpEhTOreOn1OyJIXS60tg9WMYTWCy3fB6rGoyjLVxc4dR9PYjEdR2iDYsaF5h03NA+XuYPQQ==}
    engines: {node: '>= 10'}
    cpu: [arm64]
    os: [win32]

  '@next/swc-win32-x64-msvc@15.3.4':
    resolution: {integrity: sha512-4kDt31Bc9DGyYs41FTL1/kNpDeHyha2TC0j5sRRoKCyrhNcfZ/nRQkAUlF27mETwm8QyHqIjHJitfcza2Iykfg==}
    engines: {node: '>= 10'}
    cpu: [x64]
    os: [win32]

  '@nodelib/fs.scandir@2.1.5':
    resolution: {integrity: sha512-vq24Bq3ym5HEQm2NKCr3yXDwjc7vTsEThRDnkp2DK9p1uqLR+DHurm/NOTo0KG7HYHU7eppKZj3MyqYuMBf62g==}
    engines: {node: '>= 8'}

  '@nodelib/fs.stat@2.0.5':
    resolution: {integrity: sha512-RkhPPp2zrqDAQA/2jNhnztcPAlv64XdhIp7a7454A5ovI7Bukxgt7MX7udwAu3zg1DcpPU0rz3VV1SeaqvY4+A==}
    engines: {node: '>= 8'}

  '@nodelib/fs.walk@1.2.8':
    resolution: {integrity: sha512-oGB+UxlgWcgQkgwo8GcEGwemoTFt3FIO9ababBmaGwXIoBKZ+GTy0pP185beGg7Llih/NSHSV2XAs1lnznocSg==}
    engines: {node: '>= 8'}

  '@opentelemetry/api-logs@0.202.0':
    resolution: {integrity: sha512-fTBjMqKCfotFWfLzaKyhjLvyEyq5vDKTTFfBmx21btv3gvy8Lq6N5Dh2OzqeuN4DjtpSvNT1uNVfg08eD2Rfxw==}
    engines: {node: '>=8.0.0'}

  '@opentelemetry/api@1.9.0':
    resolution: {integrity: sha512-3giAOQvZiH5F9bMlMiv8+GSPMeqg0dbaeo58/0SlA9sxSqZhnUtxzX9/2FzyhS9sWQf5S0GJE0AKBrFqjpeYcg==}
    engines: {node: '>=8.0.0'}

  '@opentelemetry/auto-instrumentations-node@0.60.1':
    resolution: {integrity: sha512-oMBVXiun0qWhj693Y24Ie+75q45YXHRFeH9vX/XBWKRNJIM/02ufjmNvmOdoHY0EPxU9rBmWCW82Uidf54iSPA==}
    engines: {node: ^18.19.0 || >=20.6.0}
    peerDependencies:
      '@opentelemetry/api': ^1.4.1
      '@opentelemetry/core': ^2.0.0

  '@opentelemetry/context-async-hooks@2.0.1':
    resolution: {integrity: sha512-XuY23lSI3d4PEqKA+7SLtAgwqIfc6E/E9eAQWLN1vlpC53ybO3o6jW4BsXo1xvz9lYyyWItfQDDLzezER01mCw==}
    engines: {node: ^18.19.0 || >=20.6.0}
    peerDependencies:
      '@opentelemetry/api': '>=1.0.0 <1.10.0'

  '@opentelemetry/core@2.0.1':
    resolution: {integrity: sha512-MaZk9SJIDgo1peKevlbhP6+IwIiNPNmswNL4AF0WaQJLbHXjr9SrZMgS12+iqr9ToV4ZVosCcc0f8Rg67LXjxw==}
    engines: {node: ^18.19.0 || >=20.6.0}
    peerDependencies:
      '@opentelemetry/api': '>=1.0.0 <1.10.0'

  '@opentelemetry/exporter-logs-otlp-grpc@0.202.0':
    resolution: {integrity: sha512-Y84L8Yja/A2qjGEzC/To0yrMUXHrtwJzHtZ2za1/ulZplRe5QFsLNyHixIS42ZYUKuNyWMDgOFhnN2Pz5uThtg==}
    engines: {node: ^18.19.0 || >=20.6.0}
    peerDependencies:
      '@opentelemetry/api': ^1.3.0

  '@opentelemetry/exporter-logs-otlp-http@0.202.0':
    resolution: {integrity: sha512-mJWLkmoG+3r+SsYQC+sbWoy1rjowJhMhFvFULeIPTxSI+EZzKPya0+NZ3+vhhgx2UTybGQlye3FBtCH3o6Rejg==}
    engines: {node: ^18.19.0 || >=20.6.0}
    peerDependencies:
      '@opentelemetry/api': ^1.3.0

  '@opentelemetry/exporter-logs-otlp-proto@0.202.0':
    resolution: {integrity: sha512-qYwbmNWPkP7AbzX8o4DRu5bb/a0TWYNcpZc1NEAOhuV7pgBpAUPEClxRWPN94ulIia+PfQjzFGMaRwmLGmNP6g==}
    engines: {node: ^18.19.0 || >=20.6.0}
    peerDependencies:
      '@opentelemetry/api': ^1.3.0

  '@opentelemetry/exporter-metrics-otlp-grpc@0.202.0':
    resolution: {integrity: sha512-/dq/rf4KCkTYoP+NyPXTE+5wjvfhAHSqK62vRsJ/IalG61VPQvwaL18yWcavbI+44ImQwtMeZxfIJSox7oQL0w==}
    engines: {node: ^18.19.0 || >=20.6.0}
    peerDependencies:
      '@opentelemetry/api': ^1.3.0

  '@opentelemetry/exporter-metrics-otlp-http@0.202.0':
    resolution: {integrity: sha512-ooYcrf/m9ZuVGpQnER7WRH+JZbDPD389HG7VS/EnvIEF5WpNYEqf+NdmtaAcs51d81QrytTYAubc5bVWi//28w==}
    engines: {node: ^18.19.0 || >=20.6.0}
    peerDependencies:
      '@opentelemetry/api': ^1.3.0

  '@opentelemetry/exporter-metrics-otlp-proto@0.202.0':
    resolution: {integrity: sha512-X0RpPpPjyCAmIq9tySZm0Hk3Ltw8KWsqeNq5I7gS9AR9RzbVHb/l+eiMI1CqSRvW9R47HXcUu/epmEzY8ebFAg==}
    engines: {node: ^18.19.0 || >=20.6.0}
    peerDependencies:
      '@opentelemetry/api': ^1.3.0

  '@opentelemetry/exporter-prometheus@0.202.0':
    resolution: {integrity: sha512-6RvQqZHAPFiwL1OKRJe4ta6SgJx/g8or41B+OovVVEie3HeCDhDGL9S1VJNkBozUz6wTY8a47fQwdMrCOUdMhQ==}
    engines: {node: ^18.19.0 || >=20.6.0}
    peerDependencies:
      '@opentelemetry/api': ^1.3.0

  '@opentelemetry/exporter-trace-otlp-grpc@0.202.0':
    resolution: {integrity: sha512-d5wLdbNA3ahpSeD0I34vbDFMTh4vPsXemH0bKDXLeCVULCAjOJXuZmEiuRammiDgVvvX7CAb/IGLDz8d2QHvoA==}
    engines: {node: ^18.19.0 || >=20.6.0}
    peerDependencies:
      '@opentelemetry/api': ^1.3.0

  '@opentelemetry/exporter-trace-otlp-http@0.202.0':
    resolution: {integrity: sha512-/hKE8DaFCJuaQqE1IxpgkcjOolUIwgi3TgHElPVKGdGRBSmJMTmN/cr6vWa55pCJIXPyhKvcMrbrya7DZ3VmzA==}
    engines: {node: ^18.19.0 || >=20.6.0}
    peerDependencies:
      '@opentelemetry/api': ^1.3.0

  '@opentelemetry/exporter-trace-otlp-proto@0.202.0':
    resolution: {integrity: sha512-z3vzdMclCETGIn8uUBgpz7w651ftCiH2qh3cewhBk+rF0EYPNQ3mJvyxktLnKIBZ/ci0zUknAzzYC7LIIZmggQ==}
    engines: {node: ^18.19.0 || >=20.6.0}
    peerDependencies:
      '@opentelemetry/api': ^1.3.0

  '@opentelemetry/exporter-zipkin@2.0.1':
    resolution: {integrity: sha512-a9eeyHIipfdxzCfc2XPrE+/TI3wmrZUDFtG2RRXHSbZZULAny7SyybSvaDvS77a7iib5MPiAvluwVvbGTsHxsw==}
    engines: {node: ^18.19.0 || >=20.6.0}
    peerDependencies:
      '@opentelemetry/api': ^1.0.0

  '@opentelemetry/instrumentation-amqplib@0.49.0':
    resolution: {integrity: sha512-OCGkE+1JoUN+gOzs3u0GSa7GV//KX6NMKzaPchedae7ZwFVyyBQ8VECJngHgW3k/FLABFnq9Oiym2WZGiWugVQ==}
    engines: {node: ^18.19.0 || >=20.6.0}
    peerDependencies:
      '@opentelemetry/api': ^1.3.0

  '@opentelemetry/instrumentation-aws-lambda@0.53.0':
    resolution: {integrity: sha512-dZywDIc4t7o28eU9W4QMB+mNhRdH5/kVxVmxRtB46/diHg8Im6RFncuiCVJ1l9ig/RUtwR3dU9LX1huFBwxkPw==}
    engines: {node: ^18.19.0 || >=20.6.0}
    peerDependencies:
      '@opentelemetry/api': ^1.3.0

  '@opentelemetry/instrumentation-aws-sdk@0.54.0':
    resolution: {integrity: sha512-4XnXfpACX8fpOnt/D8d/1AFg3uOwBTG9TopQBuikDZJYUrLUSdT7UiotCFqAM/Z6hQJh72Jy3591C/OrmKct7A==}
    engines: {node: ^18.19.0 || >=20.6.0}
    peerDependencies:
      '@opentelemetry/api': ^1.3.0

  '@opentelemetry/instrumentation-bunyan@0.48.0':
    resolution: {integrity: sha512-Q6ay5CXIKuyejadPoLboz+jKumB3Zuxyk35ycFh9vfIeww3+mNRyMVj6KxHRS0Imbv9zhNbP3uyrUpvEMMyHuw==}
    engines: {node: ^18.19.0 || >=20.6.0}
    peerDependencies:
      '@opentelemetry/api': ^1.3.0

  '@opentelemetry/instrumentation-cassandra-driver@0.48.0':
    resolution: {integrity: sha512-0dcX8Kx0S6ZAOknrbA+BBh1j5lg5F20W18m5VYoGUxkuLIUbWkQA3uaqeTfqbOwmnBmb1upDPUWPR+g5N12B4Q==}
    engines: {node: ^18.19.0 || >=20.6.0}
    peerDependencies:
      '@opentelemetry/api': ^1.3.0

  '@opentelemetry/instrumentation-connect@0.46.0':
    resolution: {integrity: sha512-YNq/7M1JXnWRkpKPC9dbYZA36cg547gY0p1bijW7vuZJ9t5f3alo6w8TWtZwV/hOFtBGHDXVhKVfp2Mh6zVHjQ==}
    engines: {node: ^18.19.0 || >=20.6.0}
    peerDependencies:
      '@opentelemetry/api': ^1.3.0

  '@opentelemetry/instrumentation-cucumber@0.17.0':
    resolution: {integrity: sha512-TTfQ9DmUlbeBsYZjNdJqs8mlcn1uY3t/AsTsALDBEFg6tWV+S1ADM9kVmKnscfbCwcQX2x17f/6a1Kpq5p91ww==}
    engines: {node: ^18.19.0 || >=20.6.0}
    peerDependencies:
      '@opentelemetry/api': ^1.0.0

  '@opentelemetry/instrumentation-dataloader@0.19.0':
    resolution: {integrity: sha512-zIVRnRs3zDZCqStQcpIdRx3Dz9WXFSVj9qimqI7CRuKao9qnrZYUVQHvvVlLZX3JAg+nDC6JRS95zvbq50hj4A==}
    engines: {node: ^18.19.0 || >=20.6.0}
    peerDependencies:
      '@opentelemetry/api': ^1.3.0

  '@opentelemetry/instrumentation-dns@0.46.0':
    resolution: {integrity: sha512-m8u72x2fSIjhP1ITJX9Ims3eR4Qn8ze+QWy9NHYO01JlmiMamoc9TfIOd4dyOtxVja4tjnkWceKQdlEH9F9BoA==}
    engines: {node: ^18.19.0 || >=20.6.0}
    peerDependencies:
      '@opentelemetry/api': ^1.3.0

  '@opentelemetry/instrumentation-express@0.51.0':
    resolution: {integrity: sha512-v1mgfvyeQh7yfsZ8wZlr+jgFGk9FxzLfNH0EH0UYGO9das8fCIkixsEasZMWhjwAJKjlf+ElTZ2jE2pT7I3DyQ==}
    engines: {node: ^18.19.0 || >=20.6.0}
    peerDependencies:
      '@opentelemetry/api': ^1.3.0

  '@opentelemetry/instrumentation-fastify@0.47.0':
    resolution: {integrity: sha512-dLld0pI63WR1BXvNiGKFWzqrnhgItiIDNsRf/vVOhKV20HQNUQk5FfzcX0eUyiJtW/+u95Txh/vdfeQRwLELcA==}
    engines: {node: ^18.19.0 || >=20.6.0}
    peerDependencies:
      '@opentelemetry/api': ^1.3.0

  '@opentelemetry/instrumentation-fs@0.22.0':
    resolution: {integrity: sha512-ktQVFD6pd8eAIW6t2DtDuXj2lxq+wnQ8WUkJLNZzl3rEE2TZEiHg7wIkWVoxl4Cz4pJ2YZJbdU2fHAizuDebDw==}
    engines: {node: ^18.19.0 || >=20.6.0}
    peerDependencies:
      '@opentelemetry/api': ^1.3.0

  '@opentelemetry/instrumentation-generic-pool@0.46.0':
    resolution: {integrity: sha512-QJUH9n5Ld0xz54gX1k3L2RDoSyJjeZaASA17Zvm0uVa40v+s8oMfCa1/4y9TONFSVbL0fPbAGojVsRRtg6dJ5w==}
    engines: {node: ^18.19.0 || >=20.6.0}
    peerDependencies:
      '@opentelemetry/api': ^1.3.0

  '@opentelemetry/instrumentation-graphql@0.50.0':
    resolution: {integrity: sha512-Nn3vBS5T0Dv4+9WF1dGR0Lgsxuz6ztQmTsxoHvesm6YAAXiHffnwsxBEJUKEJcjxfXzjO1SVuLDkv1bAeQ3NFw==}
    engines: {node: ^18.19.0 || >=20.6.0}
    peerDependencies:
      '@opentelemetry/api': ^1.3.0

  '@opentelemetry/instrumentation-grpc@0.202.0':
    resolution: {integrity: sha512-dWvefHNAyAfaHVmxQ/ySLQSI2hGKLgK1sBtvae4w9xruqU08bBMtvmVeGMA/5whfiUDU8ftp1/84U4Zoe5N56A==}
    engines: {node: ^18.19.0 || >=20.6.0}
    peerDependencies:
      '@opentelemetry/api': ^1.3.0

  '@opentelemetry/instrumentation-hapi@0.49.0':
    resolution: {integrity: sha512-d4BcCjbW7Pfg4FpbAAF0cK/ue3dN02WMw0uO2G792KzDjxj05MtZm3eBTz672j3ejV9hM0HvPPhUHUsIC0H6Gw==}
    engines: {node: ^18.19.0 || >=20.6.0}
    peerDependencies:
      '@opentelemetry/api': ^1.3.0

  '@opentelemetry/instrumentation-http@0.202.0':
    resolution: {integrity: sha512-oX+jyY2KBg4/nVH3vZhSWDbhywkHgE0fq3YinhUBx0jv+YUWC2UKA7qLkxr/CSzfKsFi/Km0NKV+llH17yYGKw==}
    engines: {node: ^18.19.0 || >=20.6.0}
    peerDependencies:
      '@opentelemetry/api': ^1.3.0

  '@opentelemetry/instrumentation-ioredis@0.50.0':
    resolution: {integrity: sha512-f2e+3xPxMRdlt1rjZpRhxuqrfumlWe3NX0Y+W857RBBV11HhbeZZaYbO5MMaxV3xBZv4dwPSGx96GjExUWY0WA==}
    engines: {node: ^18.19.0 || >=20.6.0}
    peerDependencies:
      '@opentelemetry/api': ^1.3.0

  '@opentelemetry/instrumentation-kafkajs@0.11.0':
    resolution: {integrity: sha512-+i9VqVEPNObB1tkwcLV6zAafnve72h2Iwo48E11M/kVXMNXlgGhiYckYCmzba8c2u5XD/V98XZDrCIyO8CLCNA==}
    engines: {node: ^18.19.0 || >=20.6.0}
    peerDependencies:
      '@opentelemetry/api': ^1.3.0

  '@opentelemetry/instrumentation-knex@0.47.0':
    resolution: {integrity: sha512-OjqjnzXD5+FXVGkOznbRAz9yByb4UWzIUhXjuHvOQ50IUY8mv3rM2Gj6Ar7m5JsENiS5DtAy2Vfwk4e9zNC0ng==}
    engines: {node: ^18.19.0 || >=20.6.0}
    peerDependencies:
      '@opentelemetry/api': ^1.3.0

  '@opentelemetry/instrumentation-koa@0.50.1':
    resolution: {integrity: sha512-HoQ9OuzLx4z6/BfA4medM6cj5+UXWQWakQVCd/Xd+gU+gA1eCxwdoECH44p+mTl3GFS7/icgfGE1if/lguaG0Q==}
    engines: {node: ^18.19.0 || >=20.6.0}
    peerDependencies:
      '@opentelemetry/api': ^1.3.0

  '@opentelemetry/instrumentation-lru-memoizer@0.47.0':
    resolution: {integrity: sha512-UJ2UlCAIF+N4zNkiHdMr4O0caN0K6YboAso3/zaFdG1QiPR2zqZcbWAGFBikZ9HSByU+NwbxTXDzlpkcDZIqWg==}
    engines: {node: ^18.19.0 || >=20.6.0}
    peerDependencies:
      '@opentelemetry/api': ^1.3.0

  '@opentelemetry/instrumentation-memcached@0.46.0':
    resolution: {integrity: sha512-FFDcOVJUxZQqbg57gVskZGXRfEsZXwOvCaPv6/qIZRw5glLXPTulpnfG/s8NAltsj2buXSvS4eKFo+0HKH0apw==}
    engines: {node: ^18.19.0 || >=20.6.0}
    peerDependencies:
      '@opentelemetry/api': ^1.3.0

  '@opentelemetry/instrumentation-mongodb@0.55.1':
    resolution: {integrity: sha512-Wb13YixWm8nB27ZSQW3h070UWkivoh6bjeyDUY6lLimSUulALr+YHBn0t71U1aTcUeaZv3IBNaPRimFXhz6gBA==}
    engines: {node: ^18.19.0 || >=20.6.0}
    peerDependencies:
      '@opentelemetry/api': ^1.3.0

  '@opentelemetry/instrumentation-mongoose@0.49.0':
    resolution: {integrity: sha512-nF+43QFe8IoW20TmTJZdxZhnVZGEglODUvzAo3fRmaBFAkwUXRGzRgABS255PCjIbScEaRRDCXc6EAsSkwRNPg==}
    engines: {node: ^18.19.0 || >=20.6.0}
    peerDependencies:
      '@opentelemetry/api': ^1.3.0

  '@opentelemetry/instrumentation-mysql2@0.48.0':
    resolution: {integrity: sha512-eCRpv0WV2s0Pa6CpjPWzZiLZDqx8kqZJopJESd4ywoUwtijXzBiTRidp/8aL9k+kl4drhm2GVNr4thUCMlEOSA==}
    engines: {node: ^18.19.0 || >=20.6.0}
    peerDependencies:
      '@opentelemetry/api': ^1.3.0

  '@opentelemetry/instrumentation-mysql@0.48.0':
    resolution: {integrity: sha512-o7DwkkRn3eLWfzJdbXrlCS1EhbIOgB0W74eucbP+5Lk0XDGixy4yURTkmNclCcsemgzRZfEq0YvYQV29Yhpo5A==}
    engines: {node: ^18.19.0 || >=20.6.0}
    peerDependencies:
      '@opentelemetry/api': ^1.3.0

  '@opentelemetry/instrumentation-nestjs-core@0.48.0':
    resolution: {integrity: sha512-ytK4ABSkWcD9vyMU8GpinvodAGaRxBFuxybP/m7sgLtEboXMJjdWnEHb7lH/CX1ICiVKRXWdYg9npdu6yBCW5Q==}
    engines: {node: ^18.19.0 || >=20.6.0}
    peerDependencies:
      '@opentelemetry/api': ^1.3.0

  '@opentelemetry/instrumentation-net@0.46.1':
    resolution: {integrity: sha512-r7Buqem+odrTTPlWfT7EqS24QnDAL4U+c4e38RzcRtdZF00Z34oqEpge7TZcQLo0vEASWbHQ/WjWNR7ZYKFKBA==}
    engines: {node: ^18.19.0 || >=20.6.0}
    peerDependencies:
      '@opentelemetry/api': ^1.3.0

  '@opentelemetry/instrumentation-oracledb@0.28.0':
    resolution: {integrity: sha512-VObbQRd3g8nDLLOeGjm5l6TnB9dtEaJoedLfLwMGrlD6lkai+hdfalYh6FOF5dce+dJouZdW6NUUAaBj4f4KcA==}
    engines: {node: ^18.19.0 || >=20.6.0}
    peerDependencies:
      '@opentelemetry/api': ^1.3.0

  '@opentelemetry/instrumentation-pg@0.54.0':
    resolution: {integrity: sha512-KQnEGwm65p1zFZGjKGw+oMilGcR4l1q3qgRmETO7ySEfMddH3t6jwlbqmcjO3N3bVcPkYgjioGVQGvdpvz7O1w==}
    engines: {node: ^18.19.0 || >=20.6.0}
    peerDependencies:
      '@opentelemetry/api': ^1.3.0

  '@opentelemetry/instrumentation-pino@0.49.0':
    resolution: {integrity: sha512-nngcqUnIeVnDvRMf6fixYwlMbTNzCVGv93CacyR/8TL/pjyumje020PC5q7b6CfcTdToiD5GMTMKvWBiTd08cA==}
    engines: {node: ^18.19.0 || >=20.6.0}
    peerDependencies:
      '@opentelemetry/api': ^1.3.0

  '@opentelemetry/instrumentation-redis-4@0.49.0':
    resolution: {integrity: sha512-i+Wsl7M2LXEDA2yXouNJ3fttSzzb5AhlehvSBVRIFuinY51XrrKSH66biO0eox+pYQMwAlPxJ778XcMQffN78A==}
    engines: {node: ^18.19.0 || >=20.6.0}
    peerDependencies:
      '@opentelemetry/api': ^1.3.0

  '@opentelemetry/instrumentation-redis@0.49.1':
    resolution: {integrity: sha512-Ds5Ke9qE9kTlDThqLSJJntkIvuMQCBPiFKwHntocb/3q/9q5D47BNwawO5Mj9sVMV6zkld5M5Pb9Av39iieuOg==}
    engines: {node: ^18.19.0 || >=20.6.0}
    peerDependencies:
      '@opentelemetry/api': ^1.3.0

  '@opentelemetry/instrumentation-restify@0.48.1':
    resolution: {integrity: sha512-0KY7mWpm0TJJ8ajhsNsLUmsBE/yNr70o128Crn30eDmnyRQkG7uS0xfDi6keExjF7SKzXQabs3Gtx7SuFmE80Q==}
    engines: {node: ^18.19.0 || >=20.6.0}
    peerDependencies:
      '@opentelemetry/api': ^1.3.0

  '@opentelemetry/instrumentation-router@0.47.0':
    resolution: {integrity: sha512-U0zA1LTDqtTWyd5e4SdoqQA/8QUOhc4LDv9U7b+8FMFTty95OF84apUdatl09Dzc51XeWPWIV7VutmSCd/zsUg==}
    engines: {node: ^18.19.0 || >=20.6.0}
    peerDependencies:
      '@opentelemetry/api': ^1.3.0

  '@opentelemetry/instrumentation-runtime-node@0.16.0':
    resolution: {integrity: sha512-Q/GB9LsKLrRCEIPLAQTDQvydnLmLXBSRkYkWzwKzY/LCkOs+Cl8YiJG08p6D4CaJ6lvP0iG4kwPHk1ydNbdehg==}
    engines: {node: ^18.19.0 || >=20.6.0}
    peerDependencies:
      '@opentelemetry/api': ^1.3.0

  '@opentelemetry/instrumentation-socket.io@0.49.0':
    resolution: {integrity: sha512-DpMtNBEcaLCcbP1WVBPCSgRiBs31igTQkal1gUm40VL/XAv5GUqRAUnvHZrQh3yPipOqzV65pdb0jJXdps/tug==}
    engines: {node: ^18.19.0 || >=20.6.0}
    peerDependencies:
      '@opentelemetry/api': ^1.3.0

  '@opentelemetry/instrumentation-tedious@0.21.0':
    resolution: {integrity: sha512-pt37kHYGQ8D2vBOQwyB/TKUqLPF8Q4rfTNu3whZsPOsc6QHDPXpfQISIupWAnMjAaeujF/Spg6IA04W6jXrzRQ==}
    engines: {node: ^18.19.0 || >=20.6.0}
    peerDependencies:
      '@opentelemetry/api': ^1.3.0

  '@opentelemetry/instrumentation-undici@0.13.1':
    resolution: {integrity: sha512-w0e7q983oNa+dQiWOEgU+1R6H48ks6mICZKrIxY08KqZPFroPUYbH4Db7X6p8m4QhuHgI2/wEAgLf9h03ILzcg==}
    engines: {node: ^18.19.0 || >=20.6.0}
    peerDependencies:
      '@opentelemetry/api': ^1.7.0

  '@opentelemetry/instrumentation-winston@0.47.0':
    resolution: {integrity: sha512-r+GqnZU/aFldQyB5QdOlxsMlH9KZ4+zJfnYplz3lbC9f9ozAIlVAeoshvWTtbv7Oxp2NnK64EfnNP1pClaGEqA==}
    engines: {node: ^18.19.0 || >=20.6.0}
    peerDependencies:
      '@opentelemetry/api': ^1.3.0

  '@opentelemetry/instrumentation@0.202.0':
    resolution: {integrity: sha512-Uz3BxZWPgDwgHM2+vCKEQRh0R8WKrd/q6Tus1vThRClhlPO39Dyz7mDrOr6KuqGXAlBQ1e5Tnymzri4RMZNaWA==}
    engines: {node: ^18.19.0 || >=20.6.0}
    peerDependencies:
      '@opentelemetry/api': ^1.3.0

  '@opentelemetry/otlp-exporter-base@0.202.0':
    resolution: {integrity: sha512-nMEOzel+pUFYuBJg2znGmHJWbmvMbdX5/RhoKNKowguMbURhz0fwik5tUKplLcUtl8wKPL1y9zPnPxeBn65N0Q==}
    engines: {node: ^18.19.0 || >=20.6.0}
    peerDependencies:
      '@opentelemetry/api': ^1.3.0

  '@opentelemetry/otlp-grpc-exporter-base@0.202.0':
    resolution: {integrity: sha512-yIEHVxFA5dmYif7lZbbB66qulLLhrklj6mI2X3cuGW5hYPyUErztEmbroM+6teu/XobBi9bLHid2VT4NIaRuGg==}
    engines: {node: ^18.19.0 || >=20.6.0}
    peerDependencies:
      '@opentelemetry/api': ^1.3.0

  '@opentelemetry/otlp-transformer@0.202.0':
    resolution: {integrity: sha512-5XO77QFzs9WkexvJQL9ksxL8oVFb/dfi9NWQSq7Sv0Efr9x3N+nb1iklP1TeVgxqJ7m1xWiC/Uv3wupiQGevMw==}
    engines: {node: ^18.19.0 || >=20.6.0}
    peerDependencies:
      '@opentelemetry/api': ^1.3.0

  '@opentelemetry/propagation-utils@0.31.2':
    resolution: {integrity: sha512-FlJzdZ0cQY8qqOsJ/A+L/t05LvZtnsMq6vbamunVMYRi9TAy+xq37t+nT/dx3dKJ/2k409jDj9eA0Yhj9RtTug==}
    engines: {node: ^18.19.0 || >=20.6.0}
    peerDependencies:
      '@opentelemetry/api': ^1.0.0

  '@opentelemetry/propagator-b3@2.0.1':
    resolution: {integrity: sha512-Hc09CaQ8Tf5AGLmf449H726uRoBNGPBL4bjr7AnnUpzWMvhdn61F78z9qb6IqB737TffBsokGAK1XykFEZ1igw==}
    engines: {node: ^18.19.0 || >=20.6.0}
    peerDependencies:
      '@opentelemetry/api': '>=1.0.0 <1.10.0'

  '@opentelemetry/propagator-jaeger@2.0.1':
    resolution: {integrity: sha512-7PMdPBmGVH2eQNb/AtSJizQNgeNTfh6jQFqys6lfhd6P4r+m/nTh3gKPPpaCXVdRQ+z93vfKk+4UGty390283w==}
    engines: {node: ^18.19.0 || >=20.6.0}
    peerDependencies:
      '@opentelemetry/api': '>=1.0.0 <1.10.0'

  '@opentelemetry/redis-common@0.37.0':
    resolution: {integrity: sha512-tJwgE6jt32bLs/9J6jhQRKU2EZnsD8qaO13aoFyXwF6s4LhpT7YFHf3Z03MqdILk6BA2BFUhoyh7k9fj9i032A==}
    engines: {node: ^18.19.0 || >=20.6.0}

  '@opentelemetry/resource-detector-alibaba-cloud@0.31.2':
    resolution: {integrity: sha512-Itp6duMXkAIQzmDHIf1kc6Llj/fa0BxilaELp0K6Fp9y+b0ex9LksNAQfTDFPHNine7tFoXauvvHbJFXIB6mqw==}
    engines: {node: ^18.19.0 || >=20.6.0}
    peerDependencies:
      '@opentelemetry/api': ^1.0.0

  '@opentelemetry/resource-detector-aws@2.2.0':
    resolution: {integrity: sha512-6k7//RWAv4U1PeZhv0Too0Sv7sp7/A6s6g9h5ZYauPcroh2t4gOmkQSspSLYCynn34YZwn3FGbuaMwTDjHEJig==}
    engines: {node: ^18.19.0 || >=20.6.0}
    peerDependencies:
      '@opentelemetry/api': ^1.0.0

  '@opentelemetry/resource-detector-azure@0.9.0':
    resolution: {integrity: sha512-5wJwAAW2vhbqIhgaRisU1y0F5mUco59F/dKgmnnnT6YNbxjrbdUZYxKF5Wl7deJoACVdL5wi/3N97GCXPEwwCQ==}
    engines: {node: ^18.19.0 || >=20.6.0}
    peerDependencies:
      '@opentelemetry/api': ^1.0.0

  '@opentelemetry/resource-detector-container@0.7.2':
    resolution: {integrity: sha512-St3Krrbpvq7k0UoUNlm7Z4Xqf9HdS9R5yPslwl/WPaZpj/Bf/54WZTPmNQat+93Ey6PTX0ISKg26DfcjPemUhg==}
    engines: {node: ^18.19.0 || >=20.6.0}
    peerDependencies:
      '@opentelemetry/api': ^1.0.0

  '@opentelemetry/resource-detector-gcp@0.36.0':
    resolution: {integrity: sha512-mWnEcg4tA+IDPrkETWo42psEsDN20dzYZSm4ZH8m8uiQALnNksVmf5C3An0GUEj5zrrxMasjSuv4zEH1gI40XQ==}
    engines: {node: ^18.19.0 || >=20.6.0}
    peerDependencies:
      '@opentelemetry/api': ^1.0.0

  '@opentelemetry/resources@2.0.1':
    resolution: {integrity: sha512-dZOB3R6zvBwDKnHDTB4X1xtMArB/d324VsbiPkX/Yu0Q8T2xceRthoIVFhJdvgVM2QhGVUyX9tzwiNxGtoBJUw==}
    engines: {node: ^18.19.0 || >=20.6.0}
    peerDependencies:
      '@opentelemetry/api': '>=1.3.0 <1.10.0'

  '@opentelemetry/sdk-logs@0.202.0':
    resolution: {integrity: sha512-pv8QiQLQzk4X909YKm0lnW4hpuQg4zHwJ4XBd5bZiXcd9urvrJNoNVKnxGHPiDVX/GiLFvr5DMYsDBQbZCypRQ==}
    engines: {node: ^18.19.0 || >=20.6.0}
    peerDependencies:
      '@opentelemetry/api': '>=1.4.0 <1.10.0'

  '@opentelemetry/sdk-metrics@2.0.1':
    resolution: {integrity: sha512-wf8OaJoSnujMAHWR3g+/hGvNcsC16rf9s1So4JlMiFaFHiE4HpIA3oUh+uWZQ7CNuK8gVW/pQSkgoa5HkkOl0g==}
    engines: {node: ^18.19.0 || >=20.6.0}
    peerDependencies:
      '@opentelemetry/api': '>=1.9.0 <1.10.0'

  '@opentelemetry/sdk-node@0.202.0':
    resolution: {integrity: sha512-SF9vXWVd9I5CZ69mW3GfwfLI2SHgyvEqntcg0en5y8kRp5+2PPoa3Mkgj0WzFLrbSgTw4PsXn7c7H6eSdrtV0w==}
    engines: {node: ^18.19.0 || >=20.6.0}
    peerDependencies:
      '@opentelemetry/api': '>=1.3.0 <1.10.0'

  '@opentelemetry/sdk-trace-base@2.0.1':
    resolution: {integrity: sha512-xYLlvk/xdScGx1aEqvxLwf6sXQLXCjk3/1SQT9X9AoN5rXRhkdvIFShuNNmtTEPRBqcsMbS4p/gJLNI2wXaDuQ==}
    engines: {node: ^18.19.0 || >=20.6.0}
    peerDependencies:
      '@opentelemetry/api': '>=1.3.0 <1.10.0'

  '@opentelemetry/sdk-trace-node@2.0.1':
    resolution: {integrity: sha512-UhdbPF19pMpBtCWYP5lHbTogLWx9N0EBxtdagvkn5YtsAnCBZzL7SjktG+ZmupRgifsHMjwUaCCaVmqGfSADmA==}
    engines: {node: ^18.19.0 || >=20.6.0}
    peerDependencies:
      '@opentelemetry/api': '>=1.0.0 <1.10.0'

  '@opentelemetry/semantic-conventions@1.34.0':
    resolution: {integrity: sha512-aKcOkyrorBGlajjRdVoJWHTxfxO1vCNHLJVlSDaRHDIdjU+pX8IYQPvPDkYiujKLbRnWU+1TBwEt0QRgSm4SGA==}
    engines: {node: '>=14'}

  '@opentelemetry/sql-common@0.41.0':
    resolution: {integrity: sha512-pmzXctVbEERbqSfiAgdes9Y63xjoOyXcD7B6IXBkVb+vbM7M9U98mn33nGXxPf4dfYR0M+vhcKRZmbSJ7HfqFA==}
    engines: {node: ^18.19.0 || >=20.6.0}
    peerDependencies:
      '@opentelemetry/api': ^1.1.0

  '@orama/orama@3.1.10':
    resolution: {integrity: sha512-YNou2xlCIgPhMDe1TBEmp1wsAPFCL7Fd11rct7YfXYYiNAVBNL2rWoEydJRDJFVmqgt0l6mzSg35sDQ3i8yfKQ==}
    engines: {node: '>= 20.0.0'}

  '@pkgjs/parseargs@0.11.0':
    resolution: {integrity: sha512-+1VkjdD0QBLPodGrJUeqarH8VAIvQODIbwh9XpP5Syisf7YoQgsJKPNFoqqLQlu+VQ/tVSshMR6loPMn8U+dPg==}
    engines: {node: '>=14'}

  '@protobufjs/aspromise@1.1.2':
    resolution: {integrity: sha512-j+gKExEuLmKwvz3OgROXtrJ2UG2x8Ch2YZUxahh+s1F2HZ+wAceUNLkvy6zKCPVRkU++ZWQrdxsUeQXmcg4uoQ==}

  '@protobufjs/base64@1.1.2':
    resolution: {integrity: sha512-AZkcAA5vnN/v4PDqKyMR5lx7hZttPDgClv83E//FMNhR2TMcLUhfRUBHCmSl0oi9zMgDDqRUJkSxO3wm85+XLg==}

  '@protobufjs/codegen@2.0.4':
    resolution: {integrity: sha512-YyFaikqM5sH0ziFZCN3xDC7zeGaB/d0IUb9CATugHWbd1FRFwWwt4ld4OYMPWu5a3Xe01mGAULCdqhMlPl29Jg==}

  '@protobufjs/eventemitter@1.1.0':
    resolution: {integrity: sha512-j9ednRT81vYJ9OfVuXG6ERSTdEL1xVsNgqpkxMsbIabzSo3goCjDIveeGv5d03om39ML71RdmrGNjG5SReBP/Q==}

  '@protobufjs/fetch@1.1.0':
    resolution: {integrity: sha512-lljVXpqXebpsijW71PZaCYeIcE5on1w5DlQy5WH6GLbFryLUrBD4932W/E2BSpfRJWseIL4v/KPgBFxDOIdKpQ==}

  '@protobufjs/float@1.0.2':
    resolution: {integrity: sha512-Ddb+kVXlXst9d+R9PfTIxh1EdNkgoRe5tOX6t01f1lYWOvJnSPDBlG241QLzcyPdoNTsblLUdujGSE4RzrTZGQ==}

  '@protobufjs/inquire@1.1.0':
    resolution: {integrity: sha512-kdSefcPdruJiFMVSbn801t4vFK7KB/5gd2fYvrxhuJYg8ILrmn9SKSX2tZdV6V+ksulWqS7aXjBcRXl3wHoD9Q==}

  '@protobufjs/path@1.1.2':
    resolution: {integrity: sha512-6JOcJ5Tm08dOHAbdR3GrvP+yUUfkjG5ePsHYczMFLq3ZmMkAD98cDgcT2iA1lJ9NVwFd4tH/iSSoe44YWkltEA==}

  '@protobufjs/pool@1.1.0':
    resolution: {integrity: sha512-0kELaGSIDBKvcgS4zkjz1PeddatrjYcmMWOlAuAPwAeccUrPHdUqo/J6LiymHHEiJT5NrF1UVwxY14f+fy4WQw==}

  '@protobufjs/utf8@1.1.0':
    resolution: {integrity: sha512-Vvn3zZrhQZkkBE8LSuW3em98c0FwgO4nxzv6OdSxPKJIEKY2bGbHn+mhGIPerzI4twdxaP8/0+06HBpwf345Lw==}

  '@radix-ui/number@1.1.1':
    resolution: {integrity: sha512-MkKCwxlXTgz6CFoJx3pCwn07GKp36+aZyu/u2Ln2VrA5DcdyCZkASEDBTd8x5whTQQL5CiYf4prXKLcgQdv29g==}

  '@radix-ui/primitive@1.1.2':
    resolution: {integrity: sha512-XnbHrrprsNqZKQhStrSwgRUQzoCI1glLzdw79xiZPoofhGICeZRSQ3dIxAKH1gb3OHfNf4d6f+vAv3kil2eggA==}

  '@radix-ui/react-accordion@1.2.11':
    resolution: {integrity: sha512-l3W5D54emV2ues7jjeG1xcyN7S3jnK3zE2zHqgn0CmMsy9lNJwmgcrmaxS+7ipw15FAivzKNzH3d5EcGoFKw0A==}
    peerDependencies:
      '@types/react': '*'
      '@types/react-dom': '*'
      react: ^16.8 || ^17.0 || ^18.0 || ^19.0 || ^19.0.0-rc
      react-dom: ^16.8 || ^17.0 || ^18.0 || ^19.0 || ^19.0.0-rc
    peerDependenciesMeta:
      '@types/react':
        optional: true
      '@types/react-dom':
        optional: true

  '@radix-ui/react-arrow@1.1.7':
    resolution: {integrity: sha512-F+M1tLhO+mlQaOWspE8Wstg+z6PwxwRd8oQ8IXceWz92kfAmalTRf0EjrouQeo7QssEPfCn05B4Ihs1K9WQ/7w==}
    peerDependencies:
      '@types/react': '*'
      '@types/react-dom': '*'
      react: ^16.8 || ^17.0 || ^18.0 || ^19.0 || ^19.0.0-rc
      react-dom: ^16.8 || ^17.0 || ^18.0 || ^19.0 || ^19.0.0-rc
    peerDependenciesMeta:
      '@types/react':
        optional: true
      '@types/react-dom':
        optional: true

  '@radix-ui/react-collapsible@1.1.11':
    resolution: {integrity: sha512-2qrRsVGSCYasSz1RFOorXwl0H7g7J1frQtgpQgYrt+MOidtPAINHn9CPovQXb83r8ahapdx3Tu0fa/pdFFSdPg==}
    peerDependencies:
      '@types/react': '*'
      '@types/react-dom': '*'
      react: ^16.8 || ^17.0 || ^18.0 || ^19.0 || ^19.0.0-rc
      react-dom: ^16.8 || ^17.0 || ^18.0 || ^19.0 || ^19.0.0-rc
    peerDependenciesMeta:
      '@types/react':
        optional: true
      '@types/react-dom':
        optional: true

  '@radix-ui/react-collection@1.1.7':
    resolution: {integrity: sha512-Fh9rGN0MoI4ZFUNyfFVNU4y9LUz93u9/0K+yLgA2bwRojxM8JU1DyvvMBabnZPBgMWREAJvU2jjVzq+LrFUglw==}
    peerDependencies:
      '@types/react': '*'
      '@types/react-dom': '*'
      react: ^16.8 || ^17.0 || ^18.0 || ^19.0 || ^19.0.0-rc
      react-dom: ^16.8 || ^17.0 || ^18.0 || ^19.0 || ^19.0.0-rc
    peerDependenciesMeta:
      '@types/react':
        optional: true
      '@types/react-dom':
        optional: true

  '@radix-ui/react-compose-refs@1.1.2':
    resolution: {integrity: sha512-z4eqJvfiNnFMHIIvXP3CY57y2WJs5g2v3X0zm9mEJkrkNv4rDxu+sg9Jh8EkXyeqBkB7SOcboo9dMVqhyrACIg==}
    peerDependencies:
      '@types/react': '*'
      react: ^16.8 || ^17.0 || ^18.0 || ^19.0 || ^19.0.0-rc
    peerDependenciesMeta:
      '@types/react':
        optional: true

  '@radix-ui/react-context@1.1.2':
    resolution: {integrity: sha512-jCi/QKUM2r1Ju5a3J64TH2A5SpKAgh0LpknyqdQ4m6DCV0xJ2HG1xARRwNGPQfi1SLdLWZ1OJz6F4OMBBNiGJA==}
    peerDependencies:
      '@types/react': '*'
      react: ^16.8 || ^17.0 || ^18.0 || ^19.0 || ^19.0.0-rc
    peerDependenciesMeta:
      '@types/react':
        optional: true

  '@radix-ui/react-dialog@1.1.14':
    resolution: {integrity: sha512-+CpweKjqpzTmwRwcYECQcNYbI8V9VSQt0SNFKeEBLgfucbsLssU6Ppq7wUdNXEGb573bMjFhVjKVll8rmV6zMw==}
    peerDependencies:
      '@types/react': '*'
      '@types/react-dom': '*'
      react: ^16.8 || ^17.0 || ^18.0 || ^19.0 || ^19.0.0-rc
      react-dom: ^16.8 || ^17.0 || ^18.0 || ^19.0 || ^19.0.0-rc
    peerDependenciesMeta:
      '@types/react':
        optional: true
      '@types/react-dom':
        optional: true

  '@radix-ui/react-direction@1.1.1':
    resolution: {integrity: sha512-1UEWRX6jnOA2y4H5WczZ44gOOjTEmlqv1uNW4GAJEO5+bauCBhv8snY65Iw5/VOS/ghKN9gr2KjnLKxrsvoMVw==}
    peerDependencies:
      '@types/react': '*'
      react: ^16.8 || ^17.0 || ^18.0 || ^19.0 || ^19.0.0-rc
    peerDependenciesMeta:
      '@types/react':
        optional: true

  '@radix-ui/react-dismissable-layer@1.1.10':
    resolution: {integrity: sha512-IM1zzRV4W3HtVgftdQiiOmA0AdJlCtMLe00FXaHwgt3rAnNsIyDqshvkIW3hj/iu5hu8ERP7KIYki6NkqDxAwQ==}
    peerDependencies:
      '@types/react': '*'
      '@types/react-dom': '*'
      react: ^16.8 || ^17.0 || ^18.0 || ^19.0 || ^19.0.0-rc
      react-dom: ^16.8 || ^17.0 || ^18.0 || ^19.0 || ^19.0.0-rc
    peerDependenciesMeta:
      '@types/react':
        optional: true
      '@types/react-dom':
        optional: true

  '@radix-ui/react-focus-guards@1.1.2':
    resolution: {integrity: sha512-fyjAACV62oPV925xFCrH8DR5xWhg9KYtJT4s3u54jxp+L/hbpTY2kIeEFFbFe+a/HCE94zGQMZLIpVTPVZDhaA==}
    peerDependencies:
      '@types/react': '*'
      react: ^16.8 || ^17.0 || ^18.0 || ^19.0 || ^19.0.0-rc
    peerDependenciesMeta:
      '@types/react':
        optional: true

  '@radix-ui/react-focus-scope@1.1.7':
    resolution: {integrity: sha512-t2ODlkXBQyn7jkl6TNaw/MtVEVvIGelJDCG41Okq/KwUsJBwQ4XVZsHAVUkK4mBv3ewiAS3PGuUWuY2BoK4ZUw==}
    peerDependencies:
      '@types/react': '*'
      '@types/react-dom': '*'
      react: ^16.8 || ^17.0 || ^18.0 || ^19.0 || ^19.0.0-rc
      react-dom: ^16.8 || ^17.0 || ^18.0 || ^19.0 || ^19.0.0-rc
    peerDependenciesMeta:
      '@types/react':
        optional: true
      '@types/react-dom':
        optional: true

  '@radix-ui/react-id@1.1.1':
    resolution: {integrity: sha512-kGkGegYIdQsOb4XjsfM97rXsiHaBwco+hFI66oO4s9LU+PLAC5oJ7khdOVFxkhsmlbpUqDAvXw11CluXP+jkHg==}
    peerDependencies:
      '@types/react': '*'
      react: ^16.8 || ^17.0 || ^18.0 || ^19.0 || ^19.0.0-rc
    peerDependenciesMeta:
      '@types/react':
        optional: true

  '@radix-ui/react-navigation-menu@1.2.13':
    resolution: {integrity: sha512-WG8wWfDiJlSF5hELjwfjSGOXcBR/ZMhBFCGYe8vERpC39CQYZeq1PQ2kaYHdye3V95d06H89KGMsVCIE4LWo3g==}
    peerDependencies:
      '@types/react': '*'
      '@types/react-dom': '*'
      react: ^16.8 || ^17.0 || ^18.0 || ^19.0 || ^19.0.0-rc
      react-dom: ^16.8 || ^17.0 || ^18.0 || ^19.0 || ^19.0.0-rc
    peerDependenciesMeta:
      '@types/react':
        optional: true
      '@types/react-dom':
        optional: true

  '@radix-ui/react-popover@1.1.14':
    resolution: {integrity: sha512-ODz16+1iIbGUfFEfKx2HTPKizg2MN39uIOV8MXeHnmdd3i/N9Wt7vU46wbHsqA0xoaQyXVcs0KIlBdOA2Y95bw==}
    peerDependencies:
      '@types/react': '*'
      '@types/react-dom': '*'
      react: ^16.8 || ^17.0 || ^18.0 || ^19.0 || ^19.0.0-rc
      react-dom: ^16.8 || ^17.0 || ^18.0 || ^19.0 || ^19.0.0-rc
    peerDependenciesMeta:
      '@types/react':
        optional: true
      '@types/react-dom':
        optional: true

  '@radix-ui/react-popper@1.2.7':
    resolution: {integrity: sha512-IUFAccz1JyKcf/RjB552PlWwxjeCJB8/4KxT7EhBHOJM+mN7LdW+B3kacJXILm32xawcMMjb2i0cIZpo+f9kiQ==}
    peerDependencies:
      '@types/react': '*'
      '@types/react-dom': '*'
      react: ^16.8 || ^17.0 || ^18.0 || ^19.0 || ^19.0.0-rc
      react-dom: ^16.8 || ^17.0 || ^18.0 || ^19.0 || ^19.0.0-rc
    peerDependenciesMeta:
      '@types/react':
        optional: true
      '@types/react-dom':
        optional: true

  '@radix-ui/react-portal@1.1.9':
    resolution: {integrity: sha512-bpIxvq03if6UNwXZ+HTK71JLh4APvnXntDc6XOX8UVq4XQOVl7lwok0AvIl+b8zgCw3fSaVTZMpAPPagXbKmHQ==}
    peerDependencies:
      '@types/react': '*'
      '@types/react-dom': '*'
      react: ^16.8 || ^17.0 || ^18.0 || ^19.0 || ^19.0.0-rc
      react-dom: ^16.8 || ^17.0 || ^18.0 || ^19.0 || ^19.0.0-rc
    peerDependenciesMeta:
      '@types/react':
        optional: true
      '@types/react-dom':
        optional: true

  '@radix-ui/react-presence@1.1.4':
    resolution: {integrity: sha512-ueDqRbdc4/bkaQT3GIpLQssRlFgWaL/U2z/S31qRwwLWoxHLgry3SIfCwhxeQNbirEUXFa+lq3RL3oBYXtcmIA==}
    peerDependencies:
      '@types/react': '*'
      '@types/react-dom': '*'
      react: ^16.8 || ^17.0 || ^18.0 || ^19.0 || ^19.0.0-rc
      react-dom: ^16.8 || ^17.0 || ^18.0 || ^19.0 || ^19.0.0-rc
    peerDependenciesMeta:
      '@types/react':
        optional: true
      '@types/react-dom':
        optional: true

  '@radix-ui/react-primitive@2.1.3':
    resolution: {integrity: sha512-m9gTwRkhy2lvCPe6QJp4d3G1TYEUHn/FzJUtq9MjH46an1wJU+GdoGC5VLof8RX8Ft/DlpshApkhswDLZzHIcQ==}
    peerDependencies:
      '@types/react': '*'
      '@types/react-dom': '*'
      react: ^16.8 || ^17.0 || ^18.0 || ^19.0 || ^19.0.0-rc
      react-dom: ^16.8 || ^17.0 || ^18.0 || ^19.0 || ^19.0.0-rc
    peerDependenciesMeta:
      '@types/react':
        optional: true
      '@types/react-dom':
        optional: true

  '@radix-ui/react-roving-focus@1.1.10':
    resolution: {integrity: sha512-dT9aOXUen9JSsxnMPv/0VqySQf5eDQ6LCk5Sw28kamz8wSOW2bJdlX2Bg5VUIIcV+6XlHpWTIuTPCf/UNIyq8Q==}
    peerDependencies:
      '@types/react': '*'
      '@types/react-dom': '*'
      react: ^16.8 || ^17.0 || ^18.0 || ^19.0 || ^19.0.0-rc
      react-dom: ^16.8 || ^17.0 || ^18.0 || ^19.0 || ^19.0.0-rc
    peerDependenciesMeta:
      '@types/react':
        optional: true
      '@types/react-dom':
        optional: true

  '@radix-ui/react-scroll-area@1.2.9':
    resolution: {integrity: sha512-YSjEfBXnhUELsO2VzjdtYYD4CfQjvao+lhhrX5XsHD7/cyUNzljF1FHEbgTPN7LH2MClfwRMIsYlqTYpKTTe2A==}
    peerDependencies:
      '@types/react': '*'
      '@types/react-dom': '*'
      react: ^16.8 || ^17.0 || ^18.0 || ^19.0 || ^19.0.0-rc
      react-dom: ^16.8 || ^17.0 || ^18.0 || ^19.0 || ^19.0.0-rc
    peerDependenciesMeta:
      '@types/react':
        optional: true
      '@types/react-dom':
        optional: true

  '@radix-ui/react-slot@1.2.3':
    resolution: {integrity: sha512-aeNmHnBxbi2St0au6VBVC7JXFlhLlOnvIIlePNniyUNAClzmtAUEY8/pBiK3iHjufOlwA+c20/8jngo7xcrg8A==}
    peerDependencies:
      '@types/react': '*'
      react: ^16.8 || ^17.0 || ^18.0 || ^19.0 || ^19.0.0-rc
    peerDependenciesMeta:
      '@types/react':
        optional: true

  '@radix-ui/react-tabs@1.1.12':
    resolution: {integrity: sha512-GTVAlRVrQrSw3cEARM0nAx73ixrWDPNZAruETn3oHCNP6SbZ/hNxdxp+u7VkIEv3/sFoLq1PfcHrl7Pnp0CDpw==}
    peerDependencies:
      '@types/react': '*'
      '@types/react-dom': '*'
      react: ^16.8 || ^17.0 || ^18.0 || ^19.0 || ^19.0.0-rc
      react-dom: ^16.8 || ^17.0 || ^18.0 || ^19.0 || ^19.0.0-rc
    peerDependenciesMeta:
      '@types/react':
        optional: true
      '@types/react-dom':
        optional: true

  '@radix-ui/react-use-callback-ref@1.1.1':
    resolution: {integrity: sha512-FkBMwD+qbGQeMu1cOHnuGB6x4yzPjho8ap5WtbEJ26umhgqVXbhekKUQO+hZEL1vU92a3wHwdp0HAcqAUF5iDg==}
    peerDependencies:
      '@types/react': '*'
      react: ^16.8 || ^17.0 || ^18.0 || ^19.0 || ^19.0.0-rc
    peerDependenciesMeta:
      '@types/react':
        optional: true

  '@radix-ui/react-use-controllable-state@1.2.2':
    resolution: {integrity: sha512-BjasUjixPFdS+NKkypcyyN5Pmg83Olst0+c6vGov0diwTEo6mgdqVR6hxcEgFuh4QrAs7Rc+9KuGJ9TVCj0Zzg==}
    peerDependencies:
      '@types/react': '*'
      react: ^16.8 || ^17.0 || ^18.0 || ^19.0 || ^19.0.0-rc
    peerDependenciesMeta:
      '@types/react':
        optional: true

  '@radix-ui/react-use-effect-event@0.0.2':
    resolution: {integrity: sha512-Qp8WbZOBe+blgpuUT+lw2xheLP8q0oatc9UpmiemEICxGvFLYmHm9QowVZGHtJlGbS6A6yJ3iViad/2cVjnOiA==}
    peerDependencies:
      '@types/react': '*'
      react: ^16.8 || ^17.0 || ^18.0 || ^19.0 || ^19.0.0-rc
    peerDependenciesMeta:
      '@types/react':
        optional: true

  '@radix-ui/react-use-escape-keydown@1.1.1':
    resolution: {integrity: sha512-Il0+boE7w/XebUHyBjroE+DbByORGR9KKmITzbR7MyQ4akpORYP/ZmbhAr0DG7RmmBqoOnZdy2QlvajJ2QA59g==}
    peerDependencies:
      '@types/react': '*'
      react: ^16.8 || ^17.0 || ^18.0 || ^19.0 || ^19.0.0-rc
    peerDependenciesMeta:
      '@types/react':
        optional: true

  '@radix-ui/react-use-layout-effect@1.1.1':
    resolution: {integrity: sha512-RbJRS4UWQFkzHTTwVymMTUv8EqYhOp8dOOviLj2ugtTiXRaRQS7GLGxZTLL1jWhMeoSCf5zmcZkqTl9IiYfXcQ==}
    peerDependencies:
      '@types/react': '*'
      react: ^16.8 || ^17.0 || ^18.0 || ^19.0 || ^19.0.0-rc
    peerDependenciesMeta:
      '@types/react':
        optional: true

  '@radix-ui/react-use-previous@1.1.1':
    resolution: {integrity: sha512-2dHfToCj/pzca2Ck724OZ5L0EVrr3eHRNsG/b3xQJLA2hZpVCS99bLAX+hm1IHXDEnzU6by5z/5MIY794/a8NQ==}
    peerDependencies:
      '@types/react': '*'
      react: ^16.8 || ^17.0 || ^18.0 || ^19.0 || ^19.0.0-rc
    peerDependenciesMeta:
      '@types/react':
        optional: true

  '@radix-ui/react-use-rect@1.1.1':
    resolution: {integrity: sha512-QTYuDesS0VtuHNNvMh+CjlKJ4LJickCMUAqjlE3+j8w+RlRpwyX3apEQKGFzbZGdo7XNG1tXa+bQqIE7HIXT2w==}
    peerDependencies:
      '@types/react': '*'
      react: ^16.8 || ^17.0 || ^18.0 || ^19.0 || ^19.0.0-rc
    peerDependenciesMeta:
      '@types/react':
        optional: true

  '@radix-ui/react-use-size@1.1.1':
    resolution: {integrity: sha512-ewrXRDTAqAXlkl6t/fkXWNAhFX9I+CkKlw6zjEwk86RSPKwZr3xpBRso655aqYafwtnbpHLj6toFzmd6xdVptQ==}
    peerDependencies:
      '@types/react': '*'
      react: ^16.8 || ^17.0 || ^18.0 || ^19.0 || ^19.0.0-rc
    peerDependenciesMeta:
      '@types/react':
        optional: true

  '@radix-ui/react-visually-hidden@1.2.3':
    resolution: {integrity: sha512-pzJq12tEaaIhqjbzpCuv/OypJY/BPavOofm+dbab+MHLajy277+1lLm6JFcGgF5eskJ6mquGirhXY2GD/8u8Ug==}
    peerDependencies:
      '@types/react': '*'
      '@types/react-dom': '*'
      react: ^16.8 || ^17.0 || ^18.0 || ^19.0 || ^19.0.0-rc
      react-dom: ^16.8 || ^17.0 || ^18.0 || ^19.0 || ^19.0.0-rc
    peerDependenciesMeta:
      '@types/react':
        optional: true
      '@types/react-dom':
        optional: true

  '@radix-ui/rect@1.1.1':
    resolution: {integrity: sha512-HPwpGIzkl28mWyZqG52jiqDJ12waP11Pa1lGoiyUkIEuMLBP0oeK/C89esbXrxsky5we7dfd8U58nm0SgAWpVw==}

  '@rollup/rollup-android-arm-eabi@4.44.1':
    resolution: {integrity: sha512-JAcBr1+fgqx20m7Fwe1DxPUl/hPkee6jA6Pl7n1v2EFiktAHenTaXl5aIFjUIEsfn9w3HE4gK1lEgNGMzBDs1w==}
    cpu: [arm]
    os: [android]

  '@rollup/rollup-android-arm64@4.44.1':
    resolution: {integrity: sha512-RurZetXqTu4p+G0ChbnkwBuAtwAbIwJkycw1n6GvlGlBuS4u5qlr5opix8cBAYFJgaY05TWtM+LaoFggUmbZEQ==}
    cpu: [arm64]
    os: [android]

  '@rollup/rollup-darwin-arm64@4.44.1':
    resolution: {integrity: sha512-fM/xPesi7g2M7chk37LOnmnSTHLG/v2ggWqKj3CCA1rMA4mm5KVBT1fNoswbo1JhPuNNZrVwpTvlCVggv8A2zg==}
    cpu: [arm64]
    os: [darwin]

  '@rollup/rollup-darwin-x64@4.44.1':
    resolution: {integrity: sha512-gDnWk57urJrkrHQ2WVx9TSVTH7lSlU7E3AFqiko+bgjlh78aJ88/3nycMax52VIVjIm3ObXnDL2H00e/xzoipw==}
    cpu: [x64]
    os: [darwin]

  '@rollup/rollup-freebsd-arm64@4.44.1':
    resolution: {integrity: sha512-wnFQmJ/zPThM5zEGcnDcCJeYJgtSLjh1d//WuHzhf6zT3Md1BvvhJnWoy+HECKu2bMxaIcfWiu3bJgx6z4g2XA==}
    cpu: [arm64]
    os: [freebsd]

  '@rollup/rollup-freebsd-x64@4.44.1':
    resolution: {integrity: sha512-uBmIxoJ4493YATvU2c0upGz87f99e3wop7TJgOA/bXMFd2SvKCI7xkxY/5k50bv7J6dw1SXT4MQBQSLn8Bb/Uw==}
    cpu: [x64]
    os: [freebsd]

  '@rollup/rollup-linux-arm-gnueabihf@4.44.1':
    resolution: {integrity: sha512-n0edDmSHlXFhrlmTK7XBuwKlG5MbS7yleS1cQ9nn4kIeW+dJH+ExqNgQ0RrFRew8Y+0V/x6C5IjsHrJmiHtkxQ==}
    cpu: [arm]
    os: [linux]

  '@rollup/rollup-linux-arm-musleabihf@4.44.1':
    resolution: {integrity: sha512-8WVUPy3FtAsKSpyk21kV52HCxB+me6YkbkFHATzC2Yd3yuqHwy2lbFL4alJOLXKljoRw08Zk8/xEj89cLQ/4Nw==}
    cpu: [arm]
    os: [linux]

  '@rollup/rollup-linux-arm64-gnu@4.44.1':
    resolution: {integrity: sha512-yuktAOaeOgorWDeFJggjuCkMGeITfqvPgkIXhDqsfKX8J3jGyxdDZgBV/2kj/2DyPaLiX6bPdjJDTu9RB8lUPQ==}
    cpu: [arm64]
    os: [linux]

  '@rollup/rollup-linux-arm64-musl@4.44.1':
    resolution: {integrity: sha512-W+GBM4ifET1Plw8pdVaecwUgxmiH23CfAUj32u8knq0JPFyK4weRy6H7ooxYFD19YxBulL0Ktsflg5XS7+7u9g==}
    cpu: [arm64]
    os: [linux]

  '@rollup/rollup-linux-loongarch64-gnu@4.44.1':
    resolution: {integrity: sha512-1zqnUEMWp9WrGVuVak6jWTl4fEtrVKfZY7CvcBmUUpxAJ7WcSowPSAWIKa/0o5mBL/Ij50SIf9tuirGx63Ovew==}
    cpu: [loong64]
    os: [linux]

  '@rollup/rollup-linux-powerpc64le-gnu@4.44.1':
    resolution: {integrity: sha512-Rl3JKaRu0LHIx7ExBAAnf0JcOQetQffaw34T8vLlg9b1IhzcBgaIdnvEbbsZq9uZp3uAH+JkHd20Nwn0h9zPjA==}
    cpu: [ppc64]
    os: [linux]

  '@rollup/rollup-linux-riscv64-gnu@4.44.1':
    resolution: {integrity: sha512-j5akelU3snyL6K3N/iX7otLBIl347fGwmd95U5gS/7z6T4ftK288jKq3A5lcFKcx7wwzb5rgNvAg3ZbV4BqUSw==}
    cpu: [riscv64]
    os: [linux]

  '@rollup/rollup-linux-riscv64-musl@4.44.1':
    resolution: {integrity: sha512-ppn5llVGgrZw7yxbIm8TTvtj1EoPgYUAbfw0uDjIOzzoqlZlZrLJ/KuiE7uf5EpTpCTrNt1EdtzF0naMm0wGYg==}
    cpu: [riscv64]
    os: [linux]

  '@rollup/rollup-linux-s390x-gnu@4.44.1':
    resolution: {integrity: sha512-Hu6hEdix0oxtUma99jSP7xbvjkUM/ycke/AQQ4EC5g7jNRLLIwjcNwaUy95ZKBJJwg1ZowsclNnjYqzN4zwkAw==}
    cpu: [s390x]
    os: [linux]

  '@rollup/rollup-linux-x64-gnu@4.44.1':
    resolution: {integrity: sha512-EtnsrmZGomz9WxK1bR5079zee3+7a+AdFlghyd6VbAjgRJDbTANJ9dcPIPAi76uG05micpEL+gPGmAKYTschQw==}
    cpu: [x64]
    os: [linux]

  '@rollup/rollup-linux-x64-musl@4.44.1':
    resolution: {integrity: sha512-iAS4p+J1az6Usn0f8xhgL4PaU878KEtutP4hqw52I4IO6AGoyOkHCxcc4bqufv1tQLdDWFx8lR9YlwxKuv3/3g==}
    cpu: [x64]
    os: [linux]

  '@rollup/rollup-win32-arm64-msvc@4.44.1':
    resolution: {integrity: sha512-NtSJVKcXwcqozOl+FwI41OH3OApDyLk3kqTJgx8+gp6On9ZEt5mYhIsKNPGuaZr3p9T6NWPKGU/03Vw4CNU9qg==}
    cpu: [arm64]
    os: [win32]

  '@rollup/rollup-win32-ia32-msvc@4.44.1':
    resolution: {integrity: sha512-JYA3qvCOLXSsnTR3oiyGws1Dm0YTuxAAeaYGVlGpUsHqloPcFjPg+X0Fj2qODGLNwQOAcCiQmHub/V007kiH5A==}
    cpu: [ia32]
    os: [win32]

  '@rollup/rollup-win32-x64-msvc@4.44.1':
    resolution: {integrity: sha512-J8o22LuF0kTe7m+8PvW9wk3/bRq5+mRo5Dqo6+vXb7otCm3TPhYOJqOaQtGU9YMWQSL3krMnoOxMr0+9E6F3Ug==}
    cpu: [x64]
    os: [win32]

  '@sec-ant/readable-stream@0.4.1':
    resolution: {integrity: sha512-831qok9r2t8AlxLko40y2ebgSDhenenCatLVeW/uBtnHPyhHOvG0C7TvfgecV+wHzIm5KUICgzmVpWS+IMEAeg==}

  '@shikijs/core@3.7.0':
    resolution: {integrity: sha512-yilc0S9HvTPyahHpcum8eonYrQtmGTU0lbtwxhA6jHv4Bm1cAdlPFRCJX4AHebkCm75aKTjjRAW+DezqD1b/cg==}

  '@shikijs/engine-javascript@3.7.0':
    resolution: {integrity: sha512-0t17s03Cbv+ZcUvv+y33GtX75WBLQELgNdVghnsdhTgU3hVcWcMsoP6Lb0nDTl95ZJfbP1mVMO0p3byVh3uuzA==}

  '@shikijs/engine-oniguruma@3.7.0':
    resolution: {integrity: sha512-5BxcD6LjVWsGu4xyaBC5bu8LdNgPCVBnAkWTtOCs/CZxcB22L8rcoWfv7Hh/3WooVjBZmFtyxhgvkQFedPGnFw==}

  '@shikijs/langs@3.7.0':
    resolution: {integrity: sha512-1zYtdfXLr9xDKLTGy5kb7O0zDQsxXiIsw1iIBcNOO8Yi5/Y1qDbJ+0VsFoqTlzdmneO8Ij35g7QKF8kcLyznCQ==}

  '@shikijs/rehype@3.7.0':
    resolution: {integrity: sha512-YjAZxhQnBXE8ehppKGzuVGPoE4pjVsxqzkWhBZlkP495AjlR++MgfiRFcQfDt3qX5lK3gEDTcghB/8E3yNrWqQ==}

  '@shikijs/themes@3.7.0':
    resolution: {integrity: sha512-VJx8497iZPy5zLiiCTSIaOChIcKQwR0FebwE9S3rcN0+J/GTWwQ1v/bqhTbpbY3zybPKeO8wdammqkpXc4NVjQ==}

  '@shikijs/transformers@3.7.0':
    resolution: {integrity: sha512-VplaqIMRNsNOorCXJHkbF5S0pT6xm8Z/s7w7OPZLohf8tR93XH0krvUafpNy/ozEylrWuShJF0+ftEB+wFRwGA==}

  '@shikijs/types@3.7.0':
    resolution: {integrity: sha512-MGaLeaRlSWpnP0XSAum3kP3a8vtcTsITqoEPYdt3lQG3YCdQH4DnEhodkYcNMcU0uW0RffhoD1O3e0vG5eSBBg==}

  '@shikijs/vscode-textmate@10.0.2':
    resolution: {integrity: sha512-83yeghZ2xxin3Nj8z1NMd/NCuca+gsYXswywDy5bHvwlWL8tpTQmzGeUuHd9FC3E/SBEMvzJRwWEOz5gGes9Qg==}

  '@sindresorhus/merge-streams@4.0.0':
    resolution: {integrity: sha512-tlqY9xq5ukxTUZBmoOp+m61cqwQD5pHJtFY3Mn8CA8ps6yghLH/Hw8UPdqg4OLmFW3IFlcXnQNmo/dh8HzXYIQ==}
    engines: {node: '>=18'}

  '@socket.io/component-emitter@3.1.2':
    resolution: {integrity: sha512-9BCxFwvbGg/RsZK9tjXd8s4UcwR0MWeFQ1XEKIQVVvAGJyINdrqKMcTRyLoK8Rse1GjzLV9cwjWV1olXRWEXVA==}

  '@standard-schema/spec@1.0.0':
    resolution: {integrity: sha512-m2bOd0f2RT9k8QJx1JN85cZYyH1RqFBdlwtkSlf4tBDYLCiiZnv1fIIwacK6cqwXavOydf0NPToMQgpKq+dVlA==}

  '@swc/counter@0.1.3':
    resolution: {integrity: sha512-e2BR4lsJkkRlKZ/qCHPw9ZaSxc0MVUd7gtbtaB7aMvHeJVYe8sOB8DBZkP2DtISHGSku9sCK6T6cnY0CtXrOCQ==}

  '@swc/helpers@0.5.15':
    resolution: {integrity: sha512-JQ5TuMi45Owi4/BIMAJBoSQoOJu12oOk/gADqlcUL9JEdHB8vyjUSsxqeNXnmXHjYKMi2WcYtezGEEhqUI/E2g==}

  '@tailwindcss/node@4.1.11':
    resolution: {integrity: sha512-yzhzuGRmv5QyU9qLNg4GTlYI6STedBWRE7NjxP45CsFYYq9taI0zJXZBMqIC/c8fViNLhmrbpSFS57EoxUmD6Q==}

  '@tailwindcss/oxide-android-arm64@4.1.11':
    resolution: {integrity: sha512-3IfFuATVRUMZZprEIx9OGDjG3Ou3jG4xQzNTvjDoKmU9JdmoCohQJ83MYd0GPnQIu89YoJqvMM0G3uqLRFtetg==}
    engines: {node: '>= 10'}
    cpu: [arm64]
    os: [android]

  '@tailwindcss/oxide-darwin-arm64@4.1.11':
    resolution: {integrity: sha512-ESgStEOEsyg8J5YcMb1xl8WFOXfeBmrhAwGsFxxB2CxY9evy63+AtpbDLAyRkJnxLy2WsD1qF13E97uQyP1lfQ==}
    engines: {node: '>= 10'}
    cpu: [arm64]
    os: [darwin]

  '@tailwindcss/oxide-darwin-x64@4.1.11':
    resolution: {integrity: sha512-EgnK8kRchgmgzG6jE10UQNaH9Mwi2n+yw1jWmof9Vyg2lpKNX2ioe7CJdf9M5f8V9uaQxInenZkOxnTVL3fhAw==}
    engines: {node: '>= 10'}
    cpu: [x64]
    os: [darwin]

  '@tailwindcss/oxide-freebsd-x64@4.1.11':
    resolution: {integrity: sha512-xdqKtbpHs7pQhIKmqVpxStnY1skuNh4CtbcyOHeX1YBE0hArj2romsFGb6yUmzkq/6M24nkxDqU8GYrKrz+UcA==}
    engines: {node: '>= 10'}
    cpu: [x64]
    os: [freebsd]

  '@tailwindcss/oxide-linux-arm-gnueabihf@4.1.11':
    resolution: {integrity: sha512-ryHQK2eyDYYMwB5wZL46uoxz2zzDZsFBwfjssgB7pzytAeCCa6glsiJGjhTEddq/4OsIjsLNMAiMlHNYnkEEeg==}
    engines: {node: '>= 10'}
    cpu: [arm]
    os: [linux]

  '@tailwindcss/oxide-linux-arm64-gnu@4.1.11':
    resolution: {integrity: sha512-mYwqheq4BXF83j/w75ewkPJmPZIqqP1nhoghS9D57CLjsh3Nfq0m4ftTotRYtGnZd3eCztgbSPJ9QhfC91gDZQ==}
    engines: {node: '>= 10'}
    cpu: [arm64]
    os: [linux]

  '@tailwindcss/oxide-linux-arm64-musl@4.1.11':
    resolution: {integrity: sha512-m/NVRFNGlEHJrNVk3O6I9ggVuNjXHIPoD6bqay/pubtYC9QIdAMpS+cswZQPBLvVvEF6GtSNONbDkZrjWZXYNQ==}
    engines: {node: '>= 10'}
    cpu: [arm64]
    os: [linux]

  '@tailwindcss/oxide-linux-x64-gnu@4.1.11':
    resolution: {integrity: sha512-YW6sblI7xukSD2TdbbaeQVDysIm/UPJtObHJHKxDEcW2exAtY47j52f8jZXkqE1krdnkhCMGqP3dbniu1Te2Fg==}
    engines: {node: '>= 10'}
    cpu: [x64]
    os: [linux]

  '@tailwindcss/oxide-linux-x64-musl@4.1.11':
    resolution: {integrity: sha512-e3C/RRhGunWYNC3aSF7exsQkdXzQ/M+aYuZHKnw4U7KQwTJotnWsGOIVih0s2qQzmEzOFIJ3+xt7iq67K/p56Q==}
    engines: {node: '>= 10'}
    cpu: [x64]
    os: [linux]

  '@tailwindcss/oxide-wasm32-wasi@4.1.11':
    resolution: {integrity: sha512-Xo1+/GU0JEN/C/dvcammKHzeM6NqKovG+6921MR6oadee5XPBaKOumrJCXvopJ/Qb5TH7LX/UAywbqrP4lax0g==}
    engines: {node: '>=14.0.0'}
    cpu: [wasm32]
    bundledDependencies:
      - '@napi-rs/wasm-runtime'
      - '@emnapi/core'
      - '@emnapi/runtime'
      - '@tybys/wasm-util'
      - '@emnapi/wasi-threads'
      - tslib

  '@tailwindcss/oxide-win32-arm64-msvc@4.1.11':
    resolution: {integrity: sha512-UgKYx5PwEKrac3GPNPf6HVMNhUIGuUh4wlDFR2jYYdkX6pL/rn73zTq/4pzUm8fOjAn5L8zDeHp9iXmUGOXZ+w==}
    engines: {node: '>= 10'}
    cpu: [arm64]
    os: [win32]

  '@tailwindcss/oxide-win32-x64-msvc@4.1.11':
    resolution: {integrity: sha512-YfHoggn1j0LK7wR82TOucWc5LDCguHnoS879idHekmmiR7g9HUtMw9MI0NHatS28u/Xlkfi9w5RJWgz2Dl+5Qg==}
    engines: {node: '>= 10'}
    cpu: [x64]
    os: [win32]

  '@tailwindcss/oxide@4.1.11':
    resolution: {integrity: sha512-Q69XzrtAhuyfHo+5/HMgr1lAiPP/G40OMFAnws7xcFEYqcypZmdW8eGXaOUIeOl1dzPJBPENXgbjsOyhg2nkrg==}
    engines: {node: '>= 10'}

  '@tailwindcss/postcss@4.1.11':
    resolution: {integrity: sha512-q/EAIIpF6WpLhKEuQSEVMZNMIY8KhWoAemZ9eylNAih9jxMGAYPPWBn3I9QL/2jZ+e7OEz/tZkX5HwbBR4HohA==}

  '@tokenizer/inflate@0.2.7':
    resolution: {integrity: sha512-MADQgmZT1eKjp06jpI2yozxaU9uVs4GzzgSL+uEq7bVcJ9V1ZXQkeGNql1fsSI0gMy1vhvNTNbUqrx+pZfJVmg==}
    engines: {node: '>=18'}

  '@tokenizer/token@0.3.0':
    resolution: {integrity: sha512-OvjF+z51L3ov0OyAU0duzsYuvO01PH7x4t6DJx+guahgTnBHkhJdG7soQeTSFLWN3efnHyibZ4Z8l2EuWwJN3A==}

  '@tootallnate/once@2.0.0':
    resolution: {integrity: sha512-XCuKFP5PS55gnMVu3dty8KPatLqUoy/ZYzDzAGCQ8JNFCkLXzmI7vNHCR+XpbZaMWQK/vQubr7PkYq8g470J/A==}
    engines: {node: '>= 10'}

  '@tsconfig/node10@1.0.11':
    resolution: {integrity: sha512-DcRjDCujK/kCk/cUe8Xz8ZSpm8mS3mNNpta+jGCA6USEDfktlNvm1+IuZ9eTcDbNk41BHwpHHeW+N1lKCz4zOw==}

  '@tsconfig/node12@1.0.11':
    resolution: {integrity: sha512-cqefuRsh12pWyGsIoBKJA9luFu3mRxCA+ORZvA4ktLSzIuCUtWVxGIuXigEwO5/ywWFMZ2QEGKWvkZG1zDMTag==}

  '@tsconfig/node14@1.0.3':
    resolution: {integrity: sha512-ysT8mhdixWK6Hw3i1V2AeRqZ5WfXg1G43mqoYlM2nc6388Fq5jcXyr5mRsqViLx/GJYdoL0bfXD8nmF+Zn/Iow==}

  '@tsconfig/node16@1.0.4':
    resolution: {integrity: sha512-vxhUy4J8lyeyinH7Azl1pdd43GJhZH/tP2weN8TntQblOY+A0XbT8DJk1/oCPuOOyg/Ja757rG0CgHcWC8OfMA==}

  '@types/aws-lambda@8.10.147':
    resolution: {integrity: sha512-nD0Z9fNIZcxYX5Mai2CTmFD7wX7UldCkW2ezCF8D1T5hdiLsnTWDGRpfRYntU6VjTdLQjOvyszru7I1c1oCQew==}

  '@types/better-sqlite3@7.6.13':
    resolution: {integrity: sha512-NMv9ASNARoKksWtsq/SHakpYAYnhBrQgGD8zkLYk/jaK8jUGn08CfEdTRgYhMypUQAfzSP8W6gNLe0q19/t4VA==}

  '@types/body-parser@1.19.6':
    resolution: {integrity: sha512-HLFeCYgz89uk22N5Qg3dvGvsv46B8GLvKKo1zKG4NybA8U2DiEO3w9lqGg29t/tfLRJpJ6iQxnVw4OnB7MoM9g==}

  '@types/bunyan@1.8.11':
    resolution: {integrity: sha512-758fRH7umIMk5qt5ELmRMff4mLDlN+xyYzC+dkPTdKwbSkJFvz6xwyScrytPU0QIBbRRwbiE8/BIg8bpajerNQ==}

  '@types/caseless@0.12.5':
    resolution: {integrity: sha512-hWtVTC2q7hc7xZ/RLbxapMvDMgUnDvKvMOpKal4DrMyfGBUfB1oKaZlIRr6mJL+If3bAP6sV/QneGzF6tJjZDg==}

  '@types/chai@5.2.2':
    resolution: {integrity: sha512-8kB30R7Hwqf40JPiKhVzodJs2Qc1ZJ5zuT3uzw5Hq/dhNCl3G3l83jfpdI1e20BP348+fV7VIL/+FxaXkqBmWg==}

  '@types/connect@3.4.38':
    resolution: {integrity: sha512-K6uROf1LD88uDQqJCktA4yzL1YYAK6NgfsI0v/mTgyPKWsX1CnJ0XPSDhViejru1GcRkLWb8RlzFYJRqGUbaug==}

  '@types/cors@2.8.19':
    resolution: {integrity: sha512-mFNylyeyqN93lfe/9CSxOGREz8cpzAhH+E93xJ4xWQf62V8sQ/24reV2nyzUWM6H6Xji+GGHpkbLe7pVoUEskg==}

  '@types/debug@4.1.12':
    resolution: {integrity: sha512-vIChWdVG3LG1SMxEvI/AK+FWJthlrqlTu7fbrlywTkkaONwk/UAGaULXRlf8vkzFBLVm0zkMdCquhL5aOjhXPQ==}

  '@types/deep-eql@4.0.2':
    resolution: {integrity: sha512-c9h9dVVMigMPc4bwTvC5dxqtqJZwQPePsWjPlpSOnojbor6pGqdk541lfA7AqFQr5pB1BRdq0juY9db81BwyFw==}

  '@types/diff-match-patch@1.0.36':
    resolution: {integrity: sha512-xFdR6tkm0MWvBfO8xXCSsinYxHcqkQUlcHeSpMC2ukzOb6lwQAfDmW+Qt0AvlGd8HpsS28qKsB+oPeJn9I39jg==}

  '@types/docker-modem@3.0.6':
    resolution: {integrity: sha512-yKpAGEuKRSS8wwx0joknWxsmLha78wNMe9R2S3UNsVOkZded8UqOrV8KoeDXoXsjndxwyF3eIhyClGbO1SEhEg==}

  '@types/dockerode@3.3.42':
    resolution: {integrity: sha512-U1jqHMShibMEWHdxYhj3rCMNCiLx5f35i4e3CEUuW+JSSszc/tVqc6WCAPdhwBymG5R/vgbcceagK0St7Cq6Eg==}

  '@types/estree-jsx@1.0.5':
    resolution: {integrity: sha512-52CcUVNFyfb1A2ALocQw/Dd1BQFNmSdkuC3BkZ6iqhdMfQz7JWOFRuJFloOzjk+6WijU56m9oKXFAXc7o3Towg==}

  '@types/estree@1.0.8':
    resolution: {integrity: sha512-dWHzHa2WqEXI/O1E9OjrocMTKJl2mSrEolh1Iomrv6U+JuNwaHXsXx9bLu5gG7BUWFIN0skIQJQ/L1rIex4X6w==}

  '@types/express-serve-static-core@5.0.7':
    resolution: {integrity: sha512-R+33OsgWw7rOhD1emjU7dzCDHucJrgJXMA5PYCzJxVil0dsyx5iBEPHqpPfiKNJQb7lZ1vxwoLR4Z87bBUpeGQ==}

  '@types/express@5.0.3':
    resolution: {integrity: sha512-wGA0NX93b19/dZC1J18tKWVIYWyyF2ZjT9vin/NRu0qzzvfVzWjs04iq2rQ3H65vCTQYlRqs3YHfY7zjdV+9Kw==}

  '@types/hast@3.0.4':
    resolution: {integrity: sha512-WPs+bbQw5aCj+x6laNGWLH3wviHtoCv/P3+otBhbOhJgG8qtpdAMlTCxLtsTWA7LH1Oh/bFCHsBn0TPS5m30EQ==}

  '@types/http-errors@2.0.5':
    resolution: {integrity: sha512-r8Tayk8HJnX0FztbZN7oVqGccWgw98T/0neJphO91KkmOzug1KkofZURD4UaD5uH8AqcFLfdPErnBod0u71/qg==}

  '@types/mdast@4.0.4':
    resolution: {integrity: sha512-kGaNbPh1k7AFzgpud/gMdvIm5xuECykRR+JnWKQno9TAXVa6WIVCGTPvYGekIDL4uwCZQSYbUxNBSb1aUo79oA==}

  '@types/mdx@2.0.13':
    resolution: {integrity: sha512-+OWZQfAYyio6YkJb3HLxDrvnx6SWWDbC0zVPfBRzUk0/nqoDyf6dNxQi3eArPe8rJ473nobTMQ/8Zk+LxJ+Yuw==}

  '@types/memcached@2.2.10':
    resolution: {integrity: sha512-AM9smvZN55Gzs2wRrqeMHVP7KE8KWgCJO/XL5yCly2xF6EKa4YlbpK+cLSAH4NG/Ah64HrlegmGqW8kYws7Vxg==}

  '@types/mime@1.3.5':
    resolution: {integrity: sha512-/pyBZWSLD2n0dcHE3hq8s8ZvcETHtEuF+3E7XVt0Ig2nvsVQXdghHVcEkIWjy9A0wKfTn97a/PSDYohKIlnP/w==}

  '@types/ms@2.1.0':
    resolution: {integrity: sha512-GsCCIZDE/p3i96vtEqx+7dBUGXrc7zeSK3wwPHIaRThS+9OhWIXRqzs4d6k1SVU8g91DrNRWxWUGhp5KXQb2VA==}

  '@types/mysql@2.15.26':
    resolution: {integrity: sha512-DSLCOXhkvfS5WNNPbfn2KdICAmk8lLc+/PNvnPnF7gOdMZCxopXduqv0OQ13y/yA/zXTSikZZqVgybUxOEg6YQ==}

  '@types/node-fetch@2.6.12':
    resolution: {integrity: sha512-8nneRWKCg3rMtF69nLQJnOYUcbafYeFSjqkw3jCRLsqkWFlHaoQrr5mXmofFGOx3DKn7UfmBMyov8ySvLRVldA==}

  '@types/node@12.20.55':
    resolution: {integrity: sha512-J8xLz7q2OFulZ2cyGTLE1TbbZcjpno7FaN6zdJNrgAdrJ+DZzh/uFR6YrTb4C+nXakvud8Q4+rbhoIWlYQbUFQ==}

  '@types/node@18.19.115':
    resolution: {integrity: sha512-kNrFiTgG4a9JAn1LMQeLOv3MvXIPokzXziohMrMsvpYgLpdEt/mMiVYc4sGKtDfyxM5gIDF4VgrPRyCw4fHOYg==}

  '@types/node@20.19.4':
    resolution: {integrity: sha512-OP+We5WV8Xnbuvw0zC2m4qfB/BJvjyCwtNjhHdJxV1639SGSKrLmJkc3fMnp2Qy8nJyHp8RO6umxELN/dS1/EA==}

  '@types/node@24.0.7':
    resolution: {integrity: sha512-YIEUUr4yf8q8oQoXPpSlnvKNVKDQlPMWrmOcgzoduo7kvA2UF0/BwJ/eMKFTiTtkNL17I0M6Xe2tvwFU7be6iw==}

  '@types/oracledb@6.5.2':
    resolution: {integrity: sha512-kK1eBS/Adeyis+3OlBDMeQQuasIDLUYXsi2T15ccNJ0iyUpQ4xDF7svFu3+bGVrI0CMBUclPciz+lsQR3JX3TQ==}

  '@types/pg-pool@2.0.6':
    resolution: {integrity: sha512-TaAUE5rq2VQYxab5Ts7WZhKNmuN78Q6PiFonTDdpbx8a1H0M1vhy3rhiMjl+e2iHmogyMw7jZF4FrE6eJUy5HQ==}

  '@types/pg@8.15.1':
    resolution: {integrity: sha512-YKHrkGWBX5+ivzvOQ66I0fdqsQTsvxqM0AGP2i0XrVZ9DP5VA/deEbTf7VuLPGpY7fJB9uGbkZ6KjVhuHcrTkQ==}

  '@types/qs@6.14.0':
    resolution: {integrity: sha512-eOunJqu0K1923aExK6y8p6fsihYEn/BYuQ4g0CxAAgFc4b/ZLN4CrsRZ55srTdqoiLzU2B2evC+apEIxprEzkQ==}

  '@types/range-parser@1.2.7':
    resolution: {integrity: sha512-hKormJbkJqzQGhziax5PItDUTMAM9uE2XXQmM37dyd4hVM+5aVl7oVxMVUiVQn2oCQFN/LKCZdvSM0pFRqbSmQ==}

  '@types/react-dom@19.1.6':
    resolution: {integrity: sha512-4hOiT/dwO8Ko0gV1m/TJZYk3y0KBnY9vzDh7W+DH17b2HFSOGgdj33dhihPeuy3l0q23+4e+hoXHV6hCC4dCXw==}
    peerDependencies:
      '@types/react': ^19.0.0

  '@types/react@19.1.8':
    resolution: {integrity: sha512-AwAfQ2Wa5bCx9WP8nZL2uMZWod7J7/JSplxbTmBQ5ms6QpqNYm672H0Vu9ZVKVngQ+ii4R/byguVEUZQyeg44g==}

  '@types/request@2.48.12':
    resolution: {integrity: sha512-G3sY+NpsA9jnwm0ixhAFQSJ3Q9JkpLZpJbI3GMv0mIAT0y3mRabYeINzal5WOChIiaTEGQYlHOKgkaM9EisWHw==}

  '@types/send@0.17.5':
    resolution: {integrity: sha512-z6F2D3cOStZvuk2SaP6YrwkNO65iTZcwA2ZkSABegdkAh/lf+Aa/YQndZVfmEXT5vgAp6zv06VQ3ejSVjAny4w==}

  '@types/serve-static@1.15.8':
    resolution: {integrity: sha512-roei0UY3LhpOJvjbIP6ZZFngyLKl5dskOtDhxY5THRSpO+ZI+nzJ+m5yUMzGrp89YRa7lvknKkMYjqQFGwA7Sg==}

  '@types/ssh2@1.15.5':
    resolution: {integrity: sha512-N1ASjp/nXH3ovBHddRJpli4ozpk6UdDYIX4RJWFa9L1YKnzdhTlVmiGHm4DZnj/jLbqZpes4aeR30EFGQtvhQQ==}

  '@types/tedious@4.0.14':
    resolution: {integrity: sha512-KHPsfX/FoVbUGbyYvk1q9MMQHLPeRZhRJZdO45Q4YjvFkv4hMNghCWTvy7rdKessBsmtz4euWCWAB6/tVpI1Iw==}

  '@types/tough-cookie@4.0.5':
    resolution: {integrity: sha512-/Ad8+nIOV7Rl++6f1BdKxFSMgmoqEoYbHRpPcx3JEfv8VRsQe9Z4mCXeJBzxs7mbHY/XOZZuXlRNfhpVPbs6ZA==}

  '@types/triple-beam@1.3.5':
    resolution: {integrity: sha512-6WaYesThRMCl19iryMYP7/x2OVgCtbIVflDGFpWnb9irXI3UjYE4AzmYuiUKY1AJstGijoY+MgUszMgRxIYTYw==}

  '@types/unist@2.0.11':
    resolution: {integrity: sha512-CmBKiL6NNo/OqgmMn95Fk9Whlp2mtvIv+KNpQKN2F4SjvrEesubTRWGYSg+BnWZOnlCaSTU1sMpsBOzgbYhnsA==}

  '@types/unist@3.0.3':
    resolution: {integrity: sha512-ko/gIFJRv177XgZsZcBwnqJN5x/Gien8qNOn0D5bQU/zAzVf9Zt3BlcUiLqhV9y4ARk0GbT3tnUiPNgnTXzc/Q==}

  '@ungap/structured-clone@1.3.0':
    resolution: {integrity: sha512-WmoN8qaIAo7WTYWbAZuG8PYEhn5fkz7dZrqTBZ7dtt//lL2Gwms1IcnQ5yHqjDfX8Ft5j4YzDM23f87zBfDe9g==}

  '@vitest/expect@3.2.4':
    resolution: {integrity: sha512-Io0yyORnB6sikFlt8QW5K7slY4OjqNX9jmJQ02QDda8lyM6B5oNgVWoSoKPac8/kgnCUzuHQKrSLtu/uOqqrig==}

  '@vitest/mocker@3.2.4':
    resolution: {integrity: sha512-46ryTE9RZO/rfDd7pEqFl7etuyzekzEhUbTW3BvmeO/BcCMEgq59BKhek3dXDWgAj4oMK6OZi+vRr1wPW6qjEQ==}
    peerDependencies:
      msw: ^2.4.9
      vite: ^5.0.0 || ^6.0.0 || ^7.0.0-0
    peerDependenciesMeta:
      msw:
        optional: true
      vite:
        optional: true

  '@vitest/pretty-format@3.2.4':
    resolution: {integrity: sha512-IVNZik8IVRJRTr9fxlitMKeJeXFFFN0JaB9PHPGQ8NKQbGpfjlTx9zO4RefN8gp7eqjNy8nyK3NZmBzOPeIxtA==}

  '@vitest/runner@3.2.4':
    resolution: {integrity: sha512-oukfKT9Mk41LreEW09vt45f8wx7DordoWUZMYdY/cyAk7w5TWkTRCNZYF7sX7n2wB7jyGAl74OxgwhPgKaqDMQ==}

  '@vitest/snapshot@3.2.4':
    resolution: {integrity: sha512-dEYtS7qQP2CjU27QBC5oUOxLE/v5eLkGqPE0ZKEIDGMs4vKWe7IjgLOeauHsR0D5YuuycGRO5oSRXnwnmA78fQ==}

  '@vitest/spy@3.2.4':
    resolution: {integrity: sha512-vAfasCOe6AIK70iP5UD11Ac4siNUNJ9i/9PZ3NKx07sG6sUxeag1LWdNrMWeKKYBLlzuK+Gn65Yd5nyL6ds+nw==}

  '@vitest/utils@3.2.4':
    resolution: {integrity: sha512-fB2V0JFrQSMsCo9HiSq3Ezpdv4iYaXRG1Sx8edX3MwxfyNn83mKiGzOcH+Fkxt4MHxr3y42fQi1oeAInqgX2QA==}

  abort-controller@3.0.0:
    resolution: {integrity: sha512-h8lQ8tacZYnR3vNQTgibj+tODHI5/+l06Au2Pcriv/Gmet0eaj4TwWH41sO9wnHDiQsEj19q0drzdWdeAHtweg==}
    engines: {node: '>=6.5'}

  accepts@1.3.8:
    resolution: {integrity: sha512-PYAthTa2m2VKxuvSD3DPC/Gy+U+sOA1LAuT8mkmRuvw+NACSaeXEQ+NHcVF7rONl6qcaxV3Uuemwawk+7+SJLw==}
    engines: {node: '>= 0.6'}

  accepts@2.0.0:
    resolution: {integrity: sha512-5cvg6CtKwfgdmVqY1WIiXKc3Q1bkRqGLi+2W/6ao+6Y7gu/RCwRuAhGEzh5B4KlszSuTLgZYuqFqo5bImjNKng==}
    engines: {node: '>= 0.6'}

  acorn-import-attributes@1.9.5:
    resolution: {integrity: sha512-n02Vykv5uA3eHGM/Z2dQrcD56kL8TyDb2p1+0P83PClMnC/nc+anbQRhIOWnSq4Ke/KvDPrY3C9hDtC/A3eHnQ==}
    peerDependencies:
      acorn: ^8

  acorn-jsx@5.3.2:
    resolution: {integrity: sha512-rq9s+JNhf0IChjtDXxllJ7g41oZk5SlXtp0LHwyA5cejwn7vKmKp4pPri6YEePv2PU65sAsegbXtIinmDFDXgQ==}
    peerDependencies:
      acorn: ^6.0.0 || ^7.0.0 || ^8.0.0

  acorn-walk@8.3.4:
    resolution: {integrity: sha512-ueEepnujpqee2o5aIYnvHU6C0A42MNdsIDeqy5BydrkuC5R1ZuUFnm27EeFJGoEHJQgn3uleRvmTXaJgfXbt4g==}
    engines: {node: '>=0.4.0'}

  acorn@8.15.0:
    resolution: {integrity: sha512-NZyJarBfL7nWwIq+FDL6Zp/yHEhePMNnnJ0y3qfieCrmNvYct8uvtiV41UvlSe6apAfk0fY1FbWx+NwfmpvtTg==}
    engines: {node: '>=0.4.0'}
    hasBin: true

  agent-base@6.0.2:
    resolution: {integrity: sha512-RZNwNclF7+MS/8bDg70amg32dyeZGZxiDuQmZxKLAlQjr3jGyLx+4Kkk58UO7D2QdgFIQCovuSuZESne6RG6XQ==}
    engines: {node: '>= 6.0.0'}

  agent-base@7.1.3:
    resolution: {integrity: sha512-jRR5wdylq8CkOe6hei19GGZnxM6rBGwFl3Bg0YItGDimvjGtAvdZk4Pu6Cl4u4Igsws4a1fd1Vq3ezrhn4KmFw==}
    engines: {node: '>= 14'}

  agentkeepalive@4.6.0:
    resolution: {integrity: sha512-kja8j7PjmncONqaTsB8fQ+wE2mSU2DJ9D4XKoJ5PFWIdRMa6SLSN1ff4mOr4jCbfRSsxR4keIiySJU0N9T5hIQ==}
    engines: {node: '>= 8.0.0'}

  ai@4.3.16:
    resolution: {integrity: sha512-KUDwlThJ5tr2Vw0A1ZkbDKNME3wzWhuVfAOwIvFUzl1TPVDFAXDFTXio3p+jaKneB+dKNCvFFlolYmmgHttG1g==}
    engines: {node: '>=18'}
    peerDependencies:
      react: ^18 || ^19 || ^19.0.0-rc
      zod: ^3.23.8
    peerDependenciesMeta:
      react:
        optional: true

  ajv@6.12.6:
    resolution: {integrity: sha512-j3fVLgvTo527anyYyJOGTYJbG+vnnQYvE0m5mmkc1TK+nxAppkCLMIL0aZ4dblVCNoGShhm+kzE4ZUykBoMg4g==}

  ansi-colors@4.1.3:
    resolution: {integrity: sha512-/6w/C21Pm1A7aZitlI5Ni/2J6FFQN8i1Cvz3kHABAAbw93v/NlvKdVOqz7CCWz/3iv/JplRSEEZ83XION15ovw==}
    engines: {node: '>=6'}

  ansi-escapes@7.0.0:
    resolution: {integrity: sha512-GdYO7a61mR0fOlAsvC9/rIHf7L96sBc6dEWzeOu+KAea5bZyQRPIpojrVoI4AXGJS/ycu/fBTdLrUkA4ODrvjw==}
    engines: {node: '>=18'}

  ansi-regex@5.0.1:
    resolution: {integrity: sha512-quJQXlTSUGL2LH9SUXo8VwsY4soanhgo6LNSm84E1LBcE8s3O0wpdiRzyR9z/ZZJMlMWv37qOOb9pdJlMUEKFQ==}
    engines: {node: '>=8'}

  ansi-regex@6.1.0:
    resolution: {integrity: sha512-7HSX4QQb4CspciLpVFwyRe79O3xsIZDDLER21kERQ71oaPodF8jL725AgJMFAYbooIqolJoRLuM81SpeUkpkvA==}
    engines: {node: '>=12'}

  ansi-styles@4.3.0:
    resolution: {integrity: sha512-zbB9rCJAT1rbjiVDb2hqKFHNYLxgtk8NURxZ3IZwD3F6NtxbXZQCnnSi1Lkx+IDohdPlFp222wVALIheZJQSEg==}
    engines: {node: '>=8'}

  ansi-styles@6.2.1:
    resolution: {integrity: sha512-bN798gFfQX+viw3R7yrGWRqnrN2oRkEkUjjl4JNn4E8GxxbjtG3FbrEIIY3l8/hrwUwIeCZvi4QuOTP4MErVug==}
    engines: {node: '>=12'}

  any-promise@1.3.0:
    resolution: {integrity: sha512-7UvmKalWRt1wgjL1RrGxoSJW/0QZFIegpeGvZG9kjp8vrRu55XTHbwnqq2GpXm9uLbcuhxm3IqX9OB4MZR1b2A==}

  arg@4.1.3:
    resolution: {integrity: sha512-58S9QDqG0Xx27YwPSt9fJxivjYl432YCwfDMfZ+71RAqUrZef7LrKQZ3LHLOwCS4FLNBplP533Zx895SeOCHvA==}

  argparse@1.0.10:
    resolution: {integrity: sha512-o5Roy6tNG4SL/FOkCAN6RzjiakZS25RLYFrcMttJqbdd8BWrnA+fGz57iN5Pb06pvBGvl5gQ0B48dJlslXvoTg==}

  argparse@2.0.1:
    resolution: {integrity: sha512-8+9WqebbFzpX9OR+Wa6O29asIogeRMzcGtAINdpMHHyAg10f05aSFVBbcEqGf/PXw1EjAZ+q2/bEBg3DvurK3Q==}

  aria-hidden@1.2.6:
    resolution: {integrity: sha512-ik3ZgC9dY/lYVVM++OISsaYDeg1tb0VtP5uL3ouh1koGOaUMDPpbFIei4JkFimWUFPn90sbMNMXQAIVOlnYKJA==}
    engines: {node: '>=10'}

  array-union@2.1.0:
    resolution: {integrity: sha512-HGyxoOTYUyCM6stUe6EJgnd4EoewAI7zMdfqO+kGjnlZmBDz/cR5pf8r/cR4Wq60sL/p0IkcjUEEPwS3GFrIyw==}
    engines: {node: '>=8'}

  arrify@2.0.1:
    resolution: {integrity: sha512-3duEwti880xqi4eAMN8AyR4a0ByT90zoYdLlevfrvU43vb0YZwZVfxOgxWrLXXXpyugL0hNZc9G6BiB5B3nUug==}
    engines: {node: '>=8'}

  asn1@0.2.6:
    resolution: {integrity: sha512-ix/FxPn0MDjeyJ7i/yoHGFt/EX6LyNbxSEhPPXODPL+KB0VPk86UYfL0lMdy+KCnv+fmvIzySwaK5COwqVbWTQ==}

  assertion-error@2.0.1:
    resolution: {integrity: sha512-Izi8RQcffqCeNVgFigKli1ssklIbpHnCYc6AknXGYoB6grJqyeby7jv12JUQgmTAnIDnbck1uxksT4dzN3PWBA==}
    engines: {node: '>=12'}

  astring@1.9.0:
    resolution: {integrity: sha512-LElXdjswlqjWrPpJFg1Fx4wpkOCxj1TDHlSV4PlaRxHGWko024xICaa97ZkMfs6DRKlCguiAI+rbXv5GWwXIkg==}
    hasBin: true

  async-retry@1.3.3:
    resolution: {integrity: sha512-wfr/jstw9xNi/0teMHrRW7dsz3Lt5ARhYNZ2ewpadnhaIp5mbALhOAP+EAdsC7t4Z6wqsDVv9+W6gm1Dk9mEyw==}

  async@3.2.6:
    resolution: {integrity: sha512-htCUDlxyyCLMgaM3xXg0C0LW2xqfuQ6p05pCEIsXuyQ+a1koYKTuBMzRNwmybfLgvJDMd0r1LTn4+E0Ti6C2AA==}

  asynckit@0.4.0:
    resolution: {integrity: sha512-Oei9OH4tRh0YqU3GxhX79dM/mwVgvbZJaSNaRk+bshkj0S5cfHcgYakreBjrHwatXKbz+IoIdYLxrKim2MjW0Q==}

  aws-ssl-profiles@1.1.2:
    resolution: {integrity: sha512-NZKeq9AfyQvEeNlN0zSYAaWrmBffJh3IELMZfRpJVWgrpEbtEpnjvzqBPf+mxoI287JohRDoa+/nsfqqiZmF6g==}
    engines: {node: '>= 6.0.0'}

  axios@1.10.0:
    resolution: {integrity: sha512-/1xYAC4MP/HEG+3duIhFr4ZQXR4sQXOIe+o6sdqzeykGLx6Upp/1p8MHqhINOvGeP7xyNHe7tsiJByc4SSVUxw==}

  bail@2.0.2:
    resolution: {integrity: sha512-0xO6mYd7JB2YesxDKplafRpsiOzPt9V02ddPCLbY1xYGPOX24NTyN50qnUxgCPcSoYMhKpAuBTjQoRZCAkUDRw==}

  balanced-match@1.0.2:
    resolution: {integrity: sha512-3oSeUO0TMV67hN1AmbXsK4yaqU7tjiHlbxRDZOpH0KW9+CeX4bRAaX0Anxt0tx2MrpRpWwQaPwIlISEJhYU5Pw==}

  base64-js@1.5.1:
    resolution: {integrity: sha512-AKpaYlHn8t4SVbOHCy+b5+KKgvR4vrsD8vbvrbiQJps7fKDTkjkDry6ji0rUJjC0kzbNePLwzxq8iypo41qeWA==}

  base64id@2.0.0:
    resolution: {integrity: sha512-lGe34o6EHj9y3Kts9R4ZYs/Gr+6N7MCaMlIFA3F1R2O5/m7K06AxfSeO5530PEERE6/WyEg3lsuyw4GHlPZHog==}
    engines: {node: ^4.5.0 || >= 5.9}

  bcrypt-pbkdf@1.0.2:
    resolution: {integrity: sha512-qeFIXtP4MSoi6NLqO12WfqARWWuCKi2Rn/9hJLEmtB5yTNr9DqFWkJRCf2qShWzPeAMRnOgCrq0sg/KLv5ES9w==}

  better-path-resolve@1.0.0:
    resolution: {integrity: sha512-pbnl5XzGBdrFU/wT4jqmJVPn2B6UHPBOhzMQkY/SPUPB6QtUXtmBHBIwCbXJol93mOpGMnQyP/+BB19q04xj7g==}
    engines: {node: '>=4'}

  better-sqlite3@11.10.0:
    resolution: {integrity: sha512-EwhOpyXiOEL/lKzHz9AW1msWFNzGc/z+LzeB3/jnFJpxu+th2yqvzsSWas1v9jgs9+xiXJcD5A8CJxAG2TaghQ==}

  bignumber.js@9.3.0:
    resolution: {integrity: sha512-EM7aMFTXbptt/wZdMlBv2t8IViwQL+h6SLHosp8Yf0dqJMTnY6iL32opnAB6kAdL0SZPuvcAzFr31o0c/R3/RA==}

  bindings@1.5.0:
    resolution: {integrity: sha512-p2q/t/mhvuOj/UeLlV6566GD/guowlr0hHxClI0W9m7MWYkL1F0hLo+0Aexs9HSPCtR1SXQ0TD3MMKrXZajbiQ==}

  bl@4.1.0:
    resolution: {integrity: sha512-1W07cM9gS6DcLperZfFSj+bWLtaPGSOHWhPiGzXmvVJbRLdG82sH/Kn8EtW1VqWVA54AKf2h5k5BbnIbwF3h6w==}

  body-parser@2.2.0:
    resolution: {integrity: sha512-02qvAaxv8tp7fBa/mw1ga98OGm+eCbqzJOKoRt70sLmfEEi+jyBYVTDGfCL/k06/4EMk/z01gCe7HoCH/f2LTg==}
    engines: {node: '>=18'}

  brace-expansion@2.0.2:
    resolution: {integrity: sha512-Jt0vHyM+jmUBqojB7E1NIYadt0vI0Qxjxd2TErW94wDz+E2LAm5vKMXXwg6ZZBTHPuUlDgQHKXvjGBdfcF1ZDQ==}

  braces@3.0.3:
    resolution: {integrity: sha512-yQbXgO/OSZVD2IsiLlro+7Hf6Q18EJrKSEsdoMzKePKXct3gvD8oLcOQdIzGupr5Fj+EDe8gO/lxc1BzfMpxvA==}
    engines: {node: '>=8'}

  buffer-equal-constant-time@1.0.1:
    resolution: {integrity: sha512-zRpUiDwd/xk6ADqPMATG8vc9VPrkck7T07OIx0gnjmJAnHnTVXNQG3vfvWNuiZIkwu9KrKdA1iJKfsfTVxE6NA==}

  buffer@5.7.1:
    resolution: {integrity: sha512-EHcyIPBQ4BSGlvjB16k5KgAJ27CIsHY/2JBmCRReo48y9rQ3MaUzWX3KVlBa4U7MyX02HdVj0K7C3WaB3ju7FQ==}

  buildcheck@0.0.6:
    resolution: {integrity: sha512-8f9ZJCUXyT1M35Jx7MkBgmBMo3oHTTBIPLiY9xyL0pl3T5RwcPEY8cUHr5LBNfu/fk6c2T4DJZuVM/8ZZT2D2A==}
    engines: {node: '>=10.0.0'}

  bundle-require@5.1.0:
    resolution: {integrity: sha512-3WrrOuZiyaaZPWiEt4G3+IffISVC9HYlWueJEBWED4ZH4aIAC2PnkdnuRrR94M+w6yGWn4AglWtJtBI8YqvgoA==}
    engines: {node: ^12.20.0 || ^14.13.1 || >=16.0.0}
    peerDependencies:
      esbuild: '>=0.18'

  busboy@1.6.0:
    resolution: {integrity: sha512-8SFQbg/0hQ9xy3UNTB0YEnsNBbWfhf7RtnzpL7TkBiTBRfrQ9Fxcnz7VJsleJpyp6rVLvXiuORqjlHi5q+PYuA==}
    engines: {node: '>=10.16.0'}

  bytes@3.1.2:
    resolution: {integrity: sha512-/Nf7TyzTx6S3yRJObOAV7956r8cr2+Oj8AC5dt8wSP3BQAoeX58NoHyCU8P8zGkNXStjTSi6fzO6F0pBdcYbEg==}
    engines: {node: '>= 0.8'}

  cac@6.7.14:
    resolution: {integrity: sha512-b6Ilus+c3RrdDk+JhLKUAQfzzgLEPy6wcXqS7f/xe1EETvsDP6GORG7SFuOs6cID5YkqchW/LXZbX5bc8j7ZcQ==}
    engines: {node: '>=8'}

  call-bind-apply-helpers@1.0.2:
    resolution: {integrity: sha512-Sp1ablJ0ivDkSzjcaJdxEunN5/XvksFJ2sMBFfq6x0ryhQV/2b/KwFe21cMpmHtPOSij8K99/wSfoEuTObmuMQ==}
    engines: {node: '>= 0.4'}

  call-bound@1.0.4:
    resolution: {integrity: sha512-+ys997U96po4Kx/ABpBCqhA9EuxJaQWDQg7295H4hBphv3IZg0boBKuwYpt4YXp6MZ5AmZQnU/tyMTlRpaSejg==}
    engines: {node: '>= 0.4'}

  caniuse-lite@1.0.30001726:
    resolution: {integrity: sha512-VQAUIUzBiZ/UnlM28fSp2CRF3ivUn1BWEvxMcVTNwpw91Py1pGbPIyIKtd+tzct9C3ouceCVdGAXxZOpZAsgdw==}

  ccount@2.0.1:
    resolution: {integrity: sha512-eyrF0jiFpY+3drT6383f1qhkbGsLSifNAjA61IUjZjmLCWjItY6LB9ft9YhoDgwfmclB2zhu51Lc7+95b8NRAg==}

  chai@5.2.0:
    resolution: {integrity: sha512-mCuXncKXk5iCLhfhwTc0izo0gtEmpz5CtG2y8GiOINBlMVS6v8TMRc5TaLWKS6692m9+dVVfzgeVxR5UxWHTYw==}
    engines: {node: '>=12'}

  chalk@5.4.1:
    resolution: {integrity: sha512-zgVZuo2WcZgfUEmsn6eO3kINexW8RAE4maiQ8QNs8CtpPCSyMiYsULR3HQYkm3w8FIA3SberyMJMSldGsW+U3w==}
    engines: {node: ^12.17.0 || ^14.13 || >=16.0.0}

  character-entities-html4@2.1.0:
    resolution: {integrity: sha512-1v7fgQRj6hnSwFpq1Eu0ynr/CDEw0rXo2B61qXrLNdHZmPKgb7fqS1a2JwF0rISo9q77jDI8VMEHoApn8qDoZA==}

  character-entities-legacy@3.0.0:
    resolution: {integrity: sha512-RpPp0asT/6ufRm//AJVwpViZbGM/MkjQFxJccQRHmISF/22NBtsHqAWmL+/pmkPWoIUJdWyeVleTl1wydHATVQ==}

  character-entities@2.0.2:
    resolution: {integrity: sha512-shx7oQ0Awen/BRIdkjkvz54PnEEI/EjwXDSIZp86/KKdbafHh1Df/RYGBhn4hbe2+uKC9FnT5UCEdyPz3ai9hQ==}

  character-reference-invalid@2.0.1:
    resolution: {integrity: sha512-iBZ4F4wRbyORVsu0jPV7gXkOsGYjGHPmAyv+HiHG8gi5PtC9KI2j1+v8/tlibRvjoWX027ypmG/n0HtO5t7unw==}

  chardet@0.7.0:
    resolution: {integrity: sha512-mT8iDcrh03qDGRRmoA2hmBJnxpllMR+0/0qlzjqZES6NdiWDcZkCNAk4rPFZ9Q85r27unkiNNg8ZOiwZXBHwcA==}

  check-error@2.1.1:
    resolution: {integrity: sha512-OAlb+T7V4Op9OwdkjmguYRqncdlx5JiofwOAUkmTF+jNdHwzTaTs4sRAGpzLF3oOz5xAyDGrPgeIDFQmDOTiJw==}
    engines: {node: '>= 16'}

  chokidar@4.0.3:
    resolution: {integrity: sha512-Qgzu8kfBvo+cA4962jnP1KkS6Dop5NS6g7R5LFYJr4b8Ub94PPQXUksCw9PvXoeXPRRddRNC5C1JQUR2SMGtnA==}
    engines: {node: '>= 14.16.0'}

  chownr@1.1.4:
    resolution: {integrity: sha512-jJ0bqzaylmJtVnNgzTeSOs8DPavpbYgEr/b0YL8/2GO3xJEhInFmhKMUnEJQjZumK7KXGFhUy89PrsJWlakBVg==}

  chownr@3.0.0:
    resolution: {integrity: sha512-+IxzY9BZOQd/XuYPRmrvEVjF/nqj5kgT4kEq7VofrDoM1MxoRjEWkrCC3EtLi59TVawxTAn+orJwFQcrqEN1+g==}
    engines: {node: '>=18'}

  ci-info@3.9.0:
    resolution: {integrity: sha512-NIxF55hv4nSqQswkAeiOi1r83xy8JldOFDTWiug55KBu9Jnblncd2U6ViHmYgHf01TPZS77NJBhBMKdWj9HQMQ==}
    engines: {node: '>=8'}

  cjs-module-lexer@1.4.3:
    resolution: {integrity: sha512-9z8TZaGM1pfswYeXrUpzPrkx8UnWYdhJclsiYMm6x/w5+nN+8Tf/LnAgfLGQCm59qAOxU8WwHEq2vNwF6i4j+Q==}

  class-variance-authority@0.7.1:
    resolution: {integrity: sha512-Ka+9Trutv7G8M6WT6SeiRWz792K5qEqIGEGzXKhAE6xOWAY6pPH8U+9IY3oCMv6kqTmLsv7Xh/2w2RigkePMsg==}

  cli-cursor@5.0.0:
    resolution: {integrity: sha512-aCj4O5wKyszjMmDT4tZj93kxyydN/K5zPWSCe6/0AV/AA1pqe5ZBIw0a2ZfPQV7lL5/yb5HsUreJ6UFAF1tEQw==}
    engines: {node: '>=18'}

  cli-truncate@4.0.0:
    resolution: {integrity: sha512-nPdaFdQ0h/GEigbPClz11D0v/ZJEwxmeVZGeMo3Z5StPtUTkA9o1lD6QwoirYiSDzbcwn2XcjwmCp68W1IS4TA==}
    engines: {node: '>=18'}

  client-only@0.0.1:
    resolution: {integrity: sha512-IV3Ou0jSMzZrd3pZ48nLkT9DA7Ag1pnPzaiQhpW7c3RbcqqzvzzVu+L8gfqMp/8IM2MQtSiqaCxrrcfu8I8rMA==}

  cliui@8.0.1:
    resolution: {integrity: sha512-BSeNnyus75C4//NQ9gQt1/csTXyo/8Sb+afLAkzAptFuMsod9HFokGNudZpi/oQV73hnVK+sR+5PVRMd+Dr7YQ==}
    engines: {node: '>=12'}

  cliui@9.0.1:
    resolution: {integrity: sha512-k7ndgKhwoQveBL+/1tqGJYNz097I7WOvwbmmU2AR5+magtbjPWQTS1C5vzGkBC8Ym8UWRzfKUzUUqFLypY4Q+w==}
    engines: {node: '>=20'}

  clsx@2.1.1:
    resolution: {integrity: sha512-eYm0QWBtUrBWZWG0d386OGAw16Z995PiOVo2B7bjWSbHedGl5e0ZWaq65kOGgUSNesEIDkB9ISbTg/JK9dhCZA==}
    engines: {node: '>=6'}

  collapse-white-space@2.1.0:
    resolution: {integrity: sha512-loKTxY1zCOuG4j9f6EPnuyyYkf58RnhhWTvRoZEokgB+WbdXehfjFviyOVYkqzEWz1Q5kRiZdBYS5SwxbQYwzw==}

  color-convert@1.9.3:
    resolution: {integrity: sha512-QfAUtd+vFdAtFQcC8CCyYt1fYWxSqAiK2cSD6zDB8N3cpsEBAvRxp9zOGg6G/SHHJYAT88/az/IuDGALsNVbGg==}

  color-convert@2.0.1:
    resolution: {integrity: sha512-RRECPsj7iu/xb5oKYcsFHSppFNnsj/52OVTRKb4zP5onXwVF3zVmmToNcOfGC+CRDpfK/U584fMg38ZHCaElKQ==}
    engines: {node: '>=7.0.0'}

  color-name@1.1.3:
    resolution: {integrity: sha512-72fSenhMw2HZMTVHeCA9KCmpEIbzWiQsjN+BHcBbS9vr1mtt+vJjPdksIBNUmKAW8TFUDPJK5SUU3QhE9NEXDw==}

  color-name@1.1.4:
    resolution: {integrity: sha512-dOy+3AuW3a2wNbZHIuMZpTcgjGuLU/uBL/ubcZF9OXbDo8ff4O8yVp5Bf0efS8uEoYo5q4Fx7dY9OgQGXgAsQA==}

  color-string@1.9.1:
    resolution: {integrity: sha512-shrVawQFojnZv6xM40anx4CkoDP+fZsw/ZerEMsW/pyzsRbElpsL/DBVW7q3ExxwusdNXI3lXpuhEZkzs8p5Eg==}

  color@3.2.1:
    resolution: {integrity: sha512-aBl7dZI9ENN6fUGC7mWpMTPNHmWUSNan9tuWN6ahh5ZLNk9baLJOnSMlrQkHcrfFgz2/RigjUVAjdx36VcemKA==}

  color@4.2.3:
    resolution: {integrity: sha512-1rXeuUUiGGrykh+CeBdu5Ie7OJwinCgQY0bc7GCRxy5xVHy+moaqkpL/jqQq0MtQOeYcrqEz4abc5f0KtU7W4A==}
    engines: {node: '>=12.5.0'}

  colorette@2.0.20:
    resolution: {integrity: sha512-IfEDxwoWIjkeXL1eXcDiow4UbKjhLdq6/EuSVR9GMN7KVH3r9gQ83e73hsz1Nd1T3ijd5xv1wcWRYO+D6kCI2w==}

  colorspace@1.1.4:
    resolution: {integrity: sha512-BgvKJiuVu1igBUF2kEjRCZXol6wiiGbY5ipL/oVPwm0BL9sIpMIzM8IK7vwuxIIzOXMV3Ey5w+vxhm0rR/TN8w==}

  combined-stream@1.0.8:
    resolution: {integrity: sha512-FQN4MRfuJeHf7cBbBMJFXhKSDq+2kAArBlmRBvcvFE5BB1HZKXtSFASDhdlz9zOYwxh8lDdnvmMOe/+5cdoEdg==}
    engines: {node: '>= 0.8'}

  comma-separated-tokens@2.0.3:
    resolution: {integrity: sha512-Fu4hJdvzeylCfQPp9SGWidpzrMs7tTrlu6Vb8XGaRGck8QSNZJJp538Wrb60Lax4fPwR64ViY468OIUTbRlGZg==}

  commander@13.1.0:
    resolution: {integrity: sha512-/rFeCpNJQbhSZjGVwO9RFV3xPqbnERS8MmIQzCtD/zl6gpJuV/bMLuN92oG3F7d8oDEHHRrujSXNUr8fpjntKw==}
    engines: {node: '>=18'}

  commander@14.0.0:
    resolution: {integrity: sha512-2uM9rYjPvyq39NwLRqaiLtWHyDC1FvryJDa2ATTVims5YAS4PupsEQsDvP14FqhFr0P49CYDugi59xaxJlTXRA==}
    engines: {node: '>=20'}

  commander@4.1.1:
    resolution: {integrity: sha512-NOKm8xhkzAjzFx8B2v5OAHT+u5pRQc2UCa2Vq9jYL/31o2wi9mxBA7LIFs3sV5VSC49z6pEhfbMULvShKj26WA==}
    engines: {node: '>= 6'}

  compute-scroll-into-view@3.1.1:
    resolution: {integrity: sha512-VRhuHOLoKYOy4UbilLbUzbYg93XLjv2PncJC50EuTWPA3gaja1UjBsUP/D/9/juV3vQFr6XBEzn9KCAHdUvOHw==}

  confbox@0.1.8:
    resolution: {integrity: sha512-RMtmw0iFkeR4YV+fUOSucriAQNb9g8zFR52MWCtl+cCZOFRNL6zeB395vPzFhEjjn4fMxXudmELnl/KF/WrK6w==}

  consola@3.4.2:
    resolution: {integrity: sha512-5IKcdX0nnYavi6G7TtOhwkYzyjfJlatbjMjuLSfE2kYT5pMDOilZ4OvMhi637CcDICTmz3wARPoyhqyX1Y+XvA==}
    engines: {node: ^14.18.0 || >=16.10.0}

  content-disposition@1.0.0:
    resolution: {integrity: sha512-Au9nRL8VNUut/XSzbQA38+M78dzP4D+eqg3gfJHMIHHYa3bg067xj1KxMUWj+VULbiZMowKngFFbKczUrNJ1mg==}
    engines: {node: '>= 0.6'}

  content-type@1.0.5:
    resolution: {integrity: sha512-nTjqfcBFEipKdXCv4YDQWCfmcLZKm81ldF0pAopTvyrFGVbcR6P/VAAd5G7N+0tTr8QqiU0tFadD6FK4NtJwOA==}
    engines: {node: '>= 0.6'}

  cookie-signature@1.2.2:
    resolution: {integrity: sha512-D76uU73ulSXrD1UXF4KE2TMxVVwhsnCgfAyTg9k8P6KGZjlXKrOLe4dJQKI3Bxi5wjesZoFXJWElNWBjPZMbhg==}
    engines: {node: '>=6.6.0'}

  cookie@0.7.2:
    resolution: {integrity: sha512-yki5XnKuf750l50uGTllt6kKILY4nQ1eNIQatoXEByZ5dWgnKqbnqmTrBE5B4N7lrMJKQ2ytWMiTO2o0v6Ew/w==}
    engines: {node: '>= 0.6'}

  cors@2.8.5:
    resolution: {integrity: sha512-KIHbLJqu73RGr/hnbrO9uBeixNGuvSQjul/jdFvS/KFSIH1hWVd1ng7zOHx+YrEfInLG7q4n6GHQ9cDtxv/P6g==}
    engines: {node: '>= 0.10'}

  cpu-features@0.0.10:
    resolution: {integrity: sha512-9IkYqtX3YHPCzoVg1Py+o9057a3i0fp7S530UWokCSaFVTc7CwXPRiOjRjBQQ18ZCNafx78YfnG+HALxtVmOGA==}
    engines: {node: '>=10.0.0'}

  create-require@1.1.1:
    resolution: {integrity: sha512-dcKFX3jn0MpIaXjisoRvexIJVEKzaq7z2rZKxf+MSr9TkdmHmsU4m2lcLojrj/FHl8mk5VxMmYA+ftRkP/3oKQ==}

  cross-spawn@7.0.6:
    resolution: {integrity: sha512-uV2QOWP2nWzsy2aMp8aRibhi9dlzF5Hgh5SHaB9OiTGEyDTiJJyx0uy51QXdyWbtAHNua4XJzUKca3OzKUd3vA==}
    engines: {node: '>= 8'}

  cssesc@3.0.0:
    resolution: {integrity: sha512-/Tb/JcjK111nNScGob5MNtsntNM1aCNUDipB/TkwZFhyDrrE47SOx/18wF2bbjgc3ZzCSKW1T5nt5EbFoAz/Vg==}
    engines: {node: '>=4'}
    hasBin: true

  csstype@3.1.3:
    resolution: {integrity: sha512-M1uQkMl8rQK/szD0LNhtqxIPLpimGm8sOBwU7lLnCpSbTyY3yeU1Vc7l4KT5zT4s/yOxHH5O7tIuuLOCnLADRw==}

  debug@4.3.7:
    resolution: {integrity: sha512-Er2nc/H7RrMXZBFCEim6TCmMk02Z8vLC2Rbi1KEBggpo0fS6l0S1nnapwmIi3yW/+GOJap1Krg4w0Hg80oCqgQ==}
    engines: {node: '>=6.0'}
    peerDependencies:
      supports-color: '*'
    peerDependenciesMeta:
      supports-color:
        optional: true

  debug@4.4.1:
    resolution: {integrity: sha512-KcKCqiftBJcZr++7ykoDIEwSa3XWowTfNPo92BYxjXiyYEVrUQh2aLyhxBCwww+heortUFxEJYcRzosstTEBYQ==}
    engines: {node: '>=6.0'}
    peerDependencies:
      supports-color: '*'
    peerDependenciesMeta:
      supports-color:
        optional: true

  decode-named-character-reference@1.2.0:
    resolution: {integrity: sha512-c6fcElNV6ShtZXmsgNgFFV5tVX2PaV4g+MOAkb8eXHvn6sryJBrZa9r0zV6+dtTyoCKxtDy5tyQ5ZwQuidtd+Q==}

  decompress-response@6.0.0:
    resolution: {integrity: sha512-aW35yZM6Bb/4oJlZncMH2LCoZtJXTRxES17vE3hoRiowU2kWHaJKFkSBDnDR+cm9J+9QhXmREyIfv0pji9ejCQ==}
    engines: {node: '>=10'}

  dedent@1.6.0:
    resolution: {integrity: sha512-F1Z+5UCFpmQUzJa11agbyPVMbpgT/qA3/SKyJ1jyBgm7dUcUEa8v9JwDkerSQXfakBwFljIxhOJqGkjUwZ9FSA==}
    peerDependencies:
      babel-plugin-macros: ^3.1.0
    peerDependenciesMeta:
      babel-plugin-macros:
        optional: true

  deep-eql@5.0.2:
    resolution: {integrity: sha512-h5k/5U50IJJFpzfL6nO9jaaumfjO/f2NjK/oYB2Djzm4p9L+3T9qWpZqZ2hAbLPuuYq9wrU08WQyBTL5GbPk5Q==}
    engines: {node: '>=6'}

  deep-extend@0.6.0:
    resolution: {integrity: sha512-LOHxIOaPYdHlJRtCQfDIVZtfw/ufM8+rVj649RIHzcm/vGwQRXFt6OPqIFWsm2XEMrNIEtWR64sY1LEKD2vAOA==}
    engines: {node: '>=4.0.0'}

  delayed-stream@1.0.0:
    resolution: {integrity: sha512-ZySD7Nf91aLB0RxL4KGrKHBXl7Eds1DAmEdcoVawXnLD7SDhpNgtuII2aAkg7a7QS41jxPSZ17p4VdGnMHk3MQ==}
    engines: {node: '>=0.4.0'}

  denque@2.1.0:
    resolution: {integrity: sha512-HVQE3AAb/pxF8fQAoiqpvg9i3evqug3hoiwakOyZAwJm+6vZehbkYXZ0l4JxS+I3QxM97v5aaRNhj8v5oBhekw==}
    engines: {node: '>=0.10'}

  depd@2.0.0:
    resolution: {integrity: sha512-g7nH6P6dyDioJogAAGprGpCtVImJhpPk/roCzdb3fIh61/s/nPsfR6onyMwkCAR/OlC3yBC0lESvUoQEAssIrw==}
    engines: {node: '>= 0.8'}

  dequal@2.0.3:
    resolution: {integrity: sha512-0je+qPKHEMohvfRTCEo3CrPG6cAzAYgmzKyxRiYSSDkS6eGJdyVJm7WaYA5ECaAD9wLB2T4EEeymA5aFVcYXCA==}
    engines: {node: '>=6'}

  detect-indent@6.1.0:
    resolution: {integrity: sha512-reYkTUJAZb9gUuZ2RvVCNhVHdg62RHnJ7WJl8ftMi4diZ6NWlciOzQN88pUhSELEwflJht4oQDv0F0BMlwaYtA==}
    engines: {node: '>=8'}

  detect-libc@2.0.4:
    resolution: {integrity: sha512-3UDv+G9CsCKO1WKMGw9fwq/SWJYbI0c5Y7LU1AXYoDdbhE2AHQ6N6Nb34sG8Fj7T5APy8qXDCKuuIHd1BR0tVA==}
    engines: {node: '>=8'}

  detect-node-es@1.1.0:
    resolution: {integrity: sha512-ypdmJU/TbBby2Dxibuv7ZLW3Bs1QEmM7nHjEANfohJLvE0XVujisn1qPJcZxg+qDucsr+bP6fLD1rPS3AhJ7EQ==}

  devlop@1.1.0:
    resolution: {integrity: sha512-RWmIqhcFf1lRYBvNmr7qTNuyCt/7/ns2jbpp1+PalgE/rDQcBT0fioSMUpJ93irlUhC5hrg4cYqe6U+0ImW0rA==}

  diff-match-patch@1.0.5:
    resolution: {integrity: sha512-IayShXAgj/QMXgB0IWmKx+rOPuGMhqm5w6jvFxmVenXKIzRqTAAsbBPT3kWQeGANj3jGgvcvv4yK6SxqYmikgw==}

  diff@4.0.2:
    resolution: {integrity: sha512-58lmxKSA4BNyLz+HHMUzlOEpg09FV+ev6ZMe3vJihgdxzgcwZ8VoEEPmALCZG9LmqfVoNMMKpttIYTVG6uDY7A==}
    engines: {node: '>=0.3.1'}

  dir-glob@3.0.1:
    resolution: {integrity: sha512-WkrWp9GR4KXfKGYzOLmTuGVi1UWFfws377n9cc55/tb6DuqyF6pcQ5AbiHEshaDpY9v6oaSr2XCDidGmMwdzIA==}
    engines: {node: '>=8'}

  docker-modem@5.0.6:
    resolution: {integrity: sha512-ens7BiayssQz/uAxGzH8zGXCtiV24rRWXdjNha5V4zSOcxmAZsfGVm/PPFbwQdqEkDnhG+SyR9E3zSHUbOKXBQ==}
    engines: {node: '>= 8.0'}

  dockerode@4.0.7:
    resolution: {integrity: sha512-R+rgrSRTRdU5mH14PZTCPZtW/zw3HDWNTS/1ZAQpL/5Upe/ye5K9WQkIysu4wBoiMwKynsz0a8qWuGsHgEvSAA==}
    engines: {node: '>= 8.0'}

  dotenv@16.6.1:
    resolution: {integrity: sha512-uBq4egWHTcTt33a72vpSG0z3HnPuIl6NqYcTrKEg2azoEyl2hpW0zqlxysq2pK9HlDIHyHyakeYaYnSAwd8bow==}
    engines: {node: '>=12'}

  drizzle-orm@0.43.1:
    resolution: {integrity: sha512-dUcDaZtE/zN4RV/xqGrVSMpnEczxd5cIaoDeor7Zst9wOe/HzC/7eAaulywWGYXdDEc9oBPMjayVEDg0ziTLJA==}
    peerDependencies:
      '@aws-sdk/client-rds-data': '>=3'
      '@cloudflare/workers-types': '>=4'
      '@electric-sql/pglite': '>=0.2.0'
      '@libsql/client': '>=0.10.0'
      '@libsql/client-wasm': '>=0.10.0'
      '@neondatabase/serverless': '>=0.10.0'
      '@op-engineering/op-sqlite': '>=2'
      '@opentelemetry/api': ^1.4.1
      '@planetscale/database': '>=1.13'
      '@prisma/client': '*'
      '@tidbcloud/serverless': '*'
      '@types/better-sqlite3': '*'
      '@types/pg': '*'
      '@types/sql.js': '*'
      '@vercel/postgres': '>=0.8.0'
      '@xata.io/client': '*'
      better-sqlite3: '>=7'
      bun-types: '*'
      expo-sqlite: '>=14.0.0'
      gel: '>=2'
      knex: '*'
      kysely: '*'
      mysql2: '>=2'
      pg: '>=8'
      postgres: '>=3'
      prisma: '*'
      sql.js: '>=1'
      sqlite3: '>=5'
    peerDependenciesMeta:
      '@aws-sdk/client-rds-data':
        optional: true
      '@cloudflare/workers-types':
        optional: true
      '@electric-sql/pglite':
        optional: true
      '@libsql/client':
        optional: true
      '@libsql/client-wasm':
        optional: true
      '@neondatabase/serverless':
        optional: true
      '@op-engineering/op-sqlite':
        optional: true
      '@opentelemetry/api':
        optional: true
      '@planetscale/database':
        optional: true
      '@prisma/client':
        optional: true
      '@tidbcloud/serverless':
        optional: true
      '@types/better-sqlite3':
        optional: true
      '@types/pg':
        optional: true
      '@types/sql.js':
        optional: true
      '@vercel/postgres':
        optional: true
      '@xata.io/client':
        optional: true
      better-sqlite3:
        optional: true
      bun-types:
        optional: true
      expo-sqlite:
        optional: true
      gel:
        optional: true
      knex:
        optional: true
      kysely:
        optional: true
      mysql2:
        optional: true
      pg:
        optional: true
      postgres:
        optional: true
      prisma:
        optional: true
      sql.js:
        optional: true
      sqlite3:
        optional: true

  dunder-proto@1.0.1:
    resolution: {integrity: sha512-KIN/nDJBQRcXw0MLVhZE9iQHmG68qAVIBg9CqmUYjmQIhgij9U5MFvrqkUL5FbtyyzZuOeOt0zdeRe4UY7ct+A==}
    engines: {node: '>= 0.4'}

  duplexify@4.1.3:
    resolution: {integrity: sha512-M3BmBhwJRZsSx38lZyhE53Csddgzl5R7xGJNk7CVddZD6CcmwMCH8J+7AprIrQKH7TonKxaCjcv27Qmf+sQ+oA==}

  eastasianwidth@0.2.0:
    resolution: {integrity: sha512-I88TYZWc9XiYHRQ4/3c5rjjfgkjhLyW2luGIheGERbNQ6OY7yTybanSpDXZa8y7VUP9YmDcYa+eyq4ca7iLqWA==}

  ecdsa-sig-formatter@1.0.11:
    resolution: {integrity: sha512-nagl3RYrbNv6kQkeJIpt6NJZy8twLB/2vtz6yN9Z4vRKHN4/QZJIEbqohALSgwKdnksuY3k5Addp5lg8sVoVcQ==}

  ee-first@1.1.1:
    resolution: {integrity: sha512-WMwm9LhRUo+WUaRN+vRuETqG89IgZphVSNkdFgeb6sS/E4OrDIN7t48CAewSHXc6C8lefD8KKfr5vY61brQlow==}

  emoji-regex@10.4.0:
    resolution: {integrity: sha512-EC+0oUMY1Rqm4O6LLrgjtYDvcVYTy7chDnM4Q7030tP4Kwj3u/pR6gP9ygnp2CJMK5Gq+9Q2oqmrFJAz01DXjw==}

  emoji-regex@8.0.0:
    resolution: {integrity: sha512-MSjYzcWNOA0ewAHpz0MxpYFvwg6yjy1NG3xteoqz644VCo/RPgnr1/GGt+ic3iJTzQ8Eu3TdM14SawnVUmGE6A==}

  emoji-regex@9.2.2:
    resolution: {integrity: sha512-L18DaJsXSUk2+42pv8mLs5jJT2hqFkFE4j21wOmgbUqsZ2hL72NsUU785g9RXgo3s0ZNgVl42TiHp3ZtOv/Vyg==}

  enabled@2.0.0:
    resolution: {integrity: sha512-AKrN98kuwOzMIdAizXGI86UFBoo26CL21UM763y1h/GMSJ4/OHU9k2YlsmBpyScFo/wbLzWQJBMCW4+IO3/+OQ==}

  encodeurl@2.0.0:
    resolution: {integrity: sha512-Q0n9HRi4m6JuGIV1eFlmvJB7ZEVxu93IrMyiMsGC0lrMJMWzRgx6WGquyfQgZVb31vhGgXnfmPNNXmxnOkRBrg==}
    engines: {node: '>= 0.8'}

  end-of-stream@1.4.5:
    resolution: {integrity: sha512-ooEGc6HP26xXq/N+GCGOT0JKCLDGrq2bQUZrQ7gyrJiZANJ/8YDTxTpQBXGMn+WbIQXNVpyWymm7KYVICQnyOg==}

  engine.io-parser@5.2.3:
    resolution: {integrity: sha512-HqD3yTBfnBxIrbnM1DoD6Pcq8NECnh8d4As1Qgh0z5Gg3jRRIqijury0CL3ghu/edArpUYiYqQiDUQBIs4np3Q==}
    engines: {node: '>=10.0.0'}

  engine.io@6.6.4:
    resolution: {integrity: sha512-ZCkIjSYNDyGn0R6ewHDtXgns/Zre/NT6Agvq1/WobF7JXgFff4SeDroKiCO3fNJreU9YG429Sc81o4w5ok/W5g==}
    engines: {node: '>=10.2.0'}

  enhanced-resolve@5.18.2:
    resolution: {integrity: sha512-6Jw4sE1maoRJo3q8MsSIn2onJFbLTOjY9hlx4DZXmOKvLRd1Ok2kXmAGXaafL2+ijsJZ1ClYbl/pmqr9+k4iUQ==}
    engines: {node: '>=10.13.0'}

  enquirer@2.4.1:
    resolution: {integrity: sha512-rRqJg/6gd538VHvR3PSrdRBb/1Vy2YfzHqzvbhGIQpDRKIa4FgV/54b5Q1xYSxOOwKvjXweS26E0Q+nAMwp2pQ==}
    engines: {node: '>=8.6'}

  environment@1.1.0:
    resolution: {integrity: sha512-xUtoPkMggbz0MPyPiIWr1Kp4aeWJjDZ6SMvURhimjdZgsRuDplF5/s9hcgGhyXMhs+6vpnuoiZ2kFiu3FMnS8Q==}
    engines: {node: '>=18'}

  es-define-property@1.0.1:
    resolution: {integrity: sha512-e3nRfgfUZ4rNGL232gUgX06QNyyez04KdjFrF+LTRoOXmrOgFKDg4BCdsjW8EnT69eqdYGmRpJwiPVYNrCaW3g==}
    engines: {node: '>= 0.4'}

  es-errors@1.3.0:
    resolution: {integrity: sha512-Zf5H2Kxt2xjTvbJvP2ZWLEICxA6j+hAmMzIlypy4xcBg1vKVnx89Wy0GbS+kf5cwCVFFzdCFh2XSCFNULS6csw==}
    engines: {node: '>= 0.4'}

  es-module-lexer@1.7.0:
    resolution: {integrity: sha512-jEQoCwk8hyb2AZziIOLhDqpm5+2ww5uIE6lkO/6jcOCusfk6LhMHpXXfBLXTZ7Ydyt0j4VoUQv6uGNYbdW+kBA==}

  es-object-atoms@1.1.1:
    resolution: {integrity: sha512-FGgH2h8zKNim9ljj7dankFPcICIK9Cp5bm+c2gQSYePhpaG5+esrLODihIorn+Pe6FGJzWhXQotPv73jTaldXA==}
    engines: {node: '>= 0.4'}

  es-set-tostringtag@2.1.0:
    resolution: {integrity: sha512-j6vWzfrGVfyXxge+O0x5sh6cvxAog0a/4Rdd2K36zCMV5eJ+/+tOAngRO8cODMNWbVRdVlmGZQL2YS3yR8bIUA==}
    engines: {node: '>= 0.4'}

  esast-util-from-estree@2.0.0:
    resolution: {integrity: sha512-4CyanoAudUSBAn5K13H4JhsMH6L9ZP7XbLVe/dKybkxMO7eDyLsT8UHl9TRNrU2Gr9nz+FovfSIjuXWJ81uVwQ==}

  esast-util-from-js@2.0.1:
    resolution: {integrity: sha512-8Ja+rNJ0Lt56Pcf3TAmpBZjmx8ZcK5Ts4cAzIOjsjevg9oSXJnl6SUQ2EevU8tv3h6ZLWmoKL5H4fgWvdvfETw==}

  esbuild@0.25.5:
    resolution: {integrity: sha512-P8OtKZRv/5J5hhz0cUAdu/cLuPIKXpQl1R9pZtvmHWQvrAUVd0UNIPT4IB4W3rNOqVO0rlqHmCIbSwxh/c9yUQ==}
    engines: {node: '>=18'}
    hasBin: true

  escalade@3.2.0:
    resolution: {integrity: sha512-WUj2qlxaQtO4g6Pq5c29GTcWGDyd8itL8zTlipgECz3JesAiiOKotd8JU6otB3PACgG6xkJUyVhboMS+bje/jA==}
    engines: {node: '>=6'}

  escape-html@1.0.3:
    resolution: {integrity: sha512-NiSupZ4OeuGwr68lGIeym/ksIZMJodUGOSCZ/FSnTxcrekbvqrgdUxlJOMpijaKZVjAJrWrGs/6Jy8OMuyj9ow==}

  escape-string-regexp@5.0.0:
    resolution: {integrity: sha512-/veY75JbMK4j1yjvuUxuVsiS/hr/4iHs9FTT6cgTexxdE0Ly/glccBAkloH/DofkjRbZU3bnoj38mOmhkZ0lHw==}
    engines: {node: '>=12'}

  esprima@4.0.1:
    resolution: {integrity: sha512-eGuFFw7Upda+g4p+QHvnW0RyTX/SVeJBDM/gCtMARO0cLuT2HcEKnTPvhjV6aGeqrCB/sbNop0Kszm0jsaWU4A==}
    engines: {node: '>=4'}
    hasBin: true

  estree-util-attach-comments@3.0.0:
    resolution: {integrity: sha512-cKUwm/HUcTDsYh/9FgnuFqpfquUbwIqwKM26BVCGDPVgvaCl/nDCCjUfiLlx6lsEZ3Z4RFxNbOQ60pkaEwFxGw==}

  estree-util-build-jsx@3.0.1:
    resolution: {integrity: sha512-8U5eiL6BTrPxp/CHbs2yMgP8ftMhR5ww1eIKoWRMlqvltHF8fZn5LRDvTKuxD3DUn+shRbLGqXemcP51oFCsGQ==}

  estree-util-is-identifier-name@3.0.0:
    resolution: {integrity: sha512-hFtqIDZTIUZ9BXLb8y4pYGyk6+wekIivNVTcmvk8NoOh+VeRn5y6cEHzbURrWbfp1fIqdVipilzj+lfaadNZmg==}

  estree-util-scope@1.0.0:
    resolution: {integrity: sha512-2CAASclonf+JFWBNJPndcOpA8EMJwa0Q8LUFJEKqXLW6+qBvbFZuF5gItbQOs/umBUkjviCSDCbBwU2cXbmrhQ==}

  estree-util-to-js@2.0.0:
    resolution: {integrity: sha512-WDF+xj5rRWmD5tj6bIqRi6CkLIXbbNQUcxQHzGysQzvHmdYG2G7p/Tf0J0gpxGgkeMZNTIjT/AoSvC9Xehcgdg==}

  estree-util-value-to-estree@3.4.0:
    resolution: {integrity: sha512-Zlp+gxis+gCfK12d3Srl2PdX2ybsEA8ZYy6vQGVQTNNYLEGRQQ56XB64bjemN8kxIKXP1nC9ip4Z+ILy9LGzvQ==}

  estree-util-visit@2.0.0:
    resolution: {integrity: sha512-m5KgiH85xAhhW8Wta0vShLcUvOsh3LLPI2YVwcbio1l7E09NTLL1EyMZFM1OyWowoH0skScNbhOPl4kcBgzTww==}

  estree-walker@3.0.3:
    resolution: {integrity: sha512-7RUKfXgSMMkzt6ZuXmqapOurLGPPfgj6l9uRZ7lRGolvk0y2yocc35LdcxKC5PQZdn2DMqioAQ2NoWcrTKmm6g==}

  etag@1.8.1:
    resolution: {integrity: sha512-aIL5Fx7mawVa300al2BnEE4iNvo1qETxLrPI/o05L7z6go7fCw1J6EQmbK4FmJ2AS7kgVF/KEZWufBfdClMcPg==}
    engines: {node: '>= 0.6'}

  event-target-shim@5.0.1:
    resolution: {integrity: sha512-i/2XbnSz/uxRCU6+NdVJgKWDTM427+MqYbkQzD321DuCQJUqOuJKIA0IM2+W2xtYHdKOmZ4dR6fExsd4SXL+WQ==}
    engines: {node: '>=6'}

  eventemitter3@5.0.1:
    resolution: {integrity: sha512-GWkBvjiSZK87ELrYOSESUYeVIc9mvLLf/nXalMOS5dYrgZq9o5OVkbZAVM06CVxYsCwH9BDZFPlQTlPA1j4ahA==}

  eventsource-parser@3.0.3:
    resolution: {integrity: sha512-nVpZkTMM9rF6AQ9gPJpFsNAMt48wIzB5TQgiTLdHiuO8XEDhUgZEhqKlZWXbIzo9VmJ/HvysHqEaVeD5v9TPvA==}
    engines: {node: '>=20.0.0'}

  eventsource@3.0.7:
    resolution: {integrity: sha512-CRT1WTyuQoD771GW56XEZFQ/ZoSfWid1alKGDYMmkt2yl8UXrVR4pspqWNEcqKvVIzg6PAltWjxcSSPrboA4iA==}
    engines: {node: '>=18.0.0'}

  eventsource@4.0.0:
    resolution: {integrity: sha512-fvIkb9qZzdMxgZrEQDyll+9oJsyaVvY92I2Re+qK0qEJ+w5s0X3dtz+M0VAPOjP1gtU3iqWyjQ0G3nvd5CLZ2g==}
    engines: {node: '>=20.0.0'}

  execa@8.0.1:
    resolution: {integrity: sha512-VyhnebXciFV2DESc+p6B+y0LjSm0krU4OgJN44qFAhBY0TJ+1V61tYD2+wHusZ6F9n5K+vl8k0sTy7PEfV4qpg==}
    engines: {node: '>=16.17'}

  execa@9.6.0:
    resolution: {integrity: sha512-jpWzZ1ZhwUmeWRhS7Qv3mhpOhLfwI+uAX4e5fOcXqwMR7EcJ0pj2kV1CVzHVMX/LphnKWD3LObjZCoJ71lKpHw==}
    engines: {node: ^18.19.0 || >=20.5.0}

  expand-template@2.0.3:
    resolution: {integrity: sha512-XYfuKMvj4O35f/pOXLObndIRvyQ+/+6AhODh+OKWj9S9498pHHn/IMszH+gt0fBCRWMNfk1ZSp5x3AifmnI2vg==}
    engines: {node: '>=6'}

  expect-type@1.2.1:
    resolution: {integrity: sha512-/kP8CAwxzLVEeFrMm4kMmy4CCDlpipyA7MYLVrdJIkV0fYF0UaigQHRsxHiuY/GEea+bh4KSv3TIlgr+2UL6bw==}
    engines: {node: '>=12.0.0'}

  express-rate-limit@7.5.1:
    resolution: {integrity: sha512-7iN8iPMDzOMHPUYllBEsQdWVB6fPDMPqwjBaFrgr4Jgr/+okjvzAy+UHlYYL/Vs0OsOrMkwS6PJDkFlJwoxUnw==}
    engines: {node: '>= 16'}
    peerDependencies:
      express: '>= 4.11'

  express@5.1.0:
    resolution: {integrity: sha512-DT9ck5YIRU+8GYzzU5kT3eHGA5iL+1Zd0EutOmTE9Dtk+Tvuzd23VBU+ec7HPNSTxXYO55gPV/hq4pSBJDjFpA==}
    engines: {node: '>= 18'}

  extend@3.0.2:
    resolution: {integrity: sha512-fjquC59cD7CyW6urNXK0FBufkZcoiGG80wTuPujX590cB5Ttln20E2UB4S/WARVqhXffZl2LNgS+gQdPIIim/g==}

  extendable-error@0.1.7:
    resolution: {integrity: sha512-UOiS2in6/Q0FK0R0q6UY9vYpQ21mr/Qn1KOnte7vsACuNJf514WvCCUHSRCPcgjPT2bAhNIJdlE6bVap1GKmeg==}

  external-editor@3.1.0:
    resolution: {integrity: sha512-hMQ4CX1p1izmuLYyZqLMO/qGNw10wSv9QDCPfzXfyFrOaCSSoRfqE1Kf1s5an66J5JZC62NewG+mK49jOCtQew==}
    engines: {node: '>=4'}

  fast-deep-equal@3.1.3:
    resolution: {integrity: sha512-f3qQ9oQy9j2AhBe/H9VC91wLmKBCCU/gDOnKNAYG5hswO7BLKj09Hc5HYNz9cGI++xlpDCIgDaitVs03ATR84Q==}

  fast-glob@3.3.3:
    resolution: {integrity: sha512-7MptL8U0cqcFdzIzwOTHoilX9x5BrNqye7Z/LuC7kCMRio1EMSyqRK3BEAUD7sXRq4iT4AzTVuZdhgQ2TCvYLg==}
    engines: {node: '>=8.6.0'}

  fast-json-stable-stringify@2.1.0:
    resolution: {integrity: sha512-lhd/wF+Lk98HZoTCtlVraHtfh5XYijIjalXck7saUtuanSDyLMxnHhSXEDJqHxD7msR8D0uCmqlkwjCV8xvwHw==}

  fast-xml-parser@4.5.3:
    resolution: {integrity: sha512-RKihhV+SHsIUGXObeVy9AXiBbFwkVk7Syp8XgwN5U3JV416+Gwp/GO9i0JYKmikykgz/UHRrrV4ROuZEo/T0ig==}
    hasBin: true

  fastmcp@3.8.2:
    resolution: {integrity: sha512-GN8SBv2+vm+PYbckvT8ZVZvjxkkIaQhgoGp3WrJ28AlJVt1wmd8S332L7o7SfuFzyYA4kwT2ofEtYJtRlm/mcw==}
    hasBin: true

  fastq@1.19.1:
    resolution: {integrity: sha512-GwLTyxkCXjXbxqIhTsMI2Nui8huMPtnxg7krajPJAjnEG/iiOS7i+zCtWGZR9G0NBKbXKh6X9m9UIsYX/N6vvQ==}

  fdir@6.4.6:
    resolution: {integrity: sha512-hiFoqpyZcfNm1yc4u8oWCf9A2c4D3QjCrks3zmoVKVxpQRzmPNar1hUJcBG2RQHvEVGDN+Jm81ZheVLAQMK6+w==}
    peerDependencies:
      picomatch: ^3 || ^4
    peerDependenciesMeta:
      picomatch:
        optional: true

  fecha@4.2.3:
    resolution: {integrity: sha512-OP2IUU6HeYKJi3i0z4A19kHMQoLVs4Hc+DPqqxI2h/DPZHTm/vjsfC6P0b4jCMy14XizLBqvndQ+UilD7707Jw==}

  fflate@0.8.2:
    resolution: {integrity: sha512-cPJU47OaAoCbg0pBvzsgpTPhmhqI5eJjh/JIu8tPj5q+T7iLvW/JAYUqmE7KOB4R1ZyEhzBaIQpQpardBF5z8A==}

  figures@6.1.0:
    resolution: {integrity: sha512-d+l3qxjSesT4V7v2fh+QnmFnUWv9lSpjarhShNTgBOfA0ttejbQUAlHLitbjkoRiDulW0OPoQPYIGhIC8ohejg==}
    engines: {node: '>=18'}

  file-type@21.0.0:
    resolution: {integrity: sha512-ek5xNX2YBYlXhiUXui3D/BXa3LdqPmoLJ7rqEx2bKJ7EAUEfmXgW0Das7Dc6Nr9MvqaOnIqiPV0mZk/r/UpNAg==}
    engines: {node: '>=20'}

  file-uri-to-path@1.0.0:
    resolution: {integrity: sha512-0Zt+s3L7Vf1biwWZ29aARiVYLx7iMGnEUl9x33fbB/j3jR81u/O2LbqK+Bm1CDSNDKVtJ/YjwY7TUd5SkeLQLw==}

  fill-range@7.1.1:
    resolution: {integrity: sha512-YsGpe3WHLK8ZYi4tWDg2Jy3ebRz2rXowDxnld4bkQB00cc/1Zw9AWnC0i9ztDJitivtQvaI9KaLyKrc+hBW0yg==}
    engines: {node: '>=8'}

  finalhandler@2.1.0:
    resolution: {integrity: sha512-/t88Ty3d5JWQbWYgaOGCCYfXRwV1+be02WqYYlL6h0lEiUAMPM8o8qKGO01YIkOHzka2up08wvgYD0mDiI+q3Q==}
    engines: {node: '>= 0.8'}

  find-up@4.1.0:
    resolution: {integrity: sha512-PpOwAdQ/YlXQ2vj8a3h8IipDuYRi3wceVQQGYWxNINccq40Anw7BlsEXCMbt1Zt+OLA6Fq9suIpIWD0OsnISlw==}
    engines: {node: '>=8'}

  fix-dts-default-cjs-exports@1.0.1:
    resolution: {integrity: sha512-pVIECanWFC61Hzl2+oOCtoJ3F17kglZC/6N94eRWycFgBH35hHx0Li604ZIzhseh97mf2p0cv7vVrOZGoqhlEg==}

  fn.name@1.1.0:
    resolution: {integrity: sha512-GRnmB5gPyJpAhTQdSZTSp9uaPSvl09KoYcMQtsB9rQoOmzs9dH6ffeccH+Z+cv6P68Hu5bC6JjRh4Ah/mHSNRw==}

  follow-redirects@1.15.9:
    resolution: {integrity: sha512-gew4GsXizNgdoRyqmyfMHyAmXsZDk6mHkSxZFCzW9gwlbtOW44CDtYavM+y+72qD/Vq2l550kMF52DT8fOLJqQ==}
    engines: {node: '>=4.0'}
    peerDependencies:
      debug: '*'
    peerDependenciesMeta:
      debug:
        optional: true

  foreground-child@3.3.1:
    resolution: {integrity: sha512-gIXjKqtFuWEgzFRJA9WCQeSJLZDjgJUOMCMzxtvFq/37KojM1BFGufqsCy0r4qSQmYLsZYMeyRqzIWOMup03sw==}
    engines: {node: '>=14'}

  form-data-encoder@1.7.2:
    resolution: {integrity: sha512-qfqtYan3rxrnCk1VYaA4H+Ms9xdpPqvLZa6xmMgFvhO32x7/3J/ExcTd6qpxM0vH2GdMI+poehyBZvqfMTto8A==}

  form-data@2.5.3:
    resolution: {integrity: sha512-XHIrMD0NpDrNM/Ckf7XJiBbLl57KEhT3+i3yY+eWm+cqYZJQTZrKo8Y8AWKnuV5GT4scfuUGt9LzNoIx3dU1nQ==}
    engines: {node: '>= 0.12'}

  form-data@4.0.3:
    resolution: {integrity: sha512-qsITQPfmvMOSAdeyZ+12I1c+CKSstAFAwu+97zrnWAbIr5u8wfsExUzCesVLC8NgHuRUqNN4Zy6UPWUTRGslcA==}
    engines: {node: '>= 6'}

  formdata-node@4.4.1:
    resolution: {integrity: sha512-0iirZp3uVDjVGt9p49aTaqjk84TrglENEDuqfdlZQ1roC9CWlPk6Avf8EEnZNcAqPonwkG35x4n3ww/1THYAeQ==}
    engines: {node: '>= 12.20'}

  forwarded-parse@2.1.2:
    resolution: {integrity: sha512-alTFZZQDKMporBH77856pXgzhEzaUVmLCDk+egLgIgHst3Tpndzz8MnKe+GzRJRfvVdn69HhpW7cmXzvtLvJAw==}

  forwarded@0.2.0:
    resolution: {integrity: sha512-buRG0fpBtRHSTCOASe6hD258tEubFoRLb4ZNA6NxMVHNw2gOcwHo9wyablzMzOA5z9xA9L1KNjk/Nt6MT9aYow==}
    engines: {node: '>= 0.6'}

  fresh@2.0.0:
    resolution: {integrity: sha512-Rx/WycZ60HOaqLKAi6cHRKKI7zxWbJ31MhntmtwMoaTeF7XFH9hhBp8vITaMidfljRQ6eYWCKkaTK+ykVJHP2A==}
    engines: {node: '>= 0.8'}

  fs-constants@1.0.0:
    resolution: {integrity: sha512-y6OAwoSIf7FyjMIv94u+b5rdheZEjzR63GTyZJm5qh4Bi+2YgwLCcI/fPFZkL5PSixOt6ZNKm+w+Hfp/Bciwow==}

  fs-extra@7.0.1:
    resolution: {integrity: sha512-YJDaCJZEnBmcbw13fvdAM9AwNOJwOzrE4pqMqBq5nFiEqXUqHwlK4B+3pUw6JNvfSPtX05xFHtYy/1ni01eGCw==}
    engines: {node: '>=6 <7 || >=8'}

  fs-extra@8.1.0:
    resolution: {integrity: sha512-yhlQgA6mnOJUKOsRUFsgJdQCvkKhcz8tlZG5HBQfReYZy46OwLcY+Zia0mtdHsOo9y/hP+CxMN0TU9QxoOtG4g==}
    engines: {node: '>=6 <7 || >=8'}

  fsevents@2.3.3:
    resolution: {integrity: sha512-5xoDfX+fL7faATnagmWPpbFtwh/R77WmMMqqHGS65C3vvB0YHrgF+B1YmZ3441tMj5n63k0212XNoJwzlhffQw==}
    engines: {node: ^8.16.0 || ^10.6.0 || >=11.0.0}
    os: [darwin]

  fumadocs-core@15.6.1:
    resolution: {integrity: sha512-5DXVptT+LN145xUHzUy07IAtaBYBoWOVMAKbUQQhcGNxhXPvbVAT9bIHnfjklU+yyosc8Rhn/gxSrKdlrn9HtQ==}
    peerDependencies:
      '@oramacloud/client': 1.x.x || 2.x.x
      '@types/react': '*'
      algoliasearch: 5.x.x
      next: 14.x.x || 15.x.x
      react: 18.x.x || 19.x.x
      react-dom: 18.x.x || 19.x.x
    peerDependenciesMeta:
      '@oramacloud/client':
        optional: true
      '@types/react':
        optional: true
      algoliasearch:
        optional: true
      next:
        optional: true
      react:
        optional: true
      react-dom:
        optional: true

  fumadocs-mdx@11.6.10:
    resolution: {integrity: sha512-W13mGPKDviKHq1FdxJqbBmA8vQ0niEISUUREJU8u3q1g5lQgnZ9whZjTnvijnqiGNbBsjb8CmjU20OlmwG6nhA==}
    hasBin: true
    peerDependencies:
      '@fumadocs/mdx-remote': ^1.2.0
      fumadocs-core: ^14.0.0 || ^15.0.0
      next: ^15.3.0
      vite: 6.x.x
    peerDependenciesMeta:
      '@fumadocs/mdx-remote':
        optional: true
      next:
        optional: true
      vite:
        optional: true

  fumadocs-ui@15.6.1:
    resolution: {integrity: sha512-3O0uTMeU1ohVQE7HTV7+8I/1IIlgJPIBFOHjoQkRaXTf41LJ7EKfNHue80BOuhG4vyeL/Sx184v2hjljuKrX3Q==}
    peerDependencies:
      '@types/react': '*'
      next: 14.x.x || 15.x.x
      react: 18.x.x || 19.x.x
      react-dom: 18.x.x || 19.x.x
      tailwindcss: ^3.4.14 || ^4.0.0
    peerDependenciesMeta:
      '@types/react':
        optional: true
      next:
        optional: true
      tailwindcss:
        optional: true

  function-bind@1.1.2:
    resolution: {integrity: sha512-7XHNxH7qX9xG5mIwxkhumTox/MIRNcOgDrxWsMt2pAr23WHp6MrRlN7FBSFpCpr+oVO0F744iUgR82nJMfG2SA==}

  fuse.js@7.1.0:
    resolution: {integrity: sha512-trLf4SzuuUxfusZADLINj+dE8clK1frKdmqiJNb1Es75fmI5oY6X2mxLVUciLLjxqw/xr72Dhy+lER6dGd02FQ==}
    engines: {node: '>=10'}

  gaxios@6.7.1:
    resolution: {integrity: sha512-LDODD4TMYx7XXdpwxAVRAIAuB0bzv0s+ywFonY46k126qzQHT9ygyoa9tncmOiQmmDrik65UYsEkv3lbfqQ3yQ==}
    engines: {node: '>=14'}

  gcp-metadata@6.1.1:
    resolution: {integrity: sha512-a4tiq7E0/5fTjxPAaH4jpjkSv/uCaU2p5KC6HVGrvl0cDjA8iBZv4vv1gyzlmK0ZUKqwpOyQMKzZQe3lTit77A==}
    engines: {node: '>=14'}

  generate-function@2.3.1:
    resolution: {integrity: sha512-eeB5GfMNeevm/GRYq20ShmsaGcmI81kIX2K9XQx5miC8KdHaC6Jm0qQ8ZNeGOi7wYB8OsdxKs+Y2oVuTFuVwKQ==}

  get-caller-file@2.0.5:
    resolution: {integrity: sha512-DyFP3BM/3YHTQOCUL/w0OZHR0lpKeGrxotcHWcqNEdnltqFwXVfhEBQ94eIo34AfQpo0rGki4cyIiftY06h2Fg==}
    engines: {node: 6.* || 8.* || >= 10.*}

  get-east-asian-width@1.3.0:
    resolution: {integrity: sha512-vpeMIQKxczTD/0s2CdEWHcb0eeJe6TFjxb+J5xgX7hScxqrGuyjmv4c1D4A/gelKfyox0gJJwIHF+fLjeaM8kQ==}
    engines: {node: '>=18'}

  get-intrinsic@1.3.0:
    resolution: {integrity: sha512-9fSjSaos/fRIVIp+xSJlE6lfwhES7LNtKaCBIamHsjr2na1BiABJPo0mOjjz8GJDURarmCPGqaiVg5mfjb98CQ==}
    engines: {node: '>= 0.4'}

  get-nonce@1.0.1:
    resolution: {integrity: sha512-FJhYRoDaiatfEkUK8HKlicmu/3SGFD51q3itKDGoSTysQJBnfOcxU5GxnhE1E6soB76MbT0MBtnKJuXyAx+96Q==}
    engines: {node: '>=6'}

  get-proto@1.0.1:
    resolution: {integrity: sha512-sTSfBjoXBp89JvIKIefqw7U2CCebsc74kiY6awiGogKtoSGbgjYE/G/+l9sF3MWFPNc9IcoOC4ODfKHfxFmp0g==}
    engines: {node: '>= 0.4'}

  get-stream@8.0.1:
    resolution: {integrity: sha512-VaUJspBffn/LMCJVoMvSAdmscJyS1auj5Zulnn5UoYcY531UWmdwhRWkcGKnGU93m5HSXP9LP2usOryrBtQowA==}
    engines: {node: '>=16'}

  get-stream@9.0.1:
    resolution: {integrity: sha512-kVCxPF3vQM/N0B1PmoqVUqgHP+EeVjmZSQn+1oCRPxd2P21P2F19lIgbR3HBosbB1PUhOAoctJnfEn2GbN2eZA==}
    engines: {node: '>=18'}

  get-tsconfig@4.10.1:
    resolution: {integrity: sha512-auHyJ4AgMz7vgS8Hp3N6HXSmlMdUyhSUrfBF16w153rxtLIEOE+HGqaBppczZvnHLqQJfiHotCYpNhl0lUROFQ==}

  github-from-package@0.0.0:
    resolution: {integrity: sha512-SyHy3T1v2NUXn29OsWdxmK6RwHD+vkj3v8en8AOBZ1wBQ/hCAQ5bAQTD02kW4W9tUp/3Qh6J8r9EvntiyCmOOw==}

  github-slugger@2.0.0:
    resolution: {integrity: sha512-IaOQ9puYtjrkq7Y0Ygl9KDZnrf/aiUJYUpVf89y8kyaxbRG7Y1SrX/jaumrv81vc61+kiMempujsM3Yw7w5qcw==}

  glob-parent@5.1.2:
    resolution: {integrity: sha512-AOIgSQCepiJYwP3ARnGx+5VnTu2HBYdzbGP45eLw1vr3zB3vZLeyed1sC9hnbcOc9/SrMyM5RPQrkGz4aS9Zow==}
    engines: {node: '>= 6'}

  glob@10.4.5:
    resolution: {integrity: sha512-7Bv8RF0k6xjo7d4A/PxYLbUCfb6c+Vpd2/mB2yRDlew7Jb5hEXiCD9ibfO7wpk8i4sevK6DFny9h7EYbM3/sHg==}
    hasBin: true

  globby@11.1.0:
    resolution: {integrity: sha512-jhIXaOzy1sb8IyocaruWSn1TjmnBVs8Ayhcy83rmxNJ8q2uWKCAj3CnJY+KpGSXCueAPc0i05kVvVKtP1t9S3g==}
    engines: {node: '>=10'}

  google-auth-library@9.15.1:
    resolution: {integrity: sha512-Jb6Z0+nvECVz+2lzSMt9u98UsoakXxA2HGHMCxh+so3n90XgYWkq5dur19JAJV7ONiJY22yBTyJB1TSkvPq9Ng==}
    engines: {node: '>=14'}

  google-logging-utils@0.0.2:
    resolution: {integrity: sha512-NEgUnEcBiP5HrPzufUkBzJOD/Sxsco3rLNo1F1TNf7ieU8ryUzBhqba8r756CjLX7rn3fHl6iLEwPYuqpoKgQQ==}
    engines: {node: '>=14'}

  gopd@1.2.0:
    resolution: {integrity: sha512-ZUKRh6/kUFoAiTAtTYPZJ3hw9wNxx+BIBOijnlG9PnrJsCcSjs1wyyD6vJpaYtgnzDrKYRSqf3OO6Rfa93xsRg==}
    engines: {node: '>= 0.4'}

  graceful-fs@4.2.11:
    resolution: {integrity: sha512-RbJ5/jmFcNNCcDV5o9eTnBLJ/HszWV0P73bc+Ff4nS/rJj+YaS6IGyiOL0VoBYX+l1Wrl3k63h/KrH+nhJ0XvQ==}

  gtoken@7.1.0:
    resolution: {integrity: sha512-pCcEwRi+TKpMlxAQObHDQ56KawURgyAf6jtIY046fJ5tIv3zDe/LEIubckAO8fj6JnAxLdmWkUfNyulQ2iKdEw==}
    engines: {node: '>=14.0.0'}

  has-symbols@1.1.0:
    resolution: {integrity: sha512-1cDNdwJ2Jaohmb3sg4OmKaMBwuC48sYni5HUw2DvsC8LjGTLK9h+eb1X6RyuOHe4hT0ULCW68iomhjUoKUqlPQ==}
    engines: {node: '>= 0.4'}

  has-tostringtag@1.0.2:
    resolution: {integrity: sha512-NqADB8VjPFLM2V0VvHUewwwsw0ZWBaIdgo+ieHtK3hasLz4qeCRjYcqfB6AQrBggRKppKF8L52/VqdVsO47Dlw==}
    engines: {node: '>= 0.4'}

  hasown@2.0.2:
    resolution: {integrity: sha512-0hJU9SCPvmMzIBdZFqNPXWa6dqh7WdH0cII9y+CyS8rG3nL48Bclra9HmKhVVUHyPWNH5Y7xDwAB7bfgSjkUMQ==}
    engines: {node: '>= 0.4'}

  hast-util-to-estree@3.1.3:
    resolution: {integrity: sha512-48+B/rJWAp0jamNbAAf9M7Uf//UVqAoMmgXhBdxTDJLGKY+LRnZ99qcG+Qjl5HfMpYNzS5v4EAwVEF34LeAj7w==}

  hast-util-to-html@9.0.5:
    resolution: {integrity: sha512-OguPdidb+fbHQSU4Q4ZiLKnzWo8Wwsf5bZfbvu7//a9oTYoqD/fWpe96NuHkoS9h0ccGOTe0C4NGXdtS0iObOw==}

  hast-util-to-jsx-runtime@2.3.6:
    resolution: {integrity: sha512-zl6s8LwNyo1P9uw+XJGvZtdFF1GdAkOg8ujOw+4Pyb76874fLps4ueHXDhXWdk6YHQ6OgUtinliG7RsYvCbbBg==}

  hast-util-to-string@3.0.1:
    resolution: {integrity: sha512-XelQVTDWvqcl3axRfI0xSeoVKzyIFPwsAGSLIsKdJKQMXDYJS4WYrBNF/8J7RdhIcFI2BOHgAifggsvsxp/3+A==}

  hast-util-whitespace@3.0.0:
    resolution: {integrity: sha512-88JUN06ipLwsnv+dVn+OIYOvAuvBMy/Qoi6O7mQHxdPXpjy+Cd6xRkWwux7DKO+4sYILtLBRIKgsdpS2gQc7qw==}

  html-entities@2.6.0:
    resolution: {integrity: sha512-kig+rMn/QOVRvr7c86gQ8lWXq+Hkv6CbAH1hLu+RG338StTpE8Z0b44SDVaqVu7HGKf27frdmUYEs9hTUX/cLQ==}

  html-void-elements@3.0.0:
    resolution: {integrity: sha512-bEqo66MRXsUGxWHV5IP0PUiAWwoEjba4VCzg0LjFJBpchPaTfyfCKTG6bc5F8ucKec3q5y6qOdGyYTSBEvhCrg==}

  http-errors@2.0.0:
    resolution: {integrity: sha512-FtwrG/euBzaEjYeRqOgly7G0qviiXoJWnvEH2Z1plBdXgbyjv34pHTSb9zoeHMyDy33+DWy5Wt9Wo+TURtOYSQ==}
    engines: {node: '>= 0.8'}

  http-proxy-agent@5.0.0:
    resolution: {integrity: sha512-n2hY8YdoRE1i7r6M0w9DIw5GgZN0G25P8zLCRQ8rjXtTU3vsNFBI/vWK/UIeE6g5MUUz6avwAPXmL6Fy9D/90w==}
    engines: {node: '>= 6'}

  https-proxy-agent@5.0.1:
    resolution: {integrity: sha512-dFcAjpTQFgoLMzC2VwU+C/CbS7uRL0lWmxDITmqm7C+7F0Odmj6s9l6alZc6AELXhrnggM2CeWSXHGOdX2YtwA==}
    engines: {node: '>= 6'}

  https-proxy-agent@7.0.6:
    resolution: {integrity: sha512-vK9P5/iUfdl95AI+JVyUuIcVtd4ofvtrOr3HNtM2yxC9bnMbEdp3x01OhQNnjb8IJYi38VlTE3mBXwcfvywuSw==}
    engines: {node: '>= 14'}

  human-id@4.1.1:
    resolution: {integrity: sha512-3gKm/gCSUipeLsRYZbbdA1BD83lBoWUkZ7G9VFrhWPAU76KwYo5KR8V28bpoPm/ygy0x5/GCbpRQdY7VLYCoIg==}
    hasBin: true

  human-signals@5.0.0:
    resolution: {integrity: sha512-AXcZb6vzzrFAUE61HnN4mpLqd/cSIwNQjtNWR0euPm6y0iqx3G4gOXaIDdtdDwZmhwe82LA6+zinmW4UBWVePQ==}
    engines: {node: '>=16.17.0'}

  human-signals@8.0.1:
    resolution: {integrity: sha512-eKCa6bwnJhvxj14kZk5NCPc6Hb6BdsU9DZcOnmQKSnO1VKrfV0zCvtttPZUsBvjmNDn8rpcJfpwSYnHBjc95MQ==}
    engines: {node: '>=18.18.0'}

  humanize-ms@1.2.1:
    resolution: {integrity: sha512-Fl70vYtsAFb/C06PTS9dZBo7ihau+Tu/DNCk/OyHhea07S+aeMWpFFkUaXRa8fI+ScZbEI8dfSxwY7gxZ9SAVQ==}

  husky@9.1.7:
    resolution: {integrity: sha512-5gs5ytaNjBrh5Ow3zrvdUUY+0VxIuWVL4i9irt6friV+BqdCfmV11CQTWMiBYWHbXhco+J1kHfTOUkePhCDvMA==}
    engines: {node: '>=18'}
    hasBin: true

  iconv-lite@0.4.24:
    resolution: {integrity: sha512-v3MXnZAcvnywkTUEZomIActle7RXXeedOR31wwl7VlyoXO4Qi9arvSenNQWne1TcRwhCL1HwLI21bEqdpj8/rA==}
    engines: {node: '>=0.10.0'}

  iconv-lite@0.6.3:
    resolution: {integrity: sha512-4fCk79wshMdzMp2rH06qWrJE4iolqLhCUH+OiuIgU++RB0+94NlDL81atO7GX55uUKueo0txHNtvEyI6D7WdMw==}
    engines: {node: '>=0.10.0'}

  ieee754@1.2.1:
    resolution: {integrity: sha512-dcyqhDvX1C46lXZcVqCpK+FtMRQVdIMN6/Df5js2zouUsqG7I6sFxitIC+7KYK29KdXOLHdu9zL4sFnoVQnqaA==}

  ignore@5.3.2:
    resolution: {integrity: sha512-hsBTNUqQTDwkWtcdYI2i06Y/nUBEsNEDJKjWdigLvegy8kDuJAS8uRlpkkcQpyEXL0Z/pjDy5HBmMjRCJ2gq+g==}
    engines: {node: '>= 4'}

  image-size@2.0.2:
    resolution: {integrity: sha512-IRqXKlaXwgSMAMtpNzZa1ZAe8m+Sa1770Dhk8VkSsP9LS+iHD62Zd8FQKs8fbPiagBE7BzoFX23cxFnwshpV6w==}
    engines: {node: '>=16.x'}
    hasBin: true

  import-in-the-middle@1.14.2:
    resolution: {integrity: sha512-5tCuY9BV8ujfOpwtAGgsTx9CGUapcFMEEyByLv1B+v2+6DhAcw+Zr0nhQT7uwaZ7DiourxFEscghOR8e1aPLQw==}

  inherits@2.0.4:
    resolution: {integrity: sha512-k/vGaX4/Yla3WzyMCvTQOXYeIHvqOKtnqBduzTHpzpQZzAskKMhZ2K+EnBiSM9zGSoIFeMpXKxa4dYeZIQqewQ==}

  ini@1.3.8:
    resolution: {integrity: sha512-JV/yugV2uzW5iMRSiZAyDtQd+nxtUnjeLt0acNdw98kKLrvuRVyB80tsREOE7yvGVgalhZ6RNXCmEHkUKBKxew==}

  inline-style-parser@0.2.4:
    resolution: {integrity: sha512-0aO8FkhNZlj/ZIbNi7Lxxr12obT7cL1moPfE4tg1LkX7LlLfC6DeX4l2ZEud1ukP9jNQyNnfzQVqwbwmAATY4Q==}

  ipaddr.js@1.9.1:
    resolution: {integrity: sha512-0KI/607xoxSToH7GjN1FfSbLoU0+btTicjsQSWQlh/hZykN8KpmMf7uYwPW3R+akZ6R/w18ZlXSHBYXiYUPO3g==}
    engines: {node: '>= 0.10'}

  is-alphabetical@2.0.1:
    resolution: {integrity: sha512-FWyyY60MeTNyeSRpkM2Iry0G9hpr7/9kD40mD/cGQEuilcZYS4okz8SN2Q6rLCJ8gbCt6fN+rC+6tMGS99LaxQ==}

  is-alphanumerical@2.0.1:
    resolution: {integrity: sha512-hmbYhX/9MUMF5uh7tOXyK/n0ZvWpad5caBA17GsC6vyuCqaWliRG5K1qS9inmUhEMaOBIW7/whAnSwveW/LtZw==}

  is-arrayish@0.3.2:
    resolution: {integrity: sha512-eVRqCvVlZbuw3GrM63ovNSNAeA1K16kaR/LRY/92w0zxQ5/1YzwblUX652i4Xs9RwAGjW9d9y6X88t8OaAJfWQ==}

  is-core-module@2.16.1:
    resolution: {integrity: sha512-UfoeMA6fIJ8wTYFEUjelnaGI67v6+N7qXJEvQuIGa99l4xsCruSYOVSQ0uPANn4dAzm8lkYPaKLrrijLq7x23w==}
    engines: {node: '>= 0.4'}

  is-decimal@2.0.1:
    resolution: {integrity: sha512-AAB9hiomQs5DXWcRB1rqsxGUstbRroFOPPVAomNk/3XHR5JyEZChOyTWe2oayKnsSsr/kcGqF+z6yuH6HHpN0A==}

  is-extglob@2.1.1:
    resolution: {integrity: sha512-SbKbANkN603Vi4jEZv49LeVJMn4yGwsbzZworEoyEiutsN3nJYdbO36zfhGJ6QEDpOZIFkDtnq5JRxmvl3jsoQ==}
    engines: {node: '>=0.10.0'}

  is-fullwidth-code-point@3.0.0:
    resolution: {integrity: sha512-zymm5+u+sCsSWyD9qNaejV3DFvhCKclKdizYaJUuHA83RLjb7nSuGnddCHGv0hk+KY7BMAlsWeK4Ueg6EV6XQg==}
    engines: {node: '>=8'}

  is-fullwidth-code-point@4.0.0:
    resolution: {integrity: sha512-O4L094N2/dZ7xqVdrXhh9r1KODPJpFms8B5sGdJLPy664AgvXsreZUyCQQNItZRDlYug4xStLjNp/sz3HvBowQ==}
    engines: {node: '>=12'}

  is-fullwidth-code-point@5.0.0:
    resolution: {integrity: sha512-OVa3u9kkBbw7b8Xw5F9P+D/T9X+Z4+JruYVNapTjPYZYUznQ5YfWeFkOj606XYYW8yugTfC8Pj0hYqvi4ryAhA==}
    engines: {node: '>=18'}

  is-glob@4.0.3:
    resolution: {integrity: sha512-xelSayHH36ZgE7ZWhli7pW34hNbNl8Ojv5KVmkJD4hBdD3th8Tfk9vYasLM+mXWOZhFkgZfxhLSnrwRr4elSSg==}
    engines: {node: '>=0.10.0'}

  is-hexadecimal@2.0.1:
    resolution: {integrity: sha512-DgZQp241c8oO6cA1SbTEWiXeoxV42vlcJxgH+B3hi1AiqqKruZR3ZGF8In3fj4+/y/7rHvlOZLZtgJ/4ttYGZg==}

  is-number@7.0.0:
    resolution: {integrity: sha512-41Cifkg6e8TylSpdtTpeLVMqvSBEVzTttHvERD741+pnZ8ANv0004MRL43QKPDlK9cGvNp6NZWZUBlbGXYxxng==}
    engines: {node: '>=0.12.0'}

  is-plain-obj@4.1.0:
    resolution: {integrity: sha512-+Pgi+vMuUNkJyExiMBt5IlFoMyKnr5zhJ4Uspz58WOhBF5QoIZkFyNHIbBAtHwzVAgk5RtndVNsDRN61/mmDqg==}
    engines: {node: '>=12'}

  is-promise@4.0.0:
    resolution: {integrity: sha512-hvpoI6korhJMnej285dSg6nu1+e6uxs7zG3BYAm5byqDsgJNWwxzM6z6iZiAgQR4TJ30JmBTOwqZUw3WlyH3AQ==}

  is-property@1.0.2:
    resolution: {integrity: sha512-Ks/IoX00TtClbGQr4TWXemAnktAQvYB7HzcCxDGqEZU6oCmb2INHuOoKxbtR+HFkmYWBKv/dOZtGRiAjDhj92g==}

  is-stream@2.0.1:
    resolution: {integrity: sha512-hFoiJiTl63nn+kstHGBtewWSKnQLpyb155KHheA1l39uvtO9nWIop1p3udqPcUd/xbF1VLMO4n7OI6p7RbngDg==}
    engines: {node: '>=8'}

  is-stream@3.0.0:
    resolution: {integrity: sha512-LnQR4bZ9IADDRSkvpqMGvt/tEJWclzklNgSw48V5EAaAeDd6qGvN8ei6k5p0tvxSR171VmGyHuTiAOfxAbr8kA==}
    engines: {node: ^12.20.0 || ^14.13.1 || >=16.0.0}

  is-stream@4.0.1:
    resolution: {integrity: sha512-Dnz92NInDqYckGEUJv689RbRiTSEHCQ7wOVeALbkOz999YpqT46yMRIGtSNl2iCL1waAZSx40+h59NV/EwzV/A==}
    engines: {node: '>=18'}

  is-subdir@1.2.0:
    resolution: {integrity: sha512-2AT6j+gXe/1ueqbW6fLZJiIw3F8iXGJtt0yDrZaBhAZEG1raiTxKWU+IPqMCzQAXOUCKdA4UDMgacKH25XG2Cw==}
    engines: {node: '>=4'}

  is-unicode-supported@2.1.0:
    resolution: {integrity: sha512-mE00Gnza5EEB3Ds0HfMyllZzbBrmLOX3vfWoj9A9PEnTfratQ/BcaJOuMhnkhjXvb2+FkY3VuHqtAGpTPmglFQ==}
    engines: {node: '>=18'}

  is-windows@1.0.2:
    resolution: {integrity: sha512-eXK1UInq2bPmjyX6e3VHIzMLobc4J94i4AWn+Hpq3OU5KkrRC96OAcR3PRJ/pGu6m8TRnBHP9dkXQVsT/COVIA==}
    engines: {node: '>=0.10.0'}

  isexe@2.0.0:
    resolution: {integrity: sha512-RHxMLp9lnKHGHRng9QFhRCMbYAcVpn69smSGcq3f36xjgVVWThj4qqLbTLlq7Ssj8B+fIQ1EuCEGI2lKsyQeIw==}

  jackspeak@3.4.3:
    resolution: {integrity: sha512-OGlZQpz2yfahA/Rd1Y8Cd9SIEsqvXkLVoSw/cgwhnhFMDbsQFeZYoJJ7bIZBS9BcamUW96asq/npPWugM+RQBw==}

  jiti@2.4.2:
    resolution: {integrity: sha512-rg9zJN+G4n2nfJl5MW3BMygZX56zKPNVEYYqq7adpmMh4Jn2QNEwhvQlFy6jPVdcod7txZtKHWnyZiA3a0zP7A==}
    hasBin: true

  joycon@3.1.1:
    resolution: {integrity: sha512-34wB/Y7MW7bzjKRjUKTa46I2Z7eV62Rkhva+KkopW7Qvv/OSWBqvkSY7vusOPrNuZcUG3tApvdVgNB8POj3SPw==}
    engines: {node: '>=10'}

  js-tokens@9.0.1:
    resolution: {integrity: sha512-mxa9E9ITFOt0ban3j6L5MpjwegGz6lBQmM1IJkWeBZGcMxto50+eWdjC/52xDbS2vy0k7vIMK0Fe2wfL9OQSpQ==}

  js-yaml@3.14.1:
    resolution: {integrity: sha512-okMH7OXXJ7YrN9Ok3/SXrnu4iX9yOk+25nqX4imS2npuvTYDmo/QEZoqwZkYaIDk3jVvBOTOIEgEhaLOynBS9g==}
    hasBin: true

  js-yaml@4.1.0:
    resolution: {integrity: sha512-wpxZs9NoxZaJESJGIZTyDEaYpl0FKSA+FB9aJiyemKhMwkxQg63h4T1KJgUGHpTqPDNRcmmYLugrRjJlBtWvRA==}
    hasBin: true

  json-bigint@1.0.0:
    resolution: {integrity: sha512-SiPv/8VpZuWbvLSMtTDU8hEfrZWg/mH/nV/b4o0CYbSxu1UIQPLdwKOCIyLQX+VIPO5vrLX3i8qtqFyhdPSUSQ==}

  json-schema-traverse@0.4.1:
    resolution: {integrity: sha512-xbbCH5dCYU5T8LcEhhuh7HJ88HXuW3qsI3Y0zOZFKfZEHcpWiHU/Jxzk629Brsab/mMiHQti9wMP+845RPe3Vg==}

  json-schema@0.4.0:
    resolution: {integrity: sha512-es94M3nTIfsEPisRafak+HDLfHXnKBhV3vU5eqPcS3flIWqcxJWgXHXiey3YrpaNsanY5ei1VoYEbOzijuq9BA==}

  jsondiffpatch@0.6.0:
    resolution: {integrity: sha512-3QItJOXp2AP1uv7waBkao5nCvhEv+QmJAd38Ybq7wNI74Q+BBmnLn4EDKz6yI9xGAIQoUF87qHt+kc1IVxB4zQ==}
    engines: {node: ^18.0.0 || >=20.0.0}
    hasBin: true

  jsonfile@4.0.0:
    resolution: {integrity: sha512-m6F1R3z8jjlf2imQHS2Qez5sjKWQzbuuhuJ/FKYFRZvPE3PuHcSMVZzfsLhGVOkfd20obL5SWEBew5ShlquNxg==}

  jwa@2.0.1:
    resolution: {integrity: sha512-hRF04fqJIP8Abbkq5NKGN0Bbr3JxlQ+qhZufXVr0DvujKy93ZCbXZMHDL4EOtodSbCWxOqR8MS1tXA5hwqCXDg==}

  jws@4.0.0:
    resolution: {integrity: sha512-KDncfTmOZoOMTFG4mBlG0qUIOlc03fmzH+ru6RgYVZhPkyiy/92Owlt/8UEN+a4TXR1FQetfIpJE8ApdvdVxTg==}

  kuler@2.0.0:
    resolution: {integrity: sha512-Xq9nH7KlWZmXAtodXDDRE7vs6DU1gTU8zYDHDiWLSip45Egwq3plLHzPn27NgvzL2r1LMPC1vdqh98sQxtqj4A==}

  kysely@0.28.2:
    resolution: {integrity: sha512-4YAVLoF0Sf0UTqlhgQMFU9iQECdah7n+13ANkiuVfRvlK+uI0Etbgd7bVP36dKlG+NXWbhGua8vnGt+sdhvT7A==}
    engines: {node: '>=18.0.0'}

  lightningcss-darwin-arm64@1.30.1:
    resolution: {integrity: sha512-c8JK7hyE65X1MHMN+Viq9n11RRC7hgin3HhYKhrMyaXflk5GVplZ60IxyoVtzILeKr+xAJwg6zK6sjTBJ0FKYQ==}
    engines: {node: '>= 12.0.0'}
    cpu: [arm64]
    os: [darwin]

  lightningcss-darwin-x64@1.30.1:
    resolution: {integrity: sha512-k1EvjakfumAQoTfcXUcHQZhSpLlkAuEkdMBsI/ivWw9hL+7FtilQc0Cy3hrx0AAQrVtQAbMI7YjCgYgvn37PzA==}
    engines: {node: '>= 12.0.0'}
    cpu: [x64]
    os: [darwin]

  lightningcss-freebsd-x64@1.30.1:
    resolution: {integrity: sha512-kmW6UGCGg2PcyUE59K5r0kWfKPAVy4SltVeut+umLCFoJ53RdCUWxcRDzO1eTaxf/7Q2H7LTquFHPL5R+Gjyig==}
    engines: {node: '>= 12.0.0'}
    cpu: [x64]
    os: [freebsd]

  lightningcss-linux-arm-gnueabihf@1.30.1:
    resolution: {integrity: sha512-MjxUShl1v8pit+6D/zSPq9S9dQ2NPFSQwGvxBCYaBYLPlCWuPh9/t1MRS8iUaR8i+a6w7aps+B4N0S1TYP/R+Q==}
    engines: {node: '>= 12.0.0'}
    cpu: [arm]
    os: [linux]

  lightningcss-linux-arm64-gnu@1.30.1:
    resolution: {integrity: sha512-gB72maP8rmrKsnKYy8XUuXi/4OctJiuQjcuqWNlJQ6jZiWqtPvqFziskH3hnajfvKB27ynbVCucKSm2rkQp4Bw==}
    engines: {node: '>= 12.0.0'}
    cpu: [arm64]
    os: [linux]

  lightningcss-linux-arm64-musl@1.30.1:
    resolution: {integrity: sha512-jmUQVx4331m6LIX+0wUhBbmMX7TCfjF5FoOH6SD1CttzuYlGNVpA7QnrmLxrsub43ClTINfGSYyHe2HWeLl5CQ==}
    engines: {node: '>= 12.0.0'}
    cpu: [arm64]
    os: [linux]

  lightningcss-linux-x64-gnu@1.30.1:
    resolution: {integrity: sha512-piWx3z4wN8J8z3+O5kO74+yr6ze/dKmPnI7vLqfSqI8bccaTGY5xiSGVIJBDd5K5BHlvVLpUB3S2YCfelyJ1bw==}
    engines: {node: '>= 12.0.0'}
    cpu: [x64]
    os: [linux]

  lightningcss-linux-x64-musl@1.30.1:
    resolution: {integrity: sha512-rRomAK7eIkL+tHY0YPxbc5Dra2gXlI63HL+v1Pdi1a3sC+tJTcFrHX+E86sulgAXeI7rSzDYhPSeHHjqFhqfeQ==}
    engines: {node: '>= 12.0.0'}
    cpu: [x64]
    os: [linux]

  lightningcss-win32-arm64-msvc@1.30.1:
    resolution: {integrity: sha512-mSL4rqPi4iXq5YVqzSsJgMVFENoa4nGTT/GjO2c0Yl9OuQfPsIfncvLrEW6RbbB24WtZ3xP/2CCmI3tNkNV4oA==}
    engines: {node: '>= 12.0.0'}
    cpu: [arm64]
    os: [win32]

  lightningcss-win32-x64-msvc@1.30.1:
    resolution: {integrity: sha512-PVqXh48wh4T53F/1CCu8PIPCxLzWyCnn/9T5W1Jpmdy5h9Cwd+0YQS6/LwhHXSafuc61/xg9Lv5OrCby6a++jg==}
    engines: {node: '>= 12.0.0'}
    cpu: [x64]
    os: [win32]

  lightningcss@1.30.1:
    resolution: {integrity: sha512-xi6IyHML+c9+Q3W0S4fCQJOym42pyurFiJUHEcEyHS0CeKzia4yZDEsLlqOFykxOdHpNy0NmvVO31vcSqAxJCg==}
    engines: {node: '>= 12.0.0'}

  lilconfig@3.1.3:
    resolution: {integrity: sha512-/vlFKAoH5Cgt3Ie+JLhRbwOsCQePABiU3tJ1egGvyQ+33R/vcwM2Zl2QR/LzjsBeItPt3oSVXapn+m4nQDvpzw==}
    engines: {node: '>=14'}

  lines-and-columns@1.2.4:
    resolution: {integrity: sha512-7ylylesZQ/PV29jhEDl3Ufjo6ZX7gCqJr5F7PKrqc93v7fzSymt1BpwEU8nAUXs8qzzvqhbjhK5QZg6Mt/HkBg==}

  lint-staged@15.5.2:
    resolution: {integrity: sha512-YUSOLq9VeRNAo/CTaVmhGDKG+LBtA8KF1X4K5+ykMSwWST1vDxJRB2kv2COgLb1fvpCo+A/y9A0G0znNVmdx4w==}
    engines: {node: '>=18.12.0'}
    hasBin: true

  listr2@8.3.3:
    resolution: {integrity: sha512-LWzX2KsqcB1wqQ4AHgYb4RsDXauQiqhjLk+6hjbaeHG4zpjjVAB6wC/gz6X0l+Du1cN3pUB5ZlrvTbhGSNnUQQ==}
    engines: {node: '>=18.0.0'}

  load-tsconfig@0.2.5:
    resolution: {integrity: sha512-IXO6OCs9yg8tMKzfPZ1YmheJbZCiEsnBdcB03l0OcfK9prKnJb96siuHCr5Fl37/yo9DnKU+TLpxzTUspw9shg==}
    engines: {node: ^12.20.0 || ^14.13.1 || >=16.0.0}

  locate-path@5.0.0:
    resolution: {integrity: sha512-t7hw9pI+WvuwNJXwk5zVHpyhIqzg2qTlklJOf0mVxGSbe3Fp2VieZcduNYjaLDoy6p9uGpQEGWG87WpMKlNq8g==}
    engines: {node: '>=8'}

  lodash.camelcase@4.3.0:
    resolution: {integrity: sha512-TwuEnCnxbc3rAvhf/LbG7tJUDzhqXyFnv3dtzLOPgCG/hODL7WFnsbwktkD7yUV0RrreP/l1PALq/YSg6VvjlA==}

  lodash.merge@4.6.2:
    resolution: {integrity: sha512-0KpjqXRVvrYyCsX1swR/XTK0va6VQkQM6MNo7PqW77ByjAhoARA8EfrP1N4+KlKj8YS0ZUCtRT/YUuhyYDujIQ==}

  lodash.sortby@4.7.0:
    resolution: {integrity: sha512-HDWXG8isMntAyRF5vZ7xKuEvOhT4AhlRt/3czTSjvGUxjYCBVRQY48ViDHyfYz9VIoBkW4TMGQNapx+l3RUwdA==}

  lodash.startcase@4.4.0:
    resolution: {integrity: sha512-+WKqsK294HMSc2jEbNgpHpd0JfIBhp7rEV4aqXWqFr6AlXov+SlcgB1Fv01y2kGe3Gc8nMW7VA0SrGuSkRfIEg==}

  log-update@6.1.0:
    resolution: {integrity: sha512-9ie8ItPR6tjY5uYJh8K/Zrv/RMZ5VOlOWvtZdEHYSTFKZfIBPQa9tOAEeAWhd+AnIneLJ22w5fjOYtoutpWq5w==}
    engines: {node: '>=18'}

  logform@2.7.0:
    resolution: {integrity: sha512-TFYA4jnP7PVbmlBIfhlSe+WKxs9dklXMTEGcBCIvLhE/Tn3H6Gk1norupVW7m5Cnd4bLcr08AytbyV/xj7f/kQ==}
    engines: {node: '>= 12.0.0'}

  long@5.3.2:
    resolution: {integrity: sha512-mNAgZ1GmyNhD7AuqnTG3/VQ26o760+ZYBPKjPvugO8+nLbYfX6TVpJPseBvopbdY+qpZ/lKUnmEc1LeZYS3QAA==}

  longest-streak@3.1.0:
    resolution: {integrity: sha512-9Ri+o0JYgehTaVBBDoMqIl8GXtbWg711O3srftcHhZ0dqnETqLaoIK0x17fUw9rFSlK/0NlsKe0Ahhyl5pXE2g==}

  loupe@3.1.4:
    resolution: {integrity: sha512-wJzkKwJrheKtknCOKNEtDK4iqg/MxmZheEMtSTYvnzRdEYaZzmgH976nenp8WdJRdx5Vc1X/9MO0Oszl6ezeXg==}

  lru-cache@10.4.3:
    resolution: {integrity: sha512-JNAzZcXrCt42VGLuYz0zfAzDfAvJWW6AfYlDBQyDV5DClI2m5sAmK+OIO7s59XfsRsWHp02jAJrRadPRGTt6SQ==}

  lru-cache@11.1.0:
    resolution: {integrity: sha512-QIXZUBJUx+2zHUdQujWejBkcD9+cs94tLn0+YL8UrCh+D5sCXZ4c7LaEH48pNwRY3MLDgqUFyhlCyjJPf1WP0A==}
    engines: {node: 20 || >=22}

  lru-cache@7.18.3:
    resolution: {integrity: sha512-jumlc0BIUrS3qJGgIkWZsyfAM7NCWiBcCDhnd+3NNM5KbBmLTgHVfWBcg6W+rLUsIpzpERPsvwUP7CckAQSOoA==}
    engines: {node: '>=12'}

  lru.min@1.1.2:
    resolution: {integrity: sha512-Nv9KddBcQSlQopmBHXSsZVY5xsdlZkdH/Iey0BlcBYggMd4two7cZnKOK9vmy3nY0O5RGH99z1PCeTpPqszUYg==}
    engines: {bun: '>=1.0.0', deno: '>=1.30.0', node: '>=8.0.0'}

  lucide-react@0.525.0:
    resolution: {integrity: sha512-Tm1txJ2OkymCGkvwoHt33Y2JpN5xucVq1slHcgE6Lk0WjDfjgKWor5CdVER8U6DvcfMwh4M8XxmpTiyzfmfDYQ==}
    peerDependencies:
      react: ^16.5.1 || ^17.0.0 || ^18.0.0 || ^19.0.0

  magic-string@0.30.17:
    resolution: {integrity: sha512-sNPKHvyjVf7gyjwS4xGTaW/mCnF8wnjtifKBEhxfZ7E/S8tQ0rssrwGNn6q8JH/ohItJfSQp9mBtQYuTlH5QnA==}

  make-error@1.3.6:
    resolution: {integrity: sha512-s8UhlNe7vPKomQhC1qFelMokr/Sc3AgNbso3n74mVPA5LTZwkB9NlXf4XPamLxJE8h0gh73rM94xvwRT2CVInw==}

  markdown-extensions@2.0.0:
    resolution: {integrity: sha512-o5vL7aDWatOTX8LzaS1WMoaoxIiLRQJuIKKe2wAw6IeULDHaqbiqiggmx+pKvZDb1Sj+pE46Sn1T7lCqfFtg1Q==}
    engines: {node: '>=16'}

  markdown-table@3.0.4:
    resolution: {integrity: sha512-wiYz4+JrLyb/DqW2hkFJxP7Vd7JuTDm77fvbM8VfEQdmSMqcImWeeRbHwZjBjIFki/VaMK2BhFi7oUUZeM5bqw==}

  math-intrinsics@1.1.0:
    resolution: {integrity: sha512-/IXtbwEk5HTPyEwyKX6hGkYXxM9nbj64B+ilVJnC/R6B0pH5G4V3b0pVbL7DBj4tkhBAppbQUlf6F6Xl9LHu1g==}
    engines: {node: '>= 0.4'}

  mcp-proxy@5.3.0:
    resolution: {integrity: sha512-dknV3cAOdxJXampGqeG56G1UWFWf+2Msmh+r7WbTBqrZXaOFiZh6TSmd3Eig2+QQ5eCkLjrdpVKyjnisUSkizA==}
    hasBin: true

  mdast-util-find-and-replace@3.0.2:
    resolution: {integrity: sha512-Tmd1Vg/m3Xz43afeNxDIhWRtFZgM2VLyaf4vSTYwudTyeuTneoL3qtWMA5jeLyz/O1vDJmmV4QuScFCA2tBPwg==}

  mdast-util-from-markdown@2.0.2:
    resolution: {integrity: sha512-uZhTV/8NBuw0WHkPTrCqDOl0zVe1BIng5ZtHoDk49ME1qqcjYmmLmOf0gELgcRMxN4w2iuIeVso5/6QymSrgmA==}

  mdast-util-gfm-autolink-literal@2.0.1:
    resolution: {integrity: sha512-5HVP2MKaP6L+G6YaxPNjuL0BPrq9orG3TsrZ9YXbA3vDw/ACI4MEsnoDpn6ZNm7GnZgtAcONJyPhOP8tNJQavQ==}

  mdast-util-gfm-footnote@2.1.0:
    resolution: {integrity: sha512-sqpDWlsHn7Ac9GNZQMeUzPQSMzR6Wv0WKRNvQRg0KqHh02fpTz69Qc1QSseNX29bhz1ROIyNyxExfawVKTm1GQ==}

  mdast-util-gfm-strikethrough@2.0.0:
    resolution: {integrity: sha512-mKKb915TF+OC5ptj5bJ7WFRPdYtuHv0yTRxK2tJvi+BDqbkiG7h7u/9SI89nRAYcmap2xHQL9D+QG/6wSrTtXg==}

  mdast-util-gfm-table@2.0.0:
    resolution: {integrity: sha512-78UEvebzz/rJIxLvE7ZtDd/vIQ0RHv+3Mh5DR96p7cS7HsBhYIICDBCu8csTNWNO6tBWfqXPWekRuj2FNOGOZg==}

  mdast-util-gfm-task-list-item@2.0.0:
    resolution: {integrity: sha512-IrtvNvjxC1o06taBAVJznEnkiHxLFTzgonUdy8hzFVeDun0uTjxxrRGVaNFqkU1wJR3RBPEfsxmU6jDWPofrTQ==}

  mdast-util-gfm@3.1.0:
    resolution: {integrity: sha512-0ulfdQOM3ysHhCJ1p06l0b0VKlhU0wuQs3thxZQagjcjPrlFRqY215uZGHHJan9GEAXd9MbfPjFJz+qMkVR6zQ==}

  mdast-util-mdx-expression@2.0.1:
    resolution: {integrity: sha512-J6f+9hUp+ldTZqKRSg7Vw5V6MqjATc+3E4gf3CFNcuZNWD8XdyI6zQ8GqH7f8169MM6P7hMBRDVGnn7oHB9kXQ==}

  mdast-util-mdx-jsx@3.2.0:
    resolution: {integrity: sha512-lj/z8v0r6ZtsN/cGNNtemmmfoLAFZnjMbNyLzBafjzikOM+glrjNHPlf6lQDOTccj9n5b0PPihEBbhneMyGs1Q==}

  mdast-util-mdx@3.0.0:
    resolution: {integrity: sha512-JfbYLAW7XnYTTbUsmpu0kdBUVe+yKVJZBItEjwyYJiDJuZ9w4eeaqks4HQO+R7objWgS2ymV60GYpI14Ug554w==}

  mdast-util-mdxjs-esm@2.0.1:
    resolution: {integrity: sha512-EcmOpxsZ96CvlP03NghtH1EsLtr0n9Tm4lPUJUBccV9RwUOneqSycg19n5HGzCf+10LozMRSObtVr3ee1WoHtg==}

  mdast-util-phrasing@4.1.0:
    resolution: {integrity: sha512-TqICwyvJJpBwvGAMZjj4J2n0X8QWp21b9l0o7eXyVJ25YNWYbJDVIyD1bZXE6WtV6RmKJVYmQAKWa0zWOABz2w==}

  mdast-util-to-hast@13.2.0:
    resolution: {integrity: sha512-QGYKEuUsYT9ykKBCMOEDLsU5JRObWQusAolFMeko/tYPufNkRffBAQjIE+99jbA87xv6FgmjLtwjh9wBWajwAA==}

  mdast-util-to-markdown@2.1.2:
    resolution: {integrity: sha512-xj68wMTvGXVOKonmog6LwyJKrYXZPvlwabaryTjLh9LuvovB/KAH+kvi8Gjj+7rJjsFi23nkUxRQv1KqSroMqA==}

  mdast-util-to-string@4.0.0:
    resolution: {integrity: sha512-0H44vDimn51F0YwvxSJSm0eCDOJTRlmN0R1yBh4HLj9wiV1Dn0QoXGbvFAWj2hSItVTlCmBF1hqKlIyUBVFLPg==}

  media-typer@1.1.0:
    resolution: {integrity: sha512-aisnrDP4GNe06UcKFnV5bfMNPBUw4jsLGaWwWfnH3v02GnBuXX2MCVn5RbrWo0j3pczUilYblq7fQ7Nw2t5XKw==}
    engines: {node: '>= 0.8'}

  merge-descriptors@2.0.0:
    resolution: {integrity: sha512-Snk314V5ayFLhp3fkUREub6WtjBfPdCPY1Ln8/8munuLuiYhsABgBVWsozAG+MWMbVEvcdcpbi9R7ww22l9Q3g==}
    engines: {node: '>=18'}

  merge-stream@2.0.0:
    resolution: {integrity: sha512-abv/qOcuPfk3URPfDzmZU1LKmuw8kT+0nIHvKrKgFrwifol/doWcdA4ZqsWQ8ENrFKkd67Mfpo/LovbIUsbt3w==}

  merge2@1.4.1:
    resolution: {integrity: sha512-8q7VEgMJW4J8tcfVPy8g09NcQwZdbwFEqhe/WZkoIzjn/3TGDwtOCYtXGxA3O8tPzpczCCDgv+P2P5y00ZJOOg==}
    engines: {node: '>= 8'}

  micromark-core-commonmark@2.0.3:
    resolution: {integrity: sha512-RDBrHEMSxVFLg6xvnXmb1Ayr2WzLAWjeSATAoxwKYJV94TeNavgoIdA0a9ytzDSVzBy2YKFK+emCPOEibLeCrg==}

  micromark-extension-gfm-autolink-literal@2.1.0:
    resolution: {integrity: sha512-oOg7knzhicgQ3t4QCjCWgTmfNhvQbDDnJeVu9v81r7NltNCVmhPy1fJRX27pISafdjL+SVc4d3l48Gb6pbRypw==}

  micromark-extension-gfm-footnote@2.1.0:
    resolution: {integrity: sha512-/yPhxI1ntnDNsiHtzLKYnE3vf9JZ6cAisqVDauhp4CEHxlb4uoOTxOCJ+9s51bIB8U1N1FJ1RXOKTIlD5B/gqw==}

  micromark-extension-gfm-strikethrough@2.1.0:
    resolution: {integrity: sha512-ADVjpOOkjz1hhkZLlBiYA9cR2Anf8F4HqZUO6e5eDcPQd0Txw5fxLzzxnEkSkfnD0wziSGiv7sYhk/ktvbf1uw==}

  micromark-extension-gfm-table@2.1.1:
    resolution: {integrity: sha512-t2OU/dXXioARrC6yWfJ4hqB7rct14e8f7m0cbI5hUmDyyIlwv5vEtooptH8INkbLzOatzKuVbQmAYcbWoyz6Dg==}

  micromark-extension-gfm-tagfilter@2.0.0:
    resolution: {integrity: sha512-xHlTOmuCSotIA8TW1mDIM6X2O1SiX5P9IuDtqGonFhEK0qgRI4yeC6vMxEV2dgyr2TiD+2PQ10o+cOhdVAcwfg==}

  micromark-extension-gfm-task-list-item@2.1.0:
    resolution: {integrity: sha512-qIBZhqxqI6fjLDYFTBIa4eivDMnP+OZqsNwmQ3xNLE4Cxwc+zfQEfbs6tzAo2Hjq+bh6q5F+Z8/cksrLFYWQQw==}

  micromark-extension-gfm@3.0.0:
    resolution: {integrity: sha512-vsKArQsicm7t0z2GugkCKtZehqUm31oeGBV/KVSorWSy8ZlNAv7ytjFhvaryUiCUJYqs+NoE6AFhpQvBTM6Q4w==}

  micromark-extension-mdx-expression@3.0.1:
    resolution: {integrity: sha512-dD/ADLJ1AeMvSAKBwO22zG22N4ybhe7kFIZ3LsDI0GlsNr2A3KYxb0LdC1u5rj4Nw+CHKY0RVdnHX8vj8ejm4Q==}

  micromark-extension-mdx-jsx@3.0.2:
    resolution: {integrity: sha512-e5+q1DjMh62LZAJOnDraSSbDMvGJ8x3cbjygy2qFEi7HCeUT4BDKCvMozPozcD6WmOt6sVvYDNBKhFSz3kjOVQ==}

  micromark-extension-mdx-md@2.0.0:
    resolution: {integrity: sha512-EpAiszsB3blw4Rpba7xTOUptcFeBFi+6PY8VnJ2hhimH+vCQDirWgsMpz7w1XcZE7LVrSAUGb9VJpG9ghlYvYQ==}

  micromark-extension-mdxjs-esm@3.0.0:
    resolution: {integrity: sha512-DJFl4ZqkErRpq/dAPyeWp15tGrcrrJho1hKK5uBS70BCtfrIFg81sqcTVu3Ta+KD1Tk5vAtBNElWxtAa+m8K9A==}

  micromark-extension-mdxjs@3.0.0:
    resolution: {integrity: sha512-A873fJfhnJ2siZyUrJ31l34Uqwy4xIFmvPY1oj+Ean5PHcPBYzEsvqvWGaWcfEIr11O5Dlw3p2y0tZWpKHDejQ==}

  micromark-factory-destination@2.0.1:
    resolution: {integrity: sha512-Xe6rDdJlkmbFRExpTOmRj9N3MaWmbAgdpSrBQvCFqhezUn4AHqJHbaEnfbVYYiexVSs//tqOdY/DxhjdCiJnIA==}

  micromark-factory-label@2.0.1:
    resolution: {integrity: sha512-VFMekyQExqIW7xIChcXn4ok29YE3rnuyveW3wZQWWqF4Nv9Wk5rgJ99KzPvHjkmPXF93FXIbBp6YdW3t71/7Vg==}

  micromark-factory-mdx-expression@2.0.3:
    resolution: {integrity: sha512-kQnEtA3vzucU2BkrIa8/VaSAsP+EJ3CKOvhMuJgOEGg9KDC6OAY6nSnNDVRiVNRqj7Y4SlSzcStaH/5jge8JdQ==}

  micromark-factory-space@2.0.1:
    resolution: {integrity: sha512-zRkxjtBxxLd2Sc0d+fbnEunsTj46SWXgXciZmHq0kDYGnck/ZSGj9/wULTV95uoeYiK5hRXP2mJ98Uo4cq/LQg==}

  micromark-factory-title@2.0.1:
    resolution: {integrity: sha512-5bZ+3CjhAd9eChYTHsjy6TGxpOFSKgKKJPJxr293jTbfry2KDoWkhBb6TcPVB4NmzaPhMs1Frm9AZH7OD4Cjzw==}

  micromark-factory-whitespace@2.0.1:
    resolution: {integrity: sha512-Ob0nuZ3PKt/n0hORHyvoD9uZhr+Za8sFoP+OnMcnWK5lngSzALgQYKMr9RJVOWLqQYuyn6ulqGWSXdwf6F80lQ==}

  micromark-util-character@2.1.1:
    resolution: {integrity: sha512-wv8tdUTJ3thSFFFJKtpYKOYiGP2+v96Hvk4Tu8KpCAsTMs6yi+nVmGh1syvSCsaxz45J6Jbw+9DD6g97+NV67Q==}

  micromark-util-chunked@2.0.1:
    resolution: {integrity: sha512-QUNFEOPELfmvv+4xiNg2sRYeS/P84pTW0TCgP5zc9FpXetHY0ab7SxKyAQCNCc1eK0459uoLI1y5oO5Vc1dbhA==}

  micromark-util-classify-character@2.0.1:
    resolution: {integrity: sha512-K0kHzM6afW/MbeWYWLjoHQv1sgg2Q9EccHEDzSkxiP/EaagNzCm7T/WMKZ3rjMbvIpvBiZgwR3dKMygtA4mG1Q==}

  micromark-util-combine-extensions@2.0.1:
    resolution: {integrity: sha512-OnAnH8Ujmy59JcyZw8JSbK9cGpdVY44NKgSM7E9Eh7DiLS2E9RNQf0dONaGDzEG9yjEl5hcqeIsj4hfRkLH/Bg==}

  micromark-util-decode-numeric-character-reference@2.0.2:
    resolution: {integrity: sha512-ccUbYk6CwVdkmCQMyr64dXz42EfHGkPQlBj5p7YVGzq8I7CtjXZJrubAYezf7Rp+bjPseiROqe7G6foFd+lEuw==}

  micromark-util-decode-string@2.0.1:
    resolution: {integrity: sha512-nDV/77Fj6eH1ynwscYTOsbK7rR//Uj0bZXBwJZRfaLEJ1iGBR6kIfNmlNqaqJf649EP0F3NWNdeJi03elllNUQ==}

  micromark-util-encode@2.0.1:
    resolution: {integrity: sha512-c3cVx2y4KqUnwopcO9b/SCdo2O67LwJJ/UyqGfbigahfegL9myoEFoDYZgkT7f36T0bLrM9hZTAaAyH+PCAXjw==}

  micromark-util-events-to-acorn@2.0.3:
    resolution: {integrity: sha512-jmsiEIiZ1n7X1Rr5k8wVExBQCg5jy4UXVADItHmNk1zkwEVhBuIUKRu3fqv+hs4nxLISi2DQGlqIOGiFxgbfHg==}

  micromark-util-html-tag-name@2.0.1:
    resolution: {integrity: sha512-2cNEiYDhCWKI+Gs9T0Tiysk136SnR13hhO8yW6BGNyhOC4qYFnwF1nKfD3HFAIXA5c45RrIG1ub11GiXeYd1xA==}

  micromark-util-normalize-identifier@2.0.1:
    resolution: {integrity: sha512-sxPqmo70LyARJs0w2UclACPUUEqltCkJ6PhKdMIDuJ3gSf/Q+/GIe3WKl0Ijb/GyH9lOpUkRAO2wp0GVkLvS9Q==}

  micromark-util-resolve-all@2.0.1:
    resolution: {integrity: sha512-VdQyxFWFT2/FGJgwQnJYbe1jjQoNTS4RjglmSjTUlpUMa95Htx9NHeYW4rGDJzbjvCsl9eLjMQwGeElsqmzcHg==}

  micromark-util-sanitize-uri@2.0.1:
    resolution: {integrity: sha512-9N9IomZ/YuGGZZmQec1MbgxtlgougxTodVwDzzEouPKo3qFWvymFHWcnDi2vzV1ff6kas9ucW+o3yzJK9YB1AQ==}

  micromark-util-subtokenize@2.1.0:
    resolution: {integrity: sha512-XQLu552iSctvnEcgXw6+Sx75GflAPNED1qx7eBJ+wydBb2KCbRZe+NwvIEEMM83uml1+2WSXpBAcp9IUCgCYWA==}

  micromark-util-symbol@2.0.1:
    resolution: {integrity: sha512-vs5t8Apaud9N28kgCrRUdEed4UJ+wWNvicHLPxCa9ENlYuAY31M0ETy5y1vA33YoNPDFTghEbnh6efaE8h4x0Q==}

  micromark-util-types@2.0.2:
    resolution: {integrity: sha512-Yw0ECSpJoViF1qTU4DC6NwtC4aWGt1EkzaQB8KPPyCRR8z9TWeV0HbEFGTO+ZY1wB22zmxnJqhPyTpOVCpeHTA==}

  micromark@4.0.2:
    resolution: {integrity: sha512-zpe98Q6kvavpCr1NPVSCMebCKfD7CA2NqZ+rykeNhONIJBpc1tFKt9hucLGwha3jNTNI8lHpctWJWoimVF4PfA==}

  micromatch@4.0.8:
    resolution: {integrity: sha512-PXwfBhYu0hBCPw8Dn0E+WDYb7af3dSLVWKi3HGv84IdF4TyFoC0ysxFd0Goxw7nSv4T/PzEJQxsYsEiFCKo2BA==}
    engines: {node: '>=8.6'}

  mime-db@1.52.0:
    resolution: {integrity: sha512-sPU4uV7dYlvtWJxwwxHD0PuihVNiE7TyAbQ5SWxDCB9mUYvOgroQOwYQQOKPJ8CIbE+1ETVlOoK1UC2nU3gYvg==}
    engines: {node: '>= 0.6'}

  mime-db@1.54.0:
    resolution: {integrity: sha512-aU5EJuIN2WDemCcAp2vFBfp/m4EAhWJnUNSSw0ixs7/kXbd6Pg64EmwJkNdFhB8aWt1sH2CTXrLxo/iAGV3oPQ==}
    engines: {node: '>= 0.6'}

  mime-types@2.1.35:
    resolution: {integrity: sha512-ZDY+bPm5zTTF+YpCrAU9nK0UgICYPT0QtT1NZWFv4s++TNkcgVaT0g6+4R2uI4MjQjzysHB1zxuWL50hzaeXiw==}
    engines: {node: '>= 0.6'}

  mime-types@3.0.1:
    resolution: {integrity: sha512-xRc4oEhT6eaBpU1XF7AjpOFD+xQmXNB5OVKwp4tqCuBpHLS/ZbBDrc07mYTDqVMg6PfxUjjNp85O6Cd2Z/5HWA==}
    engines: {node: '>= 0.6'}

  mime@3.0.0:
    resolution: {integrity: sha512-jSCU7/VB1loIWBZe14aEYHU/+1UMEHoaO7qxCOVJOw9GgH72VAWppxNcjU+x9a2k3GSIBXNKxXQFqRvvZ7vr3A==}
    engines: {node: '>=10.0.0'}
    hasBin: true

  mimic-fn@4.0.0:
    resolution: {integrity: sha512-vqiC06CuhBTUdZH+RYl8sFrL096vA45Ok5ISO6sE/Mr1jRbGH4Csnhi8f3wKVl7x8mO4Au7Ir9D3Oyv1VYMFJw==}
    engines: {node: '>=12'}

  mimic-function@5.0.1:
    resolution: {integrity: sha512-VP79XUPxV2CigYP3jWwAUFSku2aKqBH7uTAapFWCBqutsbmDo96KY5o8uh6U+/YSIn5OxJnXp73beVkpqMIGhA==}
    engines: {node: '>=18'}

  mimic-response@3.1.0:
    resolution: {integrity: sha512-z0yWI+4FDrrweS8Zmt4Ej5HdJmky15+L2e6Wgn3+iK5fWzb6T3fhNFq2+MeTRb064c6Wr4N/wv0DzQTjNzHNGQ==}
    engines: {node: '>=10'}

  minimatch@9.0.5:
    resolution: {integrity: sha512-G6T0ZX48xgozx7587koeX9Ys2NYy6Gmv//P89sEte9V9whIapMNF4idKxnW2QtCcLiTWlb/wfCabAtAFWhhBow==}
    engines: {node: '>=16 || 14 >=14.17'}

  minimist@1.2.8:
    resolution: {integrity: sha512-2yyAR8qBkN3YuheJanUpWC5U3bb5osDywNB8RzDVlDwDHbocAJveqqj1u8+SVD7jkWT4yvsHCpWqqWqAxb0zCA==}

  minipass@7.1.2:
    resolution: {integrity: sha512-qOOzS1cBTWYF4BH8fVePDBOO9iptMnGUEZwNc/cMWnTV2nVLZ7VoNWEPHkYczZA0pdoA7dl6e7FL659nX9S2aw==}
    engines: {node: '>=16 || 14 >=14.17'}

  minizlib@3.0.2:
    resolution: {integrity: sha512-oG62iEk+CYt5Xj2YqI5Xi9xWUeZhDI8jjQmC5oThVH5JGCTgIjr7ciJDzC7MBzYd//WvR1OTmP5Q38Q8ShQtVA==}
    engines: {node: '>= 18'}

  mkdirp-classic@0.5.3:
    resolution: {integrity: sha512-gKLcREMhtuZRwRAfqP3RFW+TK4JqApVBtOIftVgjuABpAtpxhPGaDcfvbhNvD0B8iD1oUr/txX35NjcaY6Ns/A==}

  mkdirp@3.0.1:
    resolution: {integrity: sha512-+NsyUUAZDmo6YVHzL/stxSu3t9YS1iljliy3BSDrXJ/dkn1KYdmtZODGGjLcc9XLgVVpH4KshHB8XmZgMhaBXg==}
    engines: {node: '>=10'}
    hasBin: true

  mlly@1.7.4:
    resolution: {integrity: sha512-qmdSIPC4bDJXgZTCR7XosJiNKySV7O215tsPtDN9iEO/7q/76b/ijtgRu/+epFXSJhijtTCCGp3DWS549P3xKw==}

  module-details-from-path@1.0.4:
    resolution: {integrity: sha512-EGWKgxALGMgzvxYF1UyGTy0HXX/2vHLkw6+NvDKW2jypWbHpjQuj4UMcqQWXHERJhVGKikolT06G3bcKe4fi7w==}

  mri@1.2.0:
    resolution: {integrity: sha512-tzzskb3bG8LvYGFF/mDTpq3jpI6Q9wc3LEmBaghu+DdCssd1FakN7Bc0hVNmEyGq1bq3RgfkCb3cmQLpNPOroA==}
    engines: {node: '>=4'}

  ms@2.1.3:
    resolution: {integrity: sha512-6FlzubTLZG3J2a/NVCAleEhjzq5oxgHyaCU9yYXvcLsvoVaHJq/s5xXI6/XXP6tz7R9xAOtHnSO/tXtF3WRTlA==}

  mysql2@3.14.1:
    resolution: {integrity: sha512-7ytuPQJjQB8TNAYX/H2yhL+iQOnIBjAMam361R7UAL0lOVXWjtdrmoL9HYKqKoLp/8UUTRcvo1QPvK9KL7wA8w==}
    engines: {node: '>= 8.0'}

  mz@2.7.0:
    resolution: {integrity: sha512-z81GNO7nnYMEhrGh9LeymoE4+Yr0Wn5McHIZMK5cfQCl+NDX08sCZgUc9/6MHni9IWuFLm1Z3HTCXu2z9fN62Q==}

  named-placeholders@1.1.3:
    resolution: {integrity: sha512-eLoBxg6wE/rZkJPhU/xRX1WTpkFEwDJEN96oxFrTsqBdbT5ec295Q+CoHrL9IT0DipqKhmGcaZmwOt8OON5x1w==}
    engines: {node: '>=12.0.0'}

  nan@2.22.2:
    resolution: {integrity: sha512-DANghxFkS1plDdRsX0X9pm0Z6SJNN6gBdtXfanwoZ8hooC5gosGFSBGRYHUVPz1asKA/kMRqDRdHrluZ61SpBQ==}

  nanoid@3.3.11:
    resolution: {integrity: sha512-N8SpfPUnUp1bK+PMYW8qSWdl9U+wwNWI4QKxOYDy9JAro3WMX7p2OeVRF9v+347pnakNevPmiHhNmZ2HbFA76w==}
    engines: {node: ^10 || ^12 || ^13.7 || ^14 || >=15.0.1}
    hasBin: true

  napi-build-utils@2.0.0:
    resolution: {integrity: sha512-GEbrYkbfF7MoNaoh2iGG84Mnf/WZfB0GdGEsM8wz7Expx/LlWf5U8t9nvJKXSp3qr5IsEbK04cBGhol/KwOsWA==}

  negotiator@0.6.3:
    resolution: {integrity: sha512-+EUsqGPLsM+j/zdChZjsnX51g4XrHFOIXwfnCVPGlQk/k5giakcKsuxCObBRu6DSm9opw/O6slWbJdghQM4bBg==}
    engines: {node: '>= 0.6'}

  negotiator@1.0.0:
    resolution: {integrity: sha512-8Ofs/AUQh8MaEcrlq5xOX0CQ9ypTF5dl78mjlMNfOK08fzpgTHQRQPBxcPlEtIw0yRpws+Zo/3r+5WRby7u3Gg==}
    engines: {node: '>= 0.6'}

  next-themes@0.4.6:
    resolution: {integrity: sha512-pZvgD5L0IEvX5/9GWyHMf3m8BKiVQwsCMHfoFosXtXBMnaS0ZnIJ9ST4b4NqLVKDEm8QBxoNNGNaBv2JNF6XNA==}
    peerDependencies:
      react: ^16.8 || ^17 || ^18 || ^19 || ^19.0.0-rc
      react-dom: ^16.8 || ^17 || ^18 || ^19 || ^19.0.0-rc

  next@15.3.4:
    resolution: {integrity: sha512-mHKd50C+mCjam/gcnwqL1T1vPx/XQNFlXqFIVdgQdVAFY9iIQtY0IfaVflEYzKiqjeA7B0cYYMaCrmAYFjs4rA==}
    engines: {node: ^18.18.0 || ^19.8.0 || >= 20.0.0}
    hasBin: true
    peerDependencies:
      '@opentelemetry/api': ^1.1.0
      '@playwright/test': ^1.41.2
      babel-plugin-react-compiler: '*'
      react: ^18.2.0 || 19.0.0-rc-de68d2f4-20241204 || ^19.0.0
      react-dom: ^18.2.0 || 19.0.0-rc-de68d2f4-20241204 || ^19.0.0
      sass: ^1.3.0
    peerDependenciesMeta:
      '@opentelemetry/api':
        optional: true
      '@playwright/test':
        optional: true
      babel-plugin-react-compiler:
        optional: true
      sass:
        optional: true

  node-abi@3.75.0:
    resolution: {integrity: sha512-OhYaY5sDsIka7H7AtijtI9jwGYLyl29eQn/W623DiN/MIv5sUqc4g7BIDThX+gb7di9f6xK02nkp8sdfFWZLTg==}
    engines: {node: '>=10'}

  node-domexception@1.0.0:
    resolution: {integrity: sha512-/jKZoMpw0F8GRwl4/eLROPA3cfcXtLApP0QzLmUT/HuPCZWyB7IY9ZrMeKw2O/nFIqPQB3PVM9aYm0F312AXDQ==}
    engines: {node: '>=10.5.0'}
    deprecated: Use your platform's native DOMException instead

  node-fetch@2.7.0:
    resolution: {integrity: sha512-c4FRfUm/dbcWZ7U+1Wq0AwCyFL+3nt2bEw05wfxSz+DWpWsitgmSgYmy2dQdWyKC1694ELPqMs/YzUSNozLt8A==}
    engines: {node: 4.x || >=6.0.0}
    peerDependencies:
      encoding: ^0.1.0
    peerDependenciesMeta:
      encoding:
        optional: true

  npm-run-path@5.3.0:
    resolution: {integrity: sha512-ppwTtiJZq0O/ai0z7yfudtBpWIoxM8yE6nHi1X47eFR2EWORqfbu6CnPlNsjeN683eT0qG6H/Pyf9fCcvjnnnQ==}
    engines: {node: ^12.20.0 || ^14.13.1 || >=16.0.0}

  npm-run-path@6.0.0:
    resolution: {integrity: sha512-9qny7Z9DsQU8Ou39ERsPU4OZQlSTP47ShQzuKZ6PRXpYLtIFgl/DEBYEXKlvcEa+9tHVcK8CF81Y2V72qaZhWA==}
    engines: {node: '>=18'}

  npm-to-yarn@3.0.1:
    resolution: {integrity: sha512-tt6PvKu4WyzPwWUzy/hvPFqn+uwXO0K1ZHka8az3NnrhWJDmSqI8ncWq0fkL0k/lmmi5tAC11FXwXuh0rFbt1A==}
    engines: {node: ^12.22.0 || ^14.17.0 || >=16.0.0}

  object-assign@4.1.1:
    resolution: {integrity: sha512-rJgTQnkUnH1sFw8yT6VSU3zD3sWmu6sZhIseY8VX+GRu3P6F7Fu+JNDoXfklElbLJSnc3FUQHVe4cU5hj+BcUg==}
    engines: {node: '>=0.10.0'}

  object-inspect@1.13.4:
    resolution: {integrity: sha512-W67iLl4J2EXEGTbfeHCffrjDfitvLANg0UlX3wFUUSTx92KXRFegMHUVgSqE+wvhAbi4WqjGg9czysTV2Epbew==}
    engines: {node: '>= 0.4'}

  obuf@1.1.2:
    resolution: {integrity: sha512-PX1wu0AmAdPqOL1mWhqmlOd8kOIZQwGZw6rh7uby9fTc5lhaOWFLX3I6R1hrF9k3zUY40e6igsLGkDXK92LJNg==}

  on-finished@2.4.1:
    resolution: {integrity: sha512-oVlzkg3ENAhCk2zdv7IJwd/QUD4z2RxRwpkcGY8psCVcCYZNq4wYnVWALHM+brtuJjePWiYF/ClmuDr8Ch5+kg==}
    engines: {node: '>= 0.8'}

  once@1.4.0:
    resolution: {integrity: sha512-lNaJgI+2Q5URQBkccEKHTQOPaXdUxnZZElQTZY0MFUAuaEqe1E+Nyvgdz/aIyNi6Z9MzO5dv1H8n58/GELp3+w==}

  one-time@1.0.0:
    resolution: {integrity: sha512-5DXOiRKwuSEcQ/l0kGCF6Q3jcADFv5tSmRaJck/OqkVFcOzutB134KRSfF0xDrL39MNnqxbHBbUUcjZIhTgb2g==}

  onetime@6.0.0:
    resolution: {integrity: sha512-1FlR+gjXK7X+AsAHso35MnyN5KqGwJRi/31ft6x0M194ht7S+rWAvd7PHss9xSKMzE0asv1pyIHaJYq+BbacAQ==}
    engines: {node: '>=12'}

  onetime@7.0.0:
    resolution: {integrity: sha512-VXJjc87FScF88uafS3JllDgvAm+c/Slfz06lorj2uAY34rlUu0Nt+v8wreiImcrgAjjIHp1rXpTDlLOGw29WwQ==}
    engines: {node: '>=18'}

  oniguruma-parser@0.12.1:
    resolution: {integrity: sha512-8Unqkvk1RYc6yq2WBYRj4hdnsAxVze8i7iPfQr8e4uSP3tRv0rpZcbGUDvxfQQcdwHt/e9PrMvGCsa8OqG9X3w==}

  oniguruma-to-es@4.3.3:
    resolution: {integrity: sha512-rPiZhzC3wXwE59YQMRDodUwwT9FZ9nNBwQQfsd1wfdtlKEyCdRV0avrTcSZ5xlIvGRVPd/cx6ZN45ECmS39xvg==}

  openai@4.104.0:
    resolution: {integrity: sha512-p99EFNsA/yX6UhVO93f5kJsDRLAg+CTA2RBqdHK4RtK8u5IJw32Hyb2dTGKbnnFmnuoBv5r7Z2CURI9sGZpSuA==}
    hasBin: true
    peerDependencies:
      ws: ^8.18.0
      zod: ^3.23.8
    peerDependenciesMeta:
      ws:
        optional: true
      zod:
        optional: true

  os-tmpdir@1.0.2:
    resolution: {integrity: sha512-D2FR03Vir7FIu45XBY20mTb+/ZSWB00sjU9jdQXt83gDrI4Ztz5Fs7/yy74g2N5SVQY4xY1qDr4rNddwYRVX0g==}
    engines: {node: '>=0.10.0'}

  outdent@0.5.0:
    resolution: {integrity: sha512-/jHxFIzoMXdqPzTaCpFzAAWhpkSjZPF4Vsn6jAfNpmbH/ymsmd7Qc6VE9BGn0L6YMj6uwpQLxCECpus4ukKS9Q==}

  p-filter@2.1.0:
    resolution: {integrity: sha512-ZBxxZ5sL2HghephhpGAQdoskxplTwr7ICaehZwLIlfL6acuVgZPm8yBNuRAFBGEqtD/hmUeq9eqLg2ys9Xr/yw==}
    engines: {node: '>=8'}

  p-limit@2.3.0:
    resolution: {integrity: sha512-//88mFWSJx8lxCzwdAABTJL2MyWB12+eIY7MDL2SqLmAkeKU9qxRvWuSyTjm3FUmpBEMuFfckAIqEaVGUDxb6w==}
    engines: {node: '>=6'}

  p-limit@3.1.0:
    resolution: {integrity: sha512-TYOanM3wGwNGsZN2cVTYPArw454xnXj5qmWF1bEoAc4+cU/ol7GVh7odevjp1FNHduHc3KZMcFduxU5Xc6uJRQ==}
    engines: {node: '>=10'}

  p-locate@4.1.0:
    resolution: {integrity: sha512-R79ZZ/0wAxKGu3oYMlz8jy/kbhsNrS7SKZ7PxEHBgJ5+F2mtFW2fK2cOtBh1cHYkQsbzFV7I+EoRKe6Yt0oK7A==}
    engines: {node: '>=8'}

  p-map@2.1.0:
    resolution: {integrity: sha512-y3b8Kpd8OAN444hxfBbFfj1FY/RjtTd8tzYwhUqNYXx0fXx2iX4maP4Qr6qhIKbQXI02wTLAda4fYUbDagTUFw==}
    engines: {node: '>=6'}

  p-try@2.2.0:
    resolution: {integrity: sha512-R4nPAVTAU0B9D35/Gk3uJf/7XYbQcyohSKdvAxIRSNghFl4e71hVoGnBNQz9cWaXxO2I10KTC+3jMdvvoKw6dQ==}
    engines: {node: '>=6'}

  package-json-from-dist@1.0.1:
    resolution: {integrity: sha512-UEZIS3/by4OC8vL3P2dTXRETpebLI2NiI5vIrjaD/5UtrkFX/tNbwjTSRAGC/+7CAo2pIcBaRgWmcBBHcsaCIw==}

  package-manager-detector@0.2.11:
    resolution: {integrity: sha512-BEnLolu+yuz22S56CU1SUKq3XC3PkwD5wv4ikR4MfGvnRVcmzXR9DwSlW2fEamyTPyXHomBJRzgapeuBvRNzJQ==}

  parse-entities@4.0.2:
    resolution: {integrity: sha512-GG2AQYWoLgL877gQIKeRPGO1xF9+eG1ujIb5soS5gPvLQ1y2o8FL90w2QWNdf9I361Mpp7726c+lj3U0qK1uGw==}

  parse-ms@4.0.0:
    resolution: {integrity: sha512-TXfryirbmq34y8QBwgqCVLi+8oA3oWx2eAnSn62ITyEhEYaWRlVZ2DvMM9eZbMs/RfxPu/PK/aBLyGj4IrqMHw==}
    engines: {node: '>=18'}

  parseurl@1.3.3:
    resolution: {integrity: sha512-CiyeOxFT/JZyN5m0z9PfXw4SCBJ6Sygz1Dpl0wqjlhDEGGBP1GnsUVEL0p63hoG1fcj3fHynXi9NYO4nWOL+qQ==}
    engines: {node: '>= 0.8'}

  path-exists@4.0.0:
    resolution: {integrity: sha512-ak9Qy5Q7jYb2Wwcey5Fpvg2KoAc/ZIhLSLOSBmRmygPsGwkVVt0fZa0qrtMz+m6tJTAHfZQ8FnmB4MG4LWy7/w==}
    engines: {node: '>=8'}

  path-key@3.1.1:
    resolution: {integrity: sha512-ojmeN0qd+y0jszEtoY48r0Peq5dwMEkIlCOu6Q5f41lfkswXuKtYrhgoTpLnyIcHm24Uhqx+5Tqm2InSwLhE6Q==}
    engines: {node: '>=8'}

  path-key@4.0.0:
    resolution: {integrity: sha512-haREypq7xkM7ErfgIyA0z+Bj4AGKlMSdlQE2jvJo6huWD1EdkKYV+G/T4nq0YEF2vgTT8kqMFKo1uHn950r4SQ==}
    engines: {node: '>=12'}

  path-parse@1.0.7:
    resolution: {integrity: sha512-LDJzPVEEEPR+y48z93A0Ed0yXb8pAByGWo/k5YYdYgpY2/2EsOsksJrq7lOHxryrVOn1ejG6oAp8ahvOIQD8sw==}

  path-scurry@1.11.1:
    resolution: {integrity: sha512-Xa4Nw17FS9ApQFJ9umLiJS4orGjm7ZzwUrwamcGQuHSzDyth9boKDaycYdDcZDuqYATXw4HFXgaqWTctW/v1HA==}
    engines: {node: '>=16 || 14 >=14.18'}

  path-to-regexp@8.2.0:
    resolution: {integrity: sha512-TdrF7fW9Rphjq4RjrW0Kp2AW0Ahwu9sRGTkS6bvDi0SCwZlEZYmcfDbEsTz8RVk0EHIS/Vd1bv3JhG+1xZuAyQ==}
    engines: {node: '>=16'}

  path-type@4.0.0:
    resolution: {integrity: sha512-gDKb8aZMDeD/tZWs9P6+q0J9Mwkdl6xMV8TjnGP3qJVJ06bdMgkbBlLU8IdfOsIsFz2BW1rNVT3XuNEl8zPAvw==}
    engines: {node: '>=8'}

  pathe@2.0.3:
    resolution: {integrity: sha512-WUjGcAqP1gQacoQe+OBJsFA7Ld4DyXuUIjZ5cc75cLHvJ7dtNsTugphxIADwspS+AraAUePCKrSVtPLFj/F88w==}

  pathval@2.0.1:
    resolution: {integrity: sha512-//nshmD55c46FuFw26xV/xFAaB5HF9Xdap7HJBBnrKdAd6/GxDBaNA1870O79+9ueg61cZLSVc+OaFlfmObYVQ==}
    engines: {node: '>= 14.16'}

  pg-cloudflare@1.2.7:
    resolution: {integrity: sha512-YgCtzMH0ptvZJslLM1ffsY4EuGaU0cx4XSdXLRFae8bPP4dS5xL1tNB3k2o/N64cHJpwU7dxKli/nZ2lUa5fLg==}

  pg-connection-string@2.9.1:
    resolution: {integrity: sha512-nkc6NpDcvPVpZXxrreI/FOtX3XemeLl8E0qFr6F2Lrm/I8WOnaWNhIPK2Z7OHpw7gh5XJThi6j6ppgNoaT1w4w==}

  pg-int8@1.0.1:
    resolution: {integrity: sha512-WCtabS6t3c8SkpDBUlb1kjOs7l66xsGdKpIPZsg4wR+B3+u9UAum2odSsF9tnvxg80h4ZxLWMy4pRjOsFIqQpw==}
    engines: {node: '>=4.0.0'}

  pg-numeric@1.0.2:
    resolution: {integrity: sha512-BM/Thnrw5jm2kKLE5uJkXqqExRUY/toLHda65XgFTBTFYZyopbKjBe29Ii3RbkvlsMoFwD+tHeGaCjjv0gHlyw==}
    engines: {node: '>=4'}

  pg-pool@3.10.1:
    resolution: {integrity: sha512-Tu8jMlcX+9d8+QVzKIvM/uJtp07PKr82IUOYEphaWcoBhIYkoHpLXN3qO59nAI11ripznDsEzEv8nUxBVWajGg==}
    peerDependencies:
      pg: '>=8.0'

  pg-protocol@1.10.3:
    resolution: {integrity: sha512-6DIBgBQaTKDJyxnXaLiLR8wBpQQcGWuAESkRBX/t6OwA8YsqP+iVSiond2EDy6Y/dsGk8rh/jtax3js5NeV7JQ==}

  pg-types@2.2.0:
    resolution: {integrity: sha512-qTAAlrEsl8s4OiEQY69wDvcMIdQN6wdz5ojQiOy6YRMuynxenON0O5oCpJI6lshc6scgAY8qvJ2On/p+CXY0GA==}
    engines: {node: '>=4'}

  pg-types@4.0.2:
    resolution: {integrity: sha512-cRL3JpS3lKMGsKaWndugWQoLOCoP+Cic8oseVcbr0qhPzYD5DWXK+RZ9LY9wxRf7RQia4SCwQlXk0q6FCPrVng==}
    engines: {node: '>=10'}

  pg@8.16.3:
    resolution: {integrity: sha512-enxc1h0jA/aq5oSDMvqyW3q89ra6XIIDZgCX9vkMrnz5DFTw/Ny3Li2lFQ+pt3L6MCgm/5o2o8HW9hiJji+xvw==}
    engines: {node: '>= 16.0.0'}
    peerDependencies:
      pg-native: '>=3.0.1'
    peerDependenciesMeta:
      pg-native:
        optional: true

  pgpass@1.0.5:
    resolution: {integrity: sha512-FdW9r/jQZhSeohs1Z3sI1yxFQNFvMcnmfuj4WBMUTxOrAyLMaTcE1aAMBiTlbMNaXvBCQuVi0R7hd8udDSP7ug==}

  picocolors@1.1.1:
    resolution: {integrity: sha512-xceH2snhtb5M9liqDsmEw56le376mTZkEX/jEb/RxNFyegNul7eNslCXP9FDj/Lcu0X8KEyMceP2ntpaHrDEVA==}

  picomatch@2.3.1:
    resolution: {integrity: sha512-JU3teHTNjmE2VCGFzuY8EXzCDVwEqB2a8fsIvwaStHhAWJEeVd1o1QD80CU6+ZdEXXSLbSsuLwJjkCBWqRQUVA==}
    engines: {node: '>=8.6'}

  picomatch@4.0.2:
    resolution: {integrity: sha512-M7BAV6Rlcy5u+m6oPhAPFgJTzAioX/6B0DxyvDlo9l8+T3nLKbrczg2WLUyzd45L8RqfUMyGPzekbMvX2Ldkwg==}
    engines: {node: '>=12'}

  pidtree@0.6.0:
    resolution: {integrity: sha512-eG2dWTVw5bzqGRztnHExczNxt5VGsE6OwTeCG3fdUf9KBsZzO3R5OIIIzWR+iZA0NtZ+RDVdaoE2dK1cn6jH4g==}
    engines: {node: '>=0.10'}
    hasBin: true

  pify@4.0.1:
    resolution: {integrity: sha512-uB80kBFb/tfd68bVleG9T5GGsGPjJrLAUpR5PZIrhBnIaRTQRjqdJSsIKkOP6OAIFbj7GOrcudc5pNjZ+geV2g==}
    engines: {node: '>=6'}

  pirates@4.0.7:
    resolution: {integrity: sha512-TfySrs/5nm8fQJDcBDuUng3VOUKsd7S+zqvbOTiGXHfxX4wK31ard+hoNuvkicM/2YFzlpDgABOevKSsB4G/FA==}
    engines: {node: '>= 6'}

  pkce-challenge@5.0.0:
    resolution: {integrity: sha512-ueGLflrrnvwB3xuo/uGob5pd5FN7l0MsLf0Z87o/UQmRtwjvfylfc9MurIxRAWywCYTgrvpXBcqjV4OfCYGCIQ==}
    engines: {node: '>=16.20.0'}

  pkg-types@1.3.1:
    resolution: {integrity: sha512-/Jm5M4RvtBFVkKWRu2BLUTNP8/M2a+UwuAX+ae4770q1qVGtfjG+WTCupoZixokjmHiry8uI+dlY8KXYV5HVVQ==}

  postcss-load-config@6.0.1:
    resolution: {integrity: sha512-oPtTM4oerL+UXmx+93ytZVN82RrlY/wPUV8IeDxFrzIjXOLF1pN+EmKPLbubvKHT2HC20xXsCAH2Z+CKV6Oz/g==}
    engines: {node: '>= 18'}
    peerDependencies:
      jiti: '>=1.21.0'
      postcss: '>=8.0.9'
      tsx: ^4.8.1
      yaml: ^2.4.2
    peerDependenciesMeta:
      jiti:
        optional: true
      postcss:
        optional: true
      tsx:
        optional: true
      yaml:
        optional: true

  postcss-selector-parser@7.1.0:
    resolution: {integrity: sha512-8sLjZwK0R+JlxlYcTuVnyT2v+htpdrjDOKuMcOVdYjt52Lh8hWRYpxBPoKx/Zg+bcjc3wx6fmQevMmUztS/ccA==}
    engines: {node: '>=4'}

  postcss@8.4.31:
    resolution: {integrity: sha512-PS08Iboia9mts/2ygV3eLpY5ghnUcfLV/EXTOW1E2qYxJKGGBUtNjN76FYHnMs36RmARn41bC0AZmn+rR0OVpQ==}
    engines: {node: ^10 || ^12 || >=14}

  postcss@8.5.6:
    resolution: {integrity: sha512-3Ybi1tAuwAP9s0r1UQ2J4n5Y0G05bJkpUIO0/bI9MhwmD70S5aTWbXGBwxHrelT+XM1k6dM0pk+SwNkpTRN7Pg==}
    engines: {node: ^10 || ^12 || >=14}

  postgres-array@2.0.0:
    resolution: {integrity: sha512-VpZrUqU5A69eQyW2c5CA1jtLecCsN2U/bD6VilrFDWq5+5UIEVO7nazS3TEcHf1zuPYO/sqGvUvW62g86RXZuA==}
    engines: {node: '>=4'}

  postgres-array@3.0.4:
    resolution: {integrity: sha512-nAUSGfSDGOaOAEGwqsRY27GPOea7CNipJPOA7lPbdEpx5Kg3qzdP0AaWC5MlhTWV9s4hFX39nomVZ+C4tnGOJQ==}
    engines: {node: '>=12'}

  postgres-bytea@1.0.0:
    resolution: {integrity: sha512-xy3pmLuQqRBZBXDULy7KbaitYqLcmxigw14Q5sj8QBVLqEwXfeybIKVWiqAXTlcvdvb0+xkOtDbfQMOf4lST1w==}
    engines: {node: '>=0.10.0'}

  postgres-bytea@3.0.0:
    resolution: {integrity: sha512-CNd4jim9RFPkObHSjVHlVrxoVQXz7quwNFpz7RY1okNNme49+sVyiTvTRobiLV548Hx/hb1BG+iE7h9493WzFw==}
    engines: {node: '>= 6'}

  postgres-date@1.0.7:
    resolution: {integrity: sha512-suDmjLVQg78nMK2UZ454hAG+OAW+HQPZ6n++TNDUX+L0+uUlLywnoxJKDou51Zm+zTCjrCl0Nq6J9C5hP9vK/Q==}
    engines: {node: '>=0.10.0'}

  postgres-date@2.1.0:
    resolution: {integrity: sha512-K7Juri8gtgXVcDfZttFKVmhglp7epKb1K4pgrkLxehjqkrgPhfG6OO8LHLkfaqkbpjNRnra018XwAr1yQFWGcA==}
    engines: {node: '>=12'}

  postgres-interval@1.2.0:
    resolution: {integrity: sha512-9ZhXKM/rw350N1ovuWHbGxnGh/SNJ4cnxHiM0rxE4VN41wsg8P8zWn9hv/buK00RP4WvlOyr/RBDiptyxVbkZQ==}
    engines: {node: '>=0.10.0'}

  postgres-interval@3.0.0:
    resolution: {integrity: sha512-BSNDnbyZCXSxgA+1f5UU2GmwhoI0aU5yMxRGO8CdFEcY2BQF9xm/7MqKnYoM1nJDk8nONNWDk9WeSmePFhQdlw==}
    engines: {node: '>=12'}

  postgres-range@1.1.4:
    resolution: {integrity: sha512-i/hbxIE9803Alj/6ytL7UHQxRvZkI9O4Sy+J3HGc4F4oo/2eQAjTSNJ0bfxyse3bH0nuVesCk+3IRLaMtG3H6w==}

  prebuild-install@7.1.3:
    resolution: {integrity: sha512-8Mf2cbV7x1cXPUILADGI3wuhfqWvtiLA1iclTDbFRZkgRQS0NqsPZphna9V+HyTEadheuPmjaJMsbzKQFOzLug==}
    engines: {node: '>=10'}
    hasBin: true

  prettier@2.8.8:
    resolution: {integrity: sha512-tdN8qQGvNjw4CHbY+XXk0JgCXn9QiF21a55rBe5LJAU+kDyC4WQn4+awm2Xfk2lQMk5fKup9XgzTZtGkjBdP9Q==}
    engines: {node: '>=10.13.0'}
    hasBin: true

  pretty-ms@9.2.0:
    resolution: {integrity: sha512-4yf0QO/sllf/1zbZWYnvWw3NxCQwLXKzIj0G849LSufP15BXKM0rbD2Z3wVnkMfjdn/CB0Dpp444gYAACdsplg==}
    engines: {node: '>=18'}

  property-information@7.1.0:
    resolution: {integrity: sha512-TwEZ+X+yCJmYfL7TPUOcvBZ4QfoT5YenQiJuX//0th53DE6w0xxLEtfK3iyryQFddXuvkIk51EEgrJQ0WJkOmQ==}

  protobufjs@7.5.3:
    resolution: {integrity: sha512-sildjKwVqOI2kmFDiXQ6aEB0fjYTafpEvIBs8tOR8qI4spuL9OPROLVu2qZqi/xgCfsHIwVqlaF8JBjWFHnKbw==}
    engines: {node: '>=12.0.0'}

  proxy-addr@2.0.7:
    resolution: {integrity: sha512-llQsMLSUDUPT44jdrU/O37qlnifitDP+ZwrmmZcoSKyLKvtZxpyV0n2/bD/N4tBAAZ/gJEdZU7KMraoK1+XYAg==}
    engines: {node: '>= 0.10'}

  proxy-from-env@1.1.0:
    resolution: {integrity: sha512-D+zkORCbA9f1tdWRK0RaCR3GPv50cMxcrz4X8k5LTSUD1Dkw47mKJEZQNunItRTkWwgtaUSo1RVFRIG9ZXiFYg==}

  pump@3.0.3:
    resolution: {integrity: sha512-todwxLMY7/heScKmntwQG8CXVkWUOdYxIvY2s0VWAAMh/nd8SoYiRaKjlr7+iCs984f2P8zvrfWcDDYVb73NfA==}

  punycode@2.3.1:
    resolution: {integrity: sha512-vYt7UD1U9Wg6138shLtLOvdAu+8DsC/ilFtEVHcH+wydcSpNE20AfSOduf6MkRFahL5FY7X1oU7nKVZFtfq8Fg==}
    engines: {node: '>=6'}

  qs@6.14.0:
    resolution: {integrity: sha512-YWWTjgABSKcvs/nWBi9PycY/JiPJqOD4JA6o9Sej2AtvSGarXxKC3OQSk4pAarbdQlKAh5D4FCQkJNkW+GAn3w==}
    engines: {node: '>=0.6'}

  quansync@0.2.10:
    resolution: {integrity: sha512-t41VRkMYbkHyCYmOvx/6URnN80H7k4X0lLdBMGsz+maAwrJQYB1djpV6vHrQIBE0WBSGqhtEHrK9U3DWWH8v7A==}

  queue-microtask@1.2.3:
    resolution: {integrity: sha512-NuaNSa6flKT5JaSYQzJok04JzTL1CA6aGhv5rfLW3PgqA+M2ChpZQnAC8h8i4ZFkBS8X5RqkDBHA7r4hej3K9A==}

  range-parser@1.2.1:
    resolution: {integrity: sha512-Hrgsx+orqoygnmhFbKaHE6c296J+HTAQXoxEF6gNupROmmGJRoyzfG3ccAveqCBrwr/2yxQ5BVd/GTl5agOwSg==}
    engines: {node: '>= 0.6'}

  raw-body@3.0.0:
    resolution: {integrity: sha512-RmkhL8CAyCRPXCE28MMH0z2PNWQBNk2Q09ZdxM9IOOXwxwZbN+qbWaatPkdkWIKL2ZVDImrN/pK5HTRz2PcS4g==}
    engines: {node: '>= 0.8'}

  rc@1.2.8:
    resolution: {integrity: sha512-y3bGgqKj3QBdxLbLkomlohkvsA8gdAiUQlSBJnBhfn+BPxg4bc62d8TcBW15wavDfgexCgccckhcZvywyQYPOw==}
    hasBin: true

  react-dom@19.1.0:
    resolution: {integrity: sha512-Xs1hdnE+DyKgeHJeJznQmYMIBG3TKIHJJT95Q58nHLSrElKlGQqDTR2HQ9fx5CN/Gk6Vh/kupBTDLU11/nDk/g==}
    peerDependencies:
      react: ^19.1.0

  react-medium-image-zoom@5.2.14:
    resolution: {integrity: sha512-nfTVYcAUnBzXQpPDcZL+cG/e6UceYUIG+zDcnemL7jtAqbJjVVkA85RgneGtJeni12dTyiRPZVM6Szkmwd/o8w==}
    peerDependencies:
      react: ^16.8.0 || ^17.0.0 || ^18.0.0 || ^19.0.0
      react-dom: ^16.8.0 || ^17.0.0 || ^18.0.0 || ^19.0.0

  react-remove-scroll-bar@2.3.8:
    resolution: {integrity: sha512-9r+yi9+mgU33AKcj6IbT9oRCO78WriSj6t/cF8DWBZJ9aOGPOTEDvdUDz1FwKim7QXWwmHqtdHnRJfhAxEG46Q==}
    engines: {node: '>=10'}
    peerDependencies:
      '@types/react': '*'
      react: ^16.8.0 || ^17.0.0 || ^18.0.0 || ^19.0.0
    peerDependenciesMeta:
      '@types/react':
        optional: true

  react-remove-scroll@2.7.1:
    resolution: {integrity: sha512-HpMh8+oahmIdOuS5aFKKY6Pyog+FNaZV/XyJOq7b4YFwsFHe5yYfdbIalI4k3vU2nSDql7YskmUseHsRrJqIPA==}
    engines: {node: '>=10'}
    peerDependencies:
      '@types/react': '*'
      react: ^16.8.0 || ^17.0.0 || ^18.0.0 || ^19.0.0 || ^19.0.0-rc
    peerDependenciesMeta:
      '@types/react':
        optional: true

  react-style-singleton@2.2.3:
    resolution: {integrity: sha512-b6jSvxvVnyptAiLjbkWLE/lOnR4lfTtDAl+eUC7RZy+QQWc6wRzIV2CE6xBuMmDxc2qIihtDCZD5NPOFl7fRBQ==}
    engines: {node: '>=10'}
    peerDependencies:
      '@types/react': '*'
      react: ^16.8.0 || ^17.0.0 || ^18.0.0 || ^19.0.0 || ^19.0.0-rc
    peerDependenciesMeta:
      '@types/react':
        optional: true

  react@19.1.0:
    resolution: {integrity: sha512-FS+XFBNvn3GTAWq26joslQgWNoFu08F4kl0J4CgdNKADkdSGXQyTCnKteIAJy96Br6YbpEU1LSzV5dYtjMkMDg==}
    engines: {node: '>=0.10.0'}

  read-yaml-file@1.1.0:
    resolution: {integrity: sha512-VIMnQi/Z4HT2Fxuwg5KrY174U1VdUIASQVWXXyqtNRtxSr9IYkn1rsI6Tb6HsrHCmB7gVpNwX6JxPTHcH6IoTA==}
    engines: {node: '>=6'}

  readable-stream@3.6.2:
    resolution: {integrity: sha512-9u/sniCrY3D5WdsERHzHE4G2YCXqoG5FTHUiCC4SIbr6XcLZBY05ya9EKjYek9O5xOAwjGq+1JdGBAS7Q9ScoA==}
    engines: {node: '>= 6'}

  readdirp@4.1.2:
    resolution: {integrity: sha512-GDhwkLfywWL2s6vEjyhri+eXmfH6j1L7JE27WhqLeYzoh/A3DBaYGEj2H/HFZCn/kMfim73FXxEJTw06WtxQwg==}
    engines: {node: '>= 14.18.0'}

  recma-build-jsx@1.0.0:
    resolution: {integrity: sha512-8GtdyqaBcDfva+GUKDr3nev3VpKAhup1+RvkMvUxURHpW7QyIvk9F5wz7Vzo06CEMSilw6uArgRqhpiUcWp8ew==}

  recma-jsx@1.0.0:
    resolution: {integrity: sha512-5vwkv65qWwYxg+Atz95acp8DMu1JDSqdGkA2Of1j6rCreyFUE/gp15fC8MnGEuG1W68UKjM6x6+YTWIh7hZM/Q==}

  recma-parse@1.0.0:
    resolution: {integrity: sha512-OYLsIGBB5Y5wjnSnQW6t3Xg7q3fQ7FWbw/vcXtORTnyaSFscOtABg+7Pnz6YZ6c27fG1/aN8CjfwoUEUIdwqWQ==}

  recma-stringify@1.0.0:
    resolution: {integrity: sha512-cjwII1MdIIVloKvC9ErQ+OgAtwHBmcZ0Bg4ciz78FtbT8In39aAYbaA7zvxQ61xVMSPE8WxhLwLbhif4Js2C+g==}

  regex-recursion@6.0.2:
    resolution: {integrity: sha512-0YCaSCq2VRIebiaUviZNs0cBz1kg5kVS2UKUfNIx8YVs1cN3AV7NTctO5FOKBA+UT2BPJIWZauYHPqJODG50cg==}

  regex-utilities@2.3.0:
    resolution: {integrity: sha512-8VhliFJAWRaUiVvREIiW2NXXTmHs4vMNnSzuJVhscgmGav3g9VDxLrQndI3dZZVVdp0ZO/5v0xmX516/7M9cng==}

  regex@6.0.1:
    resolution: {integrity: sha512-uorlqlzAKjKQZ5P+kTJr3eeJGSVroLKoHmquUj4zHWuR+hEyNqlXsSKlYYF5F4NI6nl7tWCs0apKJ0lmfsXAPA==}

  rehype-recma@1.0.0:
    resolution: {integrity: sha512-lqA4rGUf1JmacCNWWZx0Wv1dHqMwxzsDWYMTowuplHF3xH0N/MmrZ/G3BDZnzAkRmxDadujCjaKM2hqYdCBOGw==}

  remark-gfm@4.0.1:
    resolution: {integrity: sha512-1quofZ2RQ9EWdeN34S79+KExV1764+wCUGop5CPL1WGdD0ocPpu91lzPGbwWMECpEpd42kJGQwzRfyov9j4yNg==}

  remark-mdx@3.1.0:
    resolution: {integrity: sha512-Ngl/H3YXyBV9RcRNdlYsZujAmhsxwzxpDzpDEhFBVAGthS4GDgnctpDjgFl/ULx5UEDzqtW1cyBSNKqYYrqLBA==}

  remark-parse@11.0.0:
    resolution: {integrity: sha512-FCxlKLNGknS5ba/1lmpYijMUzX2esxW5xQqjWxw2eHFfS2MSdaHVINFmhjo+qN1WhZhNimq0dZATN9pH0IDrpA==}

  remark-rehype@11.1.2:
    resolution: {integrity: sha512-Dh7l57ianaEoIpzbp0PC9UKAdCSVklD8E5Rpw7ETfbTl3FqcOOgq5q2LVDhgGCkaBv7p24JXikPdvhhmHvKMsw==}

  remark-stringify@11.0.0:
    resolution: {integrity: sha512-1OSmLd3awB/t8qdoEOMazZkNsfVTeY4fTsgzcQFdXNq8ToTN4ZGwrMnlda4K6smTFKD+GRV6O48i6Z4iKgPPpw==}

  remark@15.0.1:
    resolution: {integrity: sha512-Eht5w30ruCXgFmxVUSlNWQ9iiimq07URKeFS3hNc8cUWy1llX4KDWfyEDZRycMc+znsN9Ux5/tJ/BFdgdOwA3A==}

  require-directory@2.1.1:
    resolution: {integrity: sha512-fGxEI7+wsG9xrvdjsrlmL22OMTTiHRwAMroiEeMgq8gzoLC/PQr7RsRDSTLUg/bZAZtF+TVIkHc6/4RIKrui+Q==}
    engines: {node: '>=0.10.0'}

  require-in-the-middle@7.5.2:
    resolution: {integrity: sha512-gAZ+kLqBdHarXB64XpAe2VCjB7rIRv+mU8tfRWziHRJ5umKsIHN2tLLv6EtMw7WCdP19S0ERVMldNvxYCHnhSQ==}
    engines: {node: '>=8.6.0'}

  resolve-from@5.0.0:
    resolution: {integrity: sha512-qYg9KP24dD5qka9J47d0aVky0N+b4fTU89LN9iDnjB5waksiC49rvMB0PrUJQGoTmH50XPiqOvAjDfaijGxYZw==}
    engines: {node: '>=8'}

  resolve-pkg-maps@1.0.0:
    resolution: {integrity: sha512-seS2Tj26TBVOC2NIc2rOe2y2ZO7efxITtLZcGSOnHHNOQ7CkiUBfw0Iw2ck6xkIhPwLhKNLS8BO+hEpngQlqzw==}

  resolve@1.22.10:
    resolution: {integrity: sha512-NPRy+/ncIMeDlTAsuqwKIiferiawhefFJtkNSW0qZJEqMEb+qBt/77B/jGeeek+F0uOeN05CDa6HXbbIgtVX4w==}
    engines: {node: '>= 0.4'}
    hasBin: true

  restore-cursor@5.1.0:
    resolution: {integrity: sha512-oMA2dcrw6u0YfxJQXm342bFKX/E4sG9rbTzO9ptUcR/e8A33cHuvStiYOwH7fszkZlZ1z/ta9AAoPk2F4qIOHA==}
    engines: {node: '>=18'}

  retry-request@7.0.2:
    resolution: {integrity: sha512-dUOvLMJ0/JJYEn8NrpOaGNE7X3vpI5XlZS/u0ANjqtcZVKnIxP7IgCFwrKTxENw29emmwug53awKtaMm4i9g5w==}
    engines: {node: '>=14'}

  retry@0.13.1:
    resolution: {integrity: sha512-XQBQ3I8W1Cge0Seh+6gjj03LbmRFWuoszgK9ooCpwYIrhhoO80pfq4cUkU5DkknwfOfFteRwlZ56PYOGYyFWdg==}
    engines: {node: '>= 4'}

  reusify@1.1.0:
    resolution: {integrity: sha512-g6QUff04oZpHs0eG5p83rFLhHeV00ug/Yf9nZM6fLeUrPguBTkTQOdpAWWspMh55TZfVQDPaN3NQJfbVRAxdIw==}
    engines: {iojs: '>=1.0.0', node: '>=0.10.0'}

  rfdc@1.4.1:
    resolution: {integrity: sha512-q1b3N5QkRUWUl7iyylaaj3kOpIT0N2i9MqIEQXP73GVsN9cw3fdx8X63cEmWhJGi2PPCF23Ijp7ktmd39rawIA==}

  rollup@4.44.1:
    resolution: {integrity: sha512-x8H8aPvD+xbl0Do8oez5f5o8eMS3trfCghc4HhLAnCkj7Vl0d1JWGs0UF/D886zLW2rOj2QymV/JcSSsw+XDNg==}
    engines: {node: '>=18.0.0', npm: '>=8.0.0'}
    hasBin: true

  router@2.2.0:
    resolution: {integrity: sha512-nLTrUKm2UyiL7rlhapu/Zl45FwNgkZGaCpZbIHajDYgwlJCOzLSk+cIPAnsEqV955GjILJnKbdQC1nVPz+gAYQ==}
    engines: {node: '>= 18'}

  run-parallel@1.2.0:
    resolution: {integrity: sha512-5l4VyZR86LZ/lDxZTR6jqL8AFE2S0IFLMP26AbjsLVADxHdhB/c0GUsH+y39UfCi3dzz8OlQuPmnaJOMoDHQBA==}

  safe-buffer@5.2.1:
    resolution: {integrity: sha512-rp3So07KcdmmKbGvgaNxQSJr7bGVSVk5S9Eq1F+ppbRo70+YeaDxkw5Dd8NPN+GD6bjnYm2VuPuCXmpuYvmCXQ==}

  safe-stable-stringify@2.5.0:
    resolution: {integrity: sha512-b3rppTKm9T+PsVCBEOUR46GWI7fdOs00VKZ1+9c1EWDaDMvjQc6tUwuFyIprgGgTcWoVHSKrU8H31ZHA2e0RHA==}
    engines: {node: '>=10'}

  safer-buffer@2.1.2:
    resolution: {integrity: sha512-YZo3K82SD7Riyi0E1EQPojLz7kpepnSQI9IyPbHHg1XXXevb5dJI7tpyN2ADxGcQbHG7vcyRHk0cbwqcQriUtg==}

  scheduler@0.26.0:
    resolution: {integrity: sha512-NlHwttCI/l5gCPR3D1nNXtWABUmBwvZpEQiD4IXSbIDq8BzLIK/7Ir5gTFSGZDUu37K5cMNp0hFtzO38sC7gWA==}

  scroll-into-view-if-needed@3.1.0:
    resolution: {integrity: sha512-49oNpRjWRvnU8NyGVmUaYG4jtTkNonFZI86MmGRDqBphEK2EXT9gdEUoQPZhuBM8yWHxCWbobltqYO5M4XrUvQ==}

  secure-json-parse@2.7.0:
    resolution: {integrity: sha512-6aU+Rwsezw7VR8/nyvKTx8QpWH9FrcYiXXlqC4z5d5XQBDRqtbfsRjnwGyqbi3gddNtWHuEk9OANUotL26qKUw==}

  semver@7.7.2:
    resolution: {integrity: sha512-RF0Fw+rO5AMf9MAyaRXI4AV0Ulj5lMHqVxxdSgiVbixSCXoEmmX/jk0CuJw4+3SqroYO9VoUh+HcuJivvtJemA==}
    engines: {node: '>=10'}
    hasBin: true

  send@1.2.0:
    resolution: {integrity: sha512-uaW0WwXKpL9blXE2o0bRhoL2EGXIrZxQ2ZQ4mgcfoBxdFmQold+qWsD2jLrfZ0trjKL6vOw0j//eAwcALFjKSw==}
    engines: {node: '>= 18'}

  seq-queue@0.0.5:
    resolution: {integrity: sha512-hr3Wtp/GZIc/6DAGPDcV4/9WoZhjrkXsi5B/07QgX8tsdc6ilr7BFM6PM6rbdAX1kFSDYeZGLipIZZKyQP0O5Q==}

  serve-static@2.2.0:
    resolution: {integrity: sha512-61g9pCh0Vnh7IutZjtLGGpTA355+OPn2TyDv/6ivP2h/AdAVX9azsoxmg2/M6nZeQZNYBEwIcsne1mJd9oQItQ==}
    engines: {node: '>= 18'}

  setprototypeof@1.2.0:
    resolution: {integrity: sha512-E5LDX7Wrp85Kil5bhZv46j8jOeboKq5JMmYM3gVGdGH8xFpPWXUMsNrlODCrkoxMEeNi/XZIwuRvY4XNwYMJpw==}

  sharp@0.34.2:
    resolution: {integrity: sha512-lszvBmB9QURERtyKT2bNmsgxXK0ShJrL/fvqlonCo7e6xBF8nT8xU6pW+PMIbLsz0RxQk3rgH9kd8UmvOzlMJg==}
    engines: {node: ^18.17.0 || ^20.3.0 || >=21.0.0}

  shebang-command@2.0.0:
    resolution: {integrity: sha512-kHxr2zZpYtdmrN1qDjrrX/Z1rR1kG8Dx+gkpK1G4eXmvXswmcE1hTWBWYUzlraYw1/yZp6YuDY77YtvbN0dmDA==}
    engines: {node: '>=8'}

  shebang-regex@3.0.0:
    resolution: {integrity: sha512-7++dFhtcx3353uBaq8DDR4NuxBetBzC7ZQOhmTQInHEd6bSrXdiEyzCvG07Z44UYdLShWUyXt5M/yhz8ekcb1A==}
    engines: {node: '>=8'}

  shiki@3.7.0:
    resolution: {integrity: sha512-ZcI4UT9n6N2pDuM2n3Jbk0sR4Swzq43nLPgS/4h0E3B/NrFn2HKElrDtceSf8Zx/OWYOo7G1SAtBLypCp+YXqg==}

  side-channel-list@1.0.0:
    resolution: {integrity: sha512-FCLHtRD/gnpCiCHEiJLOwdmFP+wzCmDEkc9y7NsYxeF4u7Btsn1ZuwgwJGxImImHicJArLP4R0yX4c2KCrMrTA==}
    engines: {node: '>= 0.4'}

  side-channel-map@1.0.1:
    resolution: {integrity: sha512-VCjCNfgMsby3tTdo02nbjtM/ewra6jPHmpThenkTYh8pG9ucZ/1P8So4u4FGBek/BjpOVsDCMoLA/iuBKIFXRA==}
    engines: {node: '>= 0.4'}

  side-channel-weakmap@1.0.2:
    resolution: {integrity: sha512-WPS/HvHQTYnHisLo9McqBHOJk2FkHO/tlpvldyrnem4aeQp4hai3gythswg6p01oSoTl58rcpiFAjF2br2Ak2A==}
    engines: {node: '>= 0.4'}

  side-channel@1.1.0:
    resolution: {integrity: sha512-ZX99e6tRweoUXqR+VBrslhda51Nh5MTQwou5tnUDgbtyM0dBgmhEDtWGP/xbKn6hqfPRHujUNwz5fy/wbbhnpw==}
    engines: {node: '>= 0.4'}

  siginfo@2.0.0:
    resolution: {integrity: sha512-ybx0WO1/8bSBLEWXZvEd7gMW3Sn3JFlW3TvX1nREbDLRNQNaeNN8WK0meBwPdAaOI7TtRRRJn/Es1zhrrCHu7g==}

  signal-exit@4.1.0:
    resolution: {integrity: sha512-bzyZ1e88w9O1iNJbKnOlvYTrWPDl46O1bG0D3XInv+9tkPrxrN8jUUTiFlDkkmKWgn1M6CfIA13SuGqOa9Korw==}
    engines: {node: '>=14'}

  simple-concat@1.0.1:
    resolution: {integrity: sha512-cSFtAPtRhljv69IK0hTVZQ+OfE9nePi/rtJmw5UjHeVyVroEqJXP1sFztKUy1qU+xvz3u/sfYJLa947b7nAN2Q==}

  simple-get@4.0.1:
    resolution: {integrity: sha512-brv7p5WgH0jmQJr1ZDDfKDOSeWWg+OVypG99A/5vYGPqJ6pxiaHLy8nxtFjBA7oMa01ebA9gfh1uMCFqOuXxvA==}

  simple-swizzle@0.2.2:
    resolution: {integrity: sha512-JA//kQgZtbuY83m+xT+tXJkmJncGMTFT+C+g2h2R9uxkYIrE2yy9sgmcLhCnw57/WSD+Eh3J97FPEDFnbXnDUg==}

  sisteransi@1.0.5:
    resolution: {integrity: sha512-bLGGlR1QxBcynn2d5YmDX4MGjlZvy2MRBDRNHLJ8VI6l6+9FUiyTFNJ0IveOSP0bcXgVDPRcfGqA0pjaqUpfVg==}

  slash@3.0.0:
    resolution: {integrity: sha512-g9Q1haeby36OSStwb4ntCGGGaKsaVSjQ68fBxoQcutl5fS1vuY18H3wSt3jFyFtrkx+Kz0V1G85A4MyAdDMi2Q==}
    engines: {node: '>=8'}

  slice-ansi@5.0.0:
    resolution: {integrity: sha512-FC+lgizVPfie0kkhqUScwRu1O/lF6NOgJmlCgK+/LYxDCTk8sGelYaHDhFcDN+Sn3Cv+3VSa4Byeo+IMCzpMgQ==}
    engines: {node: '>=12'}

  slice-ansi@7.1.0:
    resolution: {integrity: sha512-bSiSngZ/jWeX93BqeIAbImyTbEihizcwNjFoRUIY/T1wWQsfsm2Vw1agPKylXvQTU7iASGdHhyqRlqQzfz+Htg==}
    engines: {node: '>=18'}

  socket.io-adapter@2.5.5:
    resolution: {integrity: sha512-eLDQas5dzPgOWCk9GuuJC2lBqItuhKI4uxGgo9aIV7MYbk2h9Q6uULEh8WBzThoI7l+qU9Ast9fVUmkqPP9wYg==}

  socket.io-parser@4.2.4:
    resolution: {integrity: sha512-/GbIKmo8ioc+NIWIhwdecY0ge+qVBSMdgxGygevmdHj24bsfgtCmcUUcQ5ZzcylGFHsN3k4HB4Cgkl96KVnuew==}
    engines: {node: '>=10.0.0'}

  socket.io@4.8.1:
    resolution: {integrity: sha512-oZ7iUCxph8WYRHHcjBEc9unw3adt5CmSNlppj/5Q4k2RIrhl8Z5yY2Xr4j9zj0+wzVZ0bxmYoGSzKJnRl6A4yg==}
    engines: {node: '>=10.2.0'}

  source-map-js@1.2.1:
    resolution: {integrity: sha512-UXWMKhLOwVKb728IUtQPXxfYU+usdybtUrK/8uGE8CQMvrhOpwvzDBwj0QhSL7MQc7vIsISBG8VQ8+IDQxpfQA==}
    engines: {node: '>=0.10.0'}

  source-map@0.7.4:
    resolution: {integrity: sha512-l3BikUxvPOcn5E74dZiq5BGsTb5yEwhaTSzccU6t4sDOH8NWJCstKO5QT2CvtFoK6F0saL7p9xHAqHOlCPJygA==}
    engines: {node: '>= 8'}

  source-map@0.8.0-beta.0:
    resolution: {integrity: sha512-2ymg6oRBpebeZi9UUNsgQ89bhx01TcTkmNTGnNO88imTmbSgy4nfujrgVEFKWpMTEGA11EDkTt7mqObTPdigIA==}
    engines: {node: '>= 8'}

  space-separated-tokens@2.0.2:
    resolution: {integrity: sha512-PEGlAwrG8yXGXRjW32fGbg66JAlOAwbObuqVoJpv/mRgoWDQfgH1wDPvtzWyUSNAXBGSk8h755YDbbcEy3SH2Q==}

  spawndamnit@3.0.1:
    resolution: {integrity: sha512-MmnduQUuHCoFckZoWnXsTg7JaiLBJrKFj9UI2MbRPGaJeVpsLcVBu6P/IGZovziM/YBsellCmsprgNA+w0CzVg==}

  split-ca@1.0.1:
    resolution: {integrity: sha512-Q5thBSxp5t8WPTTJQS59LrGqOZqOsrhDGDVm8azCqIBjSBd7nd9o2PM+mDulQQkh8h//4U6hFZnc/mul8t5pWQ==}

  split2@4.2.0:
    resolution: {integrity: sha512-UcjcJOWknrNkF6PLX83qcHM6KHgVKNkV62Y8a5uYDVv9ydGQVwAHMKqHdJje1VTWpljG0WYpCDhrCdAOYH4TWg==}
    engines: {node: '>= 10.x'}

  sprintf-js@1.0.3:
    resolution: {integrity: sha512-D9cPgkvLlV3t3IzL0D0YLvGA9Ahk4PcvVwUbN0dSGr1aP0Nrt4AEnTUbuGvquEC0mA64Gqt1fzirlRs5ibXx8g==}

  sqlstring@2.3.3:
    resolution: {integrity: sha512-qC9iz2FlN7DQl3+wjwn3802RTyjCx7sDvfQEXchwa6CWOx07/WVfh91gBmQ9fahw8snwGEWU3xGzOt4tFyHLxg==}
    engines: {node: '>= 0.6'}

  ssh2@1.16.0:
    resolution: {integrity: sha512-r1X4KsBGedJqo7h8F5c4Ybpcr5RjyP+aWIG007uBPRjmdQWfEiVLzSK71Zji1B9sKxwaCvD8y8cwSkYrlLiRRg==}
    engines: {node: '>=10.16.0'}

  stack-trace@0.0.10:
    resolution: {integrity: sha512-KGzahc7puUKkzyMt+IqAep+TVNbKP+k2Lmwhub39m1AsTSkaDutx56aDCo+HLDzf/D26BIHTJWNiTG1KAJiQCg==}

  stackback@0.0.2:
    resolution: {integrity: sha512-1XMJE5fQo1jGH6Y/7ebnwPOBEkIEnT4QF32d5R1+VXdXveM0IBMJt8zfaxX1P3QhVwrYe+576+jkANtSS2mBbw==}

  statuses@2.0.1:
    resolution: {integrity: sha512-RwNA9Z/7PrK06rYLIzFMlaF+l73iwpzsqRIFgbMLbTcLD6cOao82TaWefPXQvB2fOC4AjuYSEndS7N/mTCbkdQ==}
    engines: {node: '>= 0.8'}

  statuses@2.0.2:
    resolution: {integrity: sha512-DvEy55V3DB7uknRo+4iOGT5fP1slR8wQohVdknigZPMpMstaKJQWhwiYBACJE3Ul2pTnATihhBYnRhZQHGBiRw==}
    engines: {node: '>= 0.8'}

  std-env@3.9.0:
    resolution: {integrity: sha512-UGvjygr6F6tpH7o2qyqR6QYpwraIjKSdtzyBdyytFOHmPZY917kwdwLG0RbOjWOnKmnm3PeHjaoLLMie7kPLQw==}

  stream-events@1.0.5:
    resolution: {integrity: sha512-E1GUzBSgvct8Jsb3v2X15pjzN1tYebtbLaMg+eBOUOAxgbLoSbT2NS91ckc5lJD1KfLjId+jXJRgo0qnV5Nerg==}

  stream-shift@1.0.3:
    resolution: {integrity: sha512-76ORR0DO1o1hlKwTbi/DM3EXWGf3ZJYO8cXX5RJwnul2DEg2oyoZyjLNoQM8WsvZiFKCRfC1O0J7iCvie3RZmQ==}

  streamsearch@1.1.0:
    resolution: {integrity: sha512-Mcc5wHehp9aXz1ax6bZUyY5afg9u2rv5cqQI3mRrYkGC8rW2hM02jWuwjtL++LS5qinSyhj2QfLyNsuc+VsExg==}
    engines: {node: '>=10.0.0'}

  strict-event-emitter-types@2.0.0:
    resolution: {integrity: sha512-Nk/brWYpD85WlOgzw5h173aci0Teyv8YdIAEtV+N88nDB0dLlazZyJMIsN6eo1/AR61l+p6CJTG1JIyFaoNEEA==}

  string-argv@0.3.2:
    resolution: {integrity: sha512-aqD2Q0144Z+/RqG52NeHEkZauTAUWJO8c6yTftGJKO3Tja5tUgIfmIl6kExvhtxSDP7fXB6DvzkfMpCd/F3G+Q==}
    engines: {node: '>=0.6.19'}

  string-width@4.2.3:
    resolution: {integrity: sha512-wKyQRQpjJ0sIp62ErSZdGsjMJWsap5oRNihHhu6G7JVO/9jIB6UyevL+tXuOqrng8j/cxKTWyWUwvSTriiZz/g==}
    engines: {node: '>=8'}

  string-width@5.1.2:
    resolution: {integrity: sha512-HnLOCR3vjcY8beoNLtcjZ5/nxn2afmME6lhrDrebokqMap+XbeW8n9TXpPDOqdGK5qcI3oT0GKTW6wC7EMiVqA==}
    engines: {node: '>=12'}

  string-width@7.2.0:
    resolution: {integrity: sha512-tsaTIkKW9b4N+AEj+SVA+WhJzV7/zMhcSu78mLKWSk7cXMOSHsBKFWUs0fWwq8QyK3MgJBQRX6Gbi4kYbdvGkQ==}
    engines: {node: '>=18'}

  string_decoder@1.3.0:
    resolution: {integrity: sha512-hkRX8U1WjJFd8LsDJ2yQ/wWWxaopEsABU1XfkM8A+j0+85JAGppt16cr1Whg6KIbb4okU6Mql6BOj+uup/wKeA==}

  stringify-entities@4.0.4:
    resolution: {integrity: sha512-IwfBptatlO+QCJUo19AqvrPNqlVMpW9YEL2LIVY+Rpv2qsjCGxaDLNRgeGsQWJhfItebuJhsGSLjaBbNSQ+ieg==}

  strip-ansi@6.0.1:
    resolution: {integrity: sha512-Y38VPSHcqkFrCpFnQ9vuSXmquuv5oXOKpGeT6aGrr3o3Gc9AlVa6JBfUSOCnbxGGZF+/0ooI7KrPuUSztUdU5A==}
    engines: {node: '>=8'}

  strip-ansi@7.1.0:
    resolution: {integrity: sha512-iq6eVVI64nQQTRYq2KtEg2d2uU7LElhTJwsH4YzIHZshxlgZms/wIc4VoDQTlG/IvVIrBKG06CrZnp0qv7hkcQ==}
    engines: {node: '>=12'}

  strip-bom@3.0.0:
    resolution: {integrity: sha512-vavAMRXOgBVNF6nyEEmL3DBK19iRpDcoIwW+swQ+CbGiu7lju6t+JklA1MHweoWtadgt4ISVUsXLyDq34ddcwA==}
    engines: {node: '>=4'}

  strip-final-newline@3.0.0:
    resolution: {integrity: sha512-dOESqjYr96iWYylGObzd39EuNTa5VJxyvVAEm5Jnh7KGo75V43Hk1odPQkNDyXNmUR6k+gEiDVXnjB8HJ3crXw==}
    engines: {node: '>=12'}

  strip-final-newline@4.0.0:
    resolution: {integrity: sha512-aulFJcD6YK8V1G7iRB5tigAP4TsHBZZrOV8pjV++zdUwmeV8uzbY7yn6h9MswN62adStNZFuCIx4haBnRuMDaw==}
    engines: {node: '>=18'}

  strip-json-comments@2.0.1:
    resolution: {integrity: sha512-4gB8na07fecVVkOI6Rs4e7T6NOTki5EmL7TUduTs6bu3EdnSycntVJ4re8kgZA+wx9IueI2Y11bfbgwtzuE0KQ==}
    engines: {node: '>=0.10.0'}

  strip-literal@3.0.0:
    resolution: {integrity: sha512-TcccoMhJOM3OebGhSBEmp3UZ2SfDMZUEBdRA/9ynfLi8yYajyWX3JiXArcJt4Umh4vISpspkQIY8ZZoCqjbviA==}

  strnum@1.1.2:
    resolution: {integrity: sha512-vrN+B7DBIoTTZjnPNewwhx6cBA/H+IS7rfW68n7XxC1y7uoiGQBxaKzqucGUgavX15dJgiGztLJ8vxuEzwqBdA==}

  strtok3@10.3.1:
    resolution: {integrity: sha512-3JWEZM6mfix/GCJBBUrkA8p2Id2pBkyTkVCJKto55w080QBKZ+8R171fGrbiSp+yMO/u6F8/yUh7K4V9K+YCnw==}
    engines: {node: '>=18'}

  stubs@3.0.0:
    resolution: {integrity: sha512-PdHt7hHUJKxvTCgbKX9C1V/ftOcjJQgz8BZwNfV5c4B6dcGqlpelTbJ999jBGZ2jYiPAwcX5dP6oBwVlBlUbxw==}

  style-to-js@1.1.17:
    resolution: {integrity: sha512-xQcBGDxJb6jjFCTzvQtfiPn6YvvP2O8U1MDIPNfJQlWMYfktPy+iGsHE7cssjs7y84d9fQaK4UF3RIJaAHSoYA==}

  style-to-object@1.0.9:
    resolution: {integrity: sha512-G4qppLgKu/k6FwRpHiGiKPaPTFcG3g4wNVX/Qsfu+RqQM30E7Tyu/TEgxcL9PNLF5pdRLwQdE3YKKf+KF2Dzlw==}

  styled-jsx@5.1.6:
    resolution: {integrity: sha512-qSVyDTeMotdvQYoHWLNGwRFJHC+i+ZvdBRYosOFgC+Wg1vx4frN2/RG/NA7SYqqvKNLf39P2LSRA2pu6n0XYZA==}
    engines: {node: '>= 12.0.0'}
    peerDependencies:
      '@babel/core': '*'
      babel-plugin-macros: '*'
      react: '>= 16.8.0 || 17.x.x || ^18.0.0-0 || ^19.0.0-0'
    peerDependenciesMeta:
      '@babel/core':
        optional: true
      babel-plugin-macros:
        optional: true

  sucrase@3.35.0:
    resolution: {integrity: sha512-8EbVDiu9iN/nESwxeSxDKe0dunta1GOlHufmSSXxMD2z2/tMZpDMpvXQGsc+ajGo8y2uYUmixaSRUc/QPoQ0GA==}
    engines: {node: '>=16 || 14 >=14.17'}
    hasBin: true

  supports-preserve-symlinks-flag@1.0.0:
    resolution: {integrity: sha512-ot0WnXS9fgdkgIcePe6RHNk1WA8+muPa6cSjeR3V8K27q9BB1rTE3R1p7Hv0z1ZyAc8s6Vvv8DIyWf681MAt0w==}
    engines: {node: '>= 0.4'}

  swr@2.3.4:
    resolution: {integrity: sha512-bYd2lrhc+VarcpkgWclcUi92wYCpOgMws9Sd1hG1ntAu0NEy+14CbotuFjshBU2kt9rYj9TSmDcybpxpeTU1fg==}
    peerDependencies:
      react: ^16.11.0 || ^17.0.0 || ^18.0.0 || ^19.0.0

  tailwind-merge@3.3.1:
    resolution: {integrity: sha512-gBXpgUm/3rp1lMZZrM/w7D8GKqshif0zAymAhbCyIt8KMe+0v9DQ7cdYLR4FHH/cKpdTXb+A/tKKU3eolfsI+g==}

  tailwindcss@4.1.11:
    resolution: {integrity: sha512-2E9TBm6MDD/xKYe+dvJZAmg3yxIEDNRc0jwlNyDg/4Fil2QcSLjFKGVff0lAf1jjeaArlG/M75Ey/EYr/OJtBA==}

  tapable@2.2.2:
    resolution: {integrity: sha512-Re10+NauLTMCudc7T5WLFLAwDhQ0JWdrMK+9B2M8zR5hRExKmsRDCBA7/aV/pNJFltmBFO5BAMlQFi/vq3nKOg==}
    engines: {node: '>=6'}

  tar-fs@2.1.3:
    resolution: {integrity: sha512-090nwYJDmlhwFwEW3QQl+vaNnxsO2yVsd45eTKRBzSzu+hlb1w2K9inVq5b0ngXuLVqQ4ApvsUHHnu/zQNkWAg==}

  tar-stream@2.2.0:
    resolution: {integrity: sha512-ujeqbceABgwMZxEJnk2HDY2DlnUZ+9oEcb1KzTVfYHio0UE6dG71n60d8D2I4qNvleWrrXpmjpt7vZeF1LnMZQ==}
    engines: {node: '>=6'}

  tar@7.4.3:
    resolution: {integrity: sha512-5S7Va8hKfV7W5U6g3aYxXmlPoZVAwUMy9AOKyF2fVuZa2UD3qZjg578OrLRt8PcNN1PleVaL/5/yYATNL0ICUw==}
    engines: {node: '>=18'}

  teeny-request@9.0.0:
    resolution: {integrity: sha512-resvxdc6Mgb7YEThw6G6bExlXKkv6+YbuzGg9xuXxSgxJF7Ozs+o8Y9+2R3sArdWdW8nOokoQb1yrpFB0pQK2g==}
    engines: {node: '>=14'}

  term-size@2.2.1:
    resolution: {integrity: sha512-wK0Ri4fOGjv/XPy8SBHZChl8CM7uMc5VML7SqiQ0zG7+J5Vr+RMQDoHa2CNT6KHUnTGIXH34UDMkPzAUyapBZg==}
    engines: {node: '>=8'}

  text-hex@1.0.0:
    resolution: {integrity: sha512-uuVGNWzgJ4yhRaNSiubPY7OjISw4sw4E5Uv0wbjp+OzcbmVU/rsT8ujgcXJhn9ypzsgr5vlzpPqP+MBBKcGvbg==}

  thenify-all@1.6.0:
    resolution: {integrity: sha512-RNxQH/qI8/t3thXJDwcstUO4zeqo64+Uy/+sNVRBx4Xn2OX+OZ9oP+iJnNFqplFra2ZUVeKCSa2oVWi3T4uVmA==}
    engines: {node: '>=0.8'}

  thenify@3.3.1:
    resolution: {integrity: sha512-RVZSIV5IG10Hk3enotrhvz0T9em6cyHBLkH/YAZuKqd8hRkKhSfCGIcP2KUY0EPxndzANBmNllzWPwak+bheSw==}

  throttleit@2.1.0:
    resolution: {integrity: sha512-nt6AMGKW1p/70DF/hGBdJB57B8Tspmbp5gfJ8ilhLnt7kkr2ye7hzD6NVG8GGErk2HWF34igrL2CXmNIkzKqKw==}
    engines: {node: '>=18'}

  tinybench@2.9.0:
    resolution: {integrity: sha512-0+DUvqWMValLmha6lr4kD8iAMK1HzV0/aKnCtWb9v9641TnP/MFb7Pc2bxoxQjTXAErryXVgUOfv2YqNllqGeg==}

  tinyexec@0.3.2:
    resolution: {integrity: sha512-KQQR9yN7R5+OSwaK0XQoj22pwHoTlgYqmUscPYoknOoWCWfj/5/ABTMRi69FrKU5ffPVh5QcFikpWJI/P1ocHA==}

  tinyexec@1.0.1:
    resolution: {integrity: sha512-5uC6DDlmeqiOwCPmK9jMSdOuZTh8bU39Ys6yidB+UTt5hfZUPGAypSgFRiEp+jbi9qH40BLDvy85jIU88wKSqw==}

  tinyglobby@0.2.14:
    resolution: {integrity: sha512-tX5e7OM1HnYr2+a2C/4V0htOcSQcoSTH9KgJnVvNm5zm/cyEWKJ7j7YutsH9CxMdtOkkLFy2AHrMci9IM8IPZQ==}
    engines: {node: '>=12.0.0'}

  tinypool@1.1.1:
    resolution: {integrity: sha512-Zba82s87IFq9A9XmjiX5uZA/ARWDrB03OHlq+Vw1fSdt0I+4/Kutwy8BP4Y/y/aORMo61FQ0vIb5j44vSo5Pkg==}
    engines: {node: ^18.0.0 || >=20.0.0}

  tinyrainbow@2.0.0:
    resolution: {integrity: sha512-op4nsTR47R6p0vMUUoYl/a+ljLFVtlfaXkLQmqfLR1qHma1h/ysYk4hEXZ880bf2CYgTskvTa/e196Vd5dDQXw==}
    engines: {node: '>=14.0.0'}

  tinyspy@4.0.3:
    resolution: {integrity: sha512-t2T/WLB2WRgZ9EpE4jgPJ9w+i66UZfDc8wHh0xrwiRNN+UwH98GIJkTeZqX9rg0i0ptwzqW+uYeIF0T4F8LR7A==}
    engines: {node: '>=14.0.0'}

  tmp@0.0.33:
    resolution: {integrity: sha512-jRCJlojKnZ3addtTOjdIqoRuPEKBvNXcGYqzO6zWZX8KfKEpnGY5jfggJQ3EjKuu8D4bJRr0y+cYJFmYbImXGw==}
    engines: {node: '>=0.6.0'}

  to-regex-range@5.0.1:
    resolution: {integrity: sha512-65P7iz6X5yEr1cwcgvQxbbIw7Uk3gOy5dIdtZ4rDveLqhrdJP+Li/Hx6tyK0NEb+2GCyneCMJiGqrADCSNk8sQ==}
    engines: {node: '>=8.0'}

  toidentifier@1.0.1:
    resolution: {integrity: sha512-o5sSPKEkg/DIQNmH43V0/uerLrpzVedkUh8tGNvaeXpfpuwjKenlSox/2O/BTlZUtEe+JG7s5YhEz608PlAHRA==}
    engines: {node: '>=0.6'}

  token-types@6.0.3:
    resolution: {integrity: sha512-IKJ6EzuPPWtKtEIEPpIdXv9j5j2LGJEYk0CKY2efgKoYKLBiZdh6iQkLVBow/CB3phyWAWCyk+bZeaimJn6uRQ==}
    engines: {node: '>=14.16'}

  tr46@0.0.3:
    resolution: {integrity: sha512-N3WMsuqV66lT30CrXNbEjx4GEwlow3v6rr4mCcv6prnfwhS01rkgyFdjPNBYd9br7LpXV1+Emh01fHnq2Gdgrw==}

  tr46@1.0.1:
    resolution: {integrity: sha512-dTpowEjclQ7Kgx5SdBkqRzVhERQXov8/l9Ft9dVM9fmg0W0KQSVaXX9T4i6twCPNtYiZM53lpSSUAwJbFPOHxA==}

  tree-kill@1.2.2:
    resolution: {integrity: sha512-L0Orpi8qGpRG//Nd+H90vFB+3iHnue1zSSGmNOOCh1GLJ7rUKVwV2HvijphGQS2UmhUZewS9VgvxYIdgr+fG1A==}
    hasBin: true

  trim-lines@3.0.1:
    resolution: {integrity: sha512-kRj8B+YHZCc9kQYdWfJB2/oUl9rA99qbowYYBtr4ui4mZyAQ2JpvVBd/6U2YloATfqBhBTSMhTpgBHtU0Mf3Rg==}

  triple-beam@1.4.1:
    resolution: {integrity: sha512-aZbgViZrg1QNcG+LULa7nhZpJTZSLm/mXnHXnbAbjmN5aSa0y7V+wvv6+4WaBtpISJzThKy+PIPxc1Nq1EJ9mg==}
    engines: {node: '>= 14.0.0'}

  trough@2.2.0:
    resolution: {integrity: sha512-tmMpK00BjZiUyVyvrBK7knerNgmgvcV/KLVyuma/SC+TQN167GrMRciANTz09+k3zW8L8t60jWO1GpfkZdjTaw==}

  ts-interface-checker@0.1.13:
    resolution: {integrity: sha512-Y/arvbn+rrz3JCKl9C4kVNfTfSm2/mEp5FSz5EsZSANGPSlQrpRI5M4PKF+mJnE52jOO90PnPSc3Ur3bTQw0gA==}

  ts-node@10.9.2:
    resolution: {integrity: sha512-f0FFpIdcHgn8zcPSbf1dRevwt047YMnaiJM3u2w2RewrB+fob/zePZcrOyQoLMMO7aBIddLcQIEK5dYjkLnGrQ==}
    hasBin: true
    peerDependencies:
      '@swc/core': '>=1.2.50'
      '@swc/wasm': '>=1.2.50'
      '@types/node': '*'
      typescript: '>=2.7'
    peerDependenciesMeta:
      '@swc/core':
        optional: true
      '@swc/wasm':
        optional: true

  tslib@2.8.1:
    resolution: {integrity: sha512-oJFu94HQb+KVduSUQL7wnpmqnfmLsOA/nAh6b6EH0wCEoK0/mPeXU6c3wKDV83MkOuHPRHtSXKKU99IBazS/2w==}

  tsup@8.5.0:
    resolution: {integrity: sha512-VmBp77lWNQq6PfuMqCHD3xWl22vEoWsKajkF8t+yMBawlUS8JzEI+vOVMeuNZIuMML8qXRizFKi9oD5glKQVcQ==}
    engines: {node: '>=18'}
    hasBin: true
    peerDependencies:
      '@microsoft/api-extractor': ^7.36.0
      '@swc/core': ^1
      postcss: ^8.4.12
      typescript: '>=4.5.0'
    peerDependenciesMeta:
      '@microsoft/api-extractor':
        optional: true
      '@swc/core':
        optional: true
      postcss:
        optional: true
      typescript:
        optional: true

  tsx@4.20.3:
    resolution: {integrity: sha512-qjbnuR9Tr+FJOMBqJCW5ehvIo/buZq7vH7qD7JziU98h6l3qGy0a/yPFjwO+y0/T7GFpNgNAvEcPPVfyT8rrPQ==}
    engines: {node: '>=18.0.0'}
    hasBin: true

  tunnel-agent@0.6.0:
    resolution: {integrity: sha512-McnNiV1l8RYeY8tBgEpuodCC1mLUdbSN+CYBL7kJsJNInOP8UjDDEwdk6Mw60vdLLrr5NHKZhMAOSrR2NZuQ+w==}

  turbo-darwin-64@2.5.4:
    resolution: {integrity: sha512-ah6YnH2dErojhFooxEzmvsoZQTMImaruZhFPfMKPBq8sb+hALRdvBNLqfc8NWlZq576FkfRZ/MSi4SHvVFT9PQ==}
    cpu: [x64]
    os: [darwin]

  turbo-darwin-arm64@2.5.4:
    resolution: {integrity: sha512-2+Nx6LAyuXw2MdXb7pxqle3MYignLvS7OwtsP9SgtSBaMlnNlxl9BovzqdYAgkUW3AsYiQMJ/wBRb7d+xemM5A==}
    cpu: [arm64]
    os: [darwin]

  turbo-linux-64@2.5.4:
    resolution: {integrity: sha512-5May2kjWbc8w4XxswGAl74GZ5eM4Gr6IiroqdLhXeXyfvWEdm2mFYCSWOzz0/z5cAgqyGidF1jt1qzUR8hTmOA==}
    cpu: [x64]
    os: [linux]

  turbo-linux-arm64@2.5.4:
    resolution: {integrity: sha512-/2yqFaS3TbfxV3P5yG2JUI79P7OUQKOUvAnx4MV9Bdz6jqHsHwc9WZPpO4QseQm+NvmgY6ICORnoVPODxGUiJg==}
    cpu: [arm64]
    os: [linux]

  turbo-windows-64@2.5.4:
    resolution: {integrity: sha512-EQUO4SmaCDhO6zYohxIjJpOKRN3wlfU7jMAj3CgcyTPvQR/UFLEKAYHqJOnJtymbQmiiM/ihX6c6W6Uq0yC7mA==}
    cpu: [x64]
    os: [win32]

  turbo-windows-arm64@2.5.4:
    resolution: {integrity: sha512-oQ8RrK1VS8lrxkLriotFq+PiF7iiGgkZtfLKF4DDKsmdbPo0O9R2mQxm7jHLuXraRCuIQDWMIw6dpcr7Iykf4A==}
    cpu: [arm64]
    os: [win32]

  turbo@2.5.4:
    resolution: {integrity: sha512-kc8ZibdRcuWUG1pbYSBFWqmIjynlD8Lp7IB6U3vIzvOv9VG+6Sp8bzyeBWE3Oi8XV5KsQrznyRTBPvrf99E4mA==}
    hasBin: true

  tweetnacl@0.14.5:
    resolution: {integrity: sha512-KXXFFdAbFXY4geFIwoyNK+f5Z1b7swfXABfL7HXCmoIWMKU3dmS26672A4EeQtDzLKy7SXmfBu51JolvEKwtGA==}

  type-is@2.0.1:
    resolution: {integrity: sha512-OZs6gsjF4vMp32qrCbiVSkrFmXtG/AZhY3t0iAMrMBiAZyV9oALtXO8hsrHbMXF9x6L3grlFuwW2oAz7cav+Gw==}
    engines: {node: '>= 0.6'}

  typescript@5.8.3:
    resolution: {integrity: sha512-p1diW6TqL9L07nNxvRMM7hMMw4c5XOo/1ibL4aAIGmSAt9slTE1Xgw5KWuof2uTOvCg9BY7ZRi+GaF+7sfgPeQ==}
    engines: {node: '>=14.17'}
    hasBin: true

  ufo@1.6.1:
    resolution: {integrity: sha512-9a4/uxlTWJ4+a5i0ooc1rU7C7YOw3wT+UGqdeNNHWnOF9qcMBgLRS+4IYUqbczewFx4mLEig6gawh7X6mFlEkA==}

  uint8array-extras@1.4.0:
    resolution: {integrity: sha512-ZPtzy0hu4cZjv3z5NW9gfKnNLjoz4y6uv4HlelAjDK7sY/xOkKZv9xK/WQpcsBB3jEybChz9DPC2U/+cusjJVQ==}
    engines: {node: '>=18'}

  undici-types@5.26.5:
    resolution: {integrity: sha512-JlCMO+ehdEIKqlFxk6IfVoAUVmgz7cU7zD/h9XZ0qzeosSHmUJVOzSQvvYSYWXkFXC+IfLKSIffhv0sVZup6pA==}

  undici-types@6.21.0:
    resolution: {integrity: sha512-iwDZqg0QAGrg9Rav5H4n0M64c3mkR59cJ6wQp+7C4nI0gsmExaedaYLNO44eT4AtBBwjbTiGPMlt2Md0T9H9JQ==}

  undici-types@7.8.0:
    resolution: {integrity: sha512-9UJ2xGDvQ43tYyVMpuHlsgApydB8ZKfVYTsLDhXkFL/6gfkp+U8xTGdh8pMJv1SpZna0zxG1DwsKZsreLbXBxw==}

  undici@7.11.0:
    resolution: {integrity: sha512-heTSIac3iLhsmZhUCjyS3JQEkZELateufzZuBaVM5RHXdSBMb1LPMQf5x+FH7qjsZYDP0ttAc3nnVpUB+wYbOg==}
    engines: {node: '>=20.18.1'}

  unicorn-magic@0.3.0:
    resolution: {integrity: sha512-+QBBXBCvifc56fsbuxZQ6Sic3wqqc3WWaqxs58gvJrcOuN83HGTCwz3oS5phzU9LthRNE9VrJCFCLUgHeeFnfA==}
    engines: {node: '>=18'}

  unified@11.0.5:
    resolution: {integrity: sha512-xKvGhPWw3k84Qjh8bI3ZeJjqnyadK+GEFtazSfZv/rKeTkTjOJho6mFqh2SM96iIcZokxiOpg78GazTSg8+KHA==}

  unist-util-is@6.0.0:
    resolution: {integrity: sha512-2qCTHimwdxLfz+YzdGfkqNlH0tLi9xjTnHddPmJwtIG9MGsdbutfTc4P+haPD7l7Cjxf/WZj+we5qfVPvvxfYw==}

  unist-util-position-from-estree@2.0.0:
    resolution: {integrity: sha512-KaFVRjoqLyF6YXCbVLNad/eS4+OfPQQn2yOd7zF/h5T/CSL2v8NpN6a5TPvtbXthAGw5nG+PuTtq+DdIZr+cRQ==}

  unist-util-position@5.0.0:
    resolution: {integrity: sha512-fucsC7HjXvkB5R3kTCO7kUjRdrS0BJt3M/FPxmHMBOm8JQi2BsHAHFsy27E0EolP8rp0NzXsJ+jNPyDWvOJZPA==}

  unist-util-stringify-position@4.0.0:
    resolution: {integrity: sha512-0ASV06AAoKCDkS2+xw5RXJywruurpbC4JZSm7nr7MOt1ojAzvyyaO+UxZf18j8FCF6kmzCZKcAgN/yu2gm2XgQ==}

  unist-util-visit-parents@6.0.1:
    resolution: {integrity: sha512-L/PqWzfTP9lzzEa6CKs0k2nARxTdZduw3zyh8d2NVBnsyvHjSX4TWse388YrrQKbvI8w20fGjGlhgT96WwKykw==}

  unist-util-visit@5.0.0:
    resolution: {integrity: sha512-MR04uvD+07cwl/yhVuVWAtw+3GOR/knlL55Nd/wAdblk27GCVt3lqpTivy/tkJcZoNPzTwS1Y+KMojlLDhoTzg==}

  universalify@0.1.2:
    resolution: {integrity: sha512-rBJeI5CXAlmy1pV+617WB9J63U6XcazHHF2f2dbJix4XzpUF0RS3Zbj0FGIOCAva5P/d/GBOYaACQ1w+0azUkg==}
    engines: {node: '>= 4.0.0'}

  unpipe@1.0.0:
    resolution: {integrity: sha512-pjy2bYhSsufwWlKwPc+l3cN7+wuJlK6uz0YdJEOlQDbl6jo/YlPi4mb8agUkVC8BF7V8NuzeyPNqRksA3hztKQ==}
    engines: {node: '>= 0.8'}

  uri-js@4.4.1:
    resolution: {integrity: sha512-7rKUyy33Q1yc98pQ1DAmLtwX109F7TIfWlW1Ydo8Wl1ii1SeHieeh0HHfPeL2fMXK6z0s8ecKs9frCuLJvndBg==}

  uri-templates@0.2.0:
    resolution: {integrity: sha512-EWkjYEN0L6KOfEoOH6Wj4ghQqU7eBZMJqRHQnxQAq+dSEzRPClkWjf8557HkWQXF6BrAUoLSAyy9i3RVTliaNg==}

  use-callback-ref@1.3.3:
    resolution: {integrity: sha512-jQL3lRnocaFtu3V00JToYz/4QkNWswxijDaCVNZRiRTO3HQDLsdu1ZtmIUvV4yPp+rvWm5j0y0TG/S61cuijTg==}
    engines: {node: '>=10'}
    peerDependencies:
      '@types/react': '*'
      react: ^16.8.0 || ^17.0.0 || ^18.0.0 || ^19.0.0 || ^19.0.0-rc
    peerDependenciesMeta:
      '@types/react':
        optional: true

  use-sidecar@1.1.3:
    resolution: {integrity: sha512-Fedw0aZvkhynoPYlA5WXrMCAMm+nSWdZt6lzJQ7Ok8S6Q+VsHmHpRWndVRJ8Be0ZbkfPc5LRYH+5XrzXcEeLRQ==}
    engines: {node: '>=10'}
    peerDependencies:
      '@types/react': '*'
      react: ^16.8.0 || ^17.0.0 || ^18.0.0 || ^19.0.0 || ^19.0.0-rc
    peerDependenciesMeta:
      '@types/react':
        optional: true

  use-sync-external-store@1.5.0:
    resolution: {integrity: sha512-Rb46I4cGGVBmjamjphe8L/UnvJD+uPPtTkNvX5mZgqdbavhI4EbgIWJiIHXJ8bc/i9EQGPRh4DwEURJ552Do0A==}
    peerDependencies:
      react: ^16.8.0 || ^17.0.0 || ^18.0.0 || ^19.0.0

  util-deprecate@1.0.2:
    resolution: {integrity: sha512-EPD5q1uXyFxJpCrLnCc1nHnq3gOa6DZBocAIiI2TaSCA7VCJ1UJDMagCzIkXNsUYfD1daK//LTEQ8xiIbrHtcw==}

  uuid@10.0.0:
    resolution: {integrity: sha512-8XkAphELsDnEGrDxUOHB3RGvXz6TeuYSGEZBOjtTtPm2lwhGBjLgOzLHB63IUWfBpNucQjND6d3AOudO+H3RWQ==}
    hasBin: true

  uuid@11.1.0:
    resolution: {integrity: sha512-0/A9rDy9P7cJ+8w1c9WD9V//9Wj15Ce2MPz8Ri6032usz+NfePxx5AcN3bN+r6ZL6jEo066/yNYB3tn4pQEx+A==}
    hasBin: true

  uuid@8.3.2:
    resolution: {integrity: sha512-+NYs2QeMWy+GWFOEm9xnn6HCDp0l7QBD7ml8zLUmJ+93Q5NF0NocErnwkTkXVFNiX3/fpC6afS8Dhb/gz7R7eg==}
    hasBin: true

  uuid@9.0.1:
    resolution: {integrity: sha512-b+1eJOlsR9K8HJpow9Ok3fiWOWSIcIzXodvv0rQjVoOVNpWMpxf1wZNpt4y9h10odCNrqnYp1OBzRktckBe3sA==}
    hasBin: true

  v8-compile-cache-lib@3.0.1:
    resolution: {integrity: sha512-wa7YjyUGfNZngI/vtK0UHAN+lgDCxBPCylVXGp0zu59Fz5aiGtNXaq3DhIov063MorB+VfufLh3JlF2KdTK3xg==}

  vary@1.1.2:
    resolution: {integrity: sha512-BNGbWLfd0eUPabhkXUVm0j8uuvREyTh5ovRa/dyow/BqAbZJyC+5fU+IzQOzmAKzYqYRAISoRhdQr3eIZ/PXqg==}
    engines: {node: '>= 0.8'}

  vfile-message@4.0.2:
    resolution: {integrity: sha512-jRDZ1IMLttGj41KcZvlrYAaI3CfqpLpfpf+Mfig13viT6NKvRzWZ+lXz0Y5D60w6uJIBAOGq9mSHf0gktF0duw==}

  vfile@6.0.3:
    resolution: {integrity: sha512-KzIbH/9tXat2u30jf+smMwFCsno4wHVdNmzFyL+T/L3UGqqk6JKfVqOFOZEpZSHADH1k40ab6NUIXZq422ov3Q==}

  vite-node@3.2.4:
    resolution: {integrity: sha512-EbKSKh+bh1E1IFxeO0pg1n4dvoOTt0UDiXMd/qn++r98+jPO1xtJilvXldeuQ8giIB5IkpjCgMleHMNEsGH6pg==}
    engines: {node: ^18.0.0 || ^20.0.0 || >=22.0.0}
    hasBin: true

  vite@7.0.1:
    resolution: {integrity: sha512-BiKOQoW5HGR30E6JDeNsati6HnSPMVEKbkIWbCiol+xKeu3g5owrjy7kbk/QEMuzCV87dSUTvycYKmlcfGKq3Q==}
    engines: {node: ^20.19.0 || >=22.12.0}
    hasBin: true
    peerDependencies:
      '@types/node': ^20.19.0 || >=22.12.0
      jiti: '>=1.21.0'
      less: ^4.0.0
      lightningcss: ^1.21.0
      sass: ^1.70.0
      sass-embedded: ^1.70.0
      stylus: '>=0.54.8'
      sugarss: ^5.0.0
      terser: ^5.16.0
      tsx: ^4.8.1
      yaml: ^2.4.2
    peerDependenciesMeta:
      '@types/node':
        optional: true
      jiti:
        optional: true
      less:
        optional: true
      lightningcss:
        optional: true
      sass:
        optional: true
      sass-embedded:
        optional: true
      stylus:
        optional: true
      sugarss:
        optional: true
      terser:
        optional: true
      tsx:
        optional: true
      yaml:
        optional: true

  vitest@3.2.4:
    resolution: {integrity: sha512-LUCP5ev3GURDysTWiP47wRRUpLKMOfPh+yKTx3kVIEiu5KOMeqzpnYNsKyOoVrULivR8tLcks4+lga33Whn90A==}
    engines: {node: ^18.0.0 || ^20.0.0 || >=22.0.0}
    hasBin: true
    peerDependencies:
      '@edge-runtime/vm': '*'
      '@types/debug': ^4.1.12
      '@types/node': ^18.0.0 || ^20.0.0 || >=22.0.0
      '@vitest/browser': 3.2.4
      '@vitest/ui': 3.2.4
      happy-dom: '*'
      jsdom: '*'
    peerDependenciesMeta:
      '@edge-runtime/vm':
        optional: true
      '@types/debug':
        optional: true
      '@types/node':
        optional: true
      '@vitest/browser':
        optional: true
      '@vitest/ui':
        optional: true
      happy-dom:
        optional: true
      jsdom:
        optional: true

  web-streams-polyfill@4.0.0-beta.3:
    resolution: {integrity: sha512-QW95TCTaHmsYfHDybGMwO5IJIM93I/6vTRk+daHTWFPhwh+C8Cg7j7XyKrwrj8Ib6vYXe0ocYNrmzY4xAAN6ug==}
    engines: {node: '>= 14'}

  webidl-conversions@3.0.1:
    resolution: {integrity: sha512-2JAn3z8AR6rjK8Sm8orRC0h/bcl/DqL7tRPdGZ4I1CjdF+EaMLmYxBHyXuKL849eucPFhvBoxMsflfOb8kxaeQ==}

  webidl-conversions@4.0.2:
    resolution: {integrity: sha512-YQ+BmxuTgd6UXZW3+ICGfyqRyHXVlD5GtQr5+qjiNW7bF0cqrzX500HVXPBOvgXb5YnzDd+h0zqyv61KUD7+Sg==}

  whatwg-url@5.0.0:
    resolution: {integrity: sha512-saE57nupxk6v3HY35+jzBwYa0rKSy0XR8JSxZPwgLr7ys0IBzhGviA1/TUGJLmSVqs8pb9AnvICXEuOHLprYTw==}

  whatwg-url@7.1.0:
    resolution: {integrity: sha512-WUu7Rg1DroM7oQvGWfOiAK21n74Gg+T4elXEQYkOhtyLeWiJFoOGLXPKI/9gzIie9CtwVLm8wtw6YJdKyxSjeg==}

  which@2.0.2:
    resolution: {integrity: sha512-BLI3Tl1TW3Pvl70l3yq3Y64i+awpwXqsGBYWkkqMtnbXgrMD+yj7rhW0kuEDxzJaYXGjEW5ogapKNMEKNMjibA==}
    engines: {node: '>= 8'}
    hasBin: true

  why-is-node-running@2.3.0:
    resolution: {integrity: sha512-hUrmaWBdVDcxvYqnyh09zunKzROWjbZTiNy8dBEjkS7ehEDQibXJ7XvlmtbwuTclUiIyN+CyXQD4Vmko8fNm8w==}
    engines: {node: '>=8'}
    hasBin: true

  winston-transport@4.9.0:
    resolution: {integrity: sha512-8drMJ4rkgaPo1Me4zD/3WLfI/zPdA9o2IipKODunnGDcuqbHwjsbB79ylv04LCGGzU0xQ6vTznOMpQGaLhhm6A==}
    engines: {node: '>= 12.0.0'}

  winston@3.17.0:
    resolution: {integrity: sha512-DLiFIXYC5fMPxaRg832S6F5mJYvePtmO5G9v9IgUFPhXm9/GkXarH/TUrBAVzhTCzAj9anE/+GjrgXp/54nOgw==}
    engines: {node: '>= 12.0.0'}

  wrap-ansi@7.0.0:
    resolution: {integrity: sha512-YVGIj2kamLSTxw6NsZjoBxfSwsn0ycdesmc4p+Q21c5zPuZ1pl+NfxVdxPtdHvmNVOQ6XSYG4AUtyt/Fi7D16Q==}
    engines: {node: '>=10'}

  wrap-ansi@8.1.0:
    resolution: {integrity: sha512-si7QWI6zUMq56bESFvagtmzMdGOtoxfR+Sez11Mobfc7tm+VkUckk9bW2UeffTGVUbOksxmSw0AA2gs8g71NCQ==}
    engines: {node: '>=12'}

  wrap-ansi@9.0.0:
    resolution: {integrity: sha512-G8ura3S+3Z2G+mkgNRq8dqaFZAuxfsxpBB8OCTGRTCtp+l/v9nbFNmCUP1BZMts3G1142MsZfn6eeUKrr4PD1Q==}
    engines: {node: '>=18'}

  wrappy@1.0.2:
    resolution: {integrity: sha512-l4Sp/DRseor9wL6EvV2+TuQn63dMkPjZ/sp9XkghTEbV9KlPS1xUsZ3u7/IQO4wxtcFB4bgpQPRcR3QCvezPcQ==}

  ws@8.17.1:
    resolution: {integrity: sha512-6XQFvXTkbfUOZOKKILFG1PDK2NDQs4azKQl26T0YS5CxqWLgXajbPZ+h4gZekJyRqFU8pvnbAbbs/3TgRPy+GQ==}
    engines: {node: '>=10.0.0'}
    peerDependencies:
      bufferutil: ^4.0.1
      utf-8-validate: '>=5.0.2'
    peerDependenciesMeta:
      bufferutil:
        optional: true
      utf-8-validate:
        optional: true

  ws@8.18.3:
    resolution: {integrity: sha512-PEIGCY5tSlUt50cqyMXfCzX+oOPqN0vuGqWzbcJ2xvnkzkq46oOpz7dQaTDBdfICb4N14+GARUDw2XV2N4tvzg==}
    engines: {node: '>=10.0.0'}
    peerDependencies:
      bufferutil: ^4.0.1
      utf-8-validate: '>=5.0.2'
    peerDependenciesMeta:
      bufferutil:
        optional: true
      utf-8-validate:
        optional: true

  xsschema@0.3.0-beta.5:
    resolution: {integrity: sha512-NYMPzYegZpL+zpTMswdg41+mmcyCkym38nvsZvPAHPDAOiOT8zAXrE28XvwyQDMsLuGE51IsJ+07RHYqTh4PUQ==}
    peerDependencies:
      '@valibot/to-json-schema': ^1.0.0
      arktype: ^2.1.16
      effect: ^3.14.5
      sury: ^10.0.0-rc
      zod: ^3.25.0
      zod-to-json-schema: ^3.24.5
    peerDependenciesMeta:
      '@valibot/to-json-schema':
        optional: true
      arktype:
        optional: true
      effect:
        optional: true
      sury:
        optional: true
      zod:
        optional: true
      zod-to-json-schema:
        optional: true

  xtend@4.0.2:
    resolution: {integrity: sha512-LKYU1iAXJXUgAXn9URjiu+MWhyUXHsvfp7mcuYm9dSUKK0/CjtrUwFAxD82/mCWbtLsGjFIad0wIsod4zrTAEQ==}
    engines: {node: '>=0.4'}

  y18n@5.0.8:
    resolution: {integrity: sha512-0pfFzegeDWJHJIAmTLRP2DwHjdF5s7jo9tuztdQxAhINCdvS+3nGINqPd00AphqJR/0LhANUS6/+7SCb98YOfA==}
    engines: {node: '>=10'}

  yallist@5.0.0:
    resolution: {integrity: sha512-YgvUTfwqyc7UXVMrB+SImsVYSmTS8X/tSrtdNZMImM+n7+QTriRXyXim0mBrTXNeqzVF0KWGgHPeiyViFFrNDw==}
    engines: {node: '>=18'}

  yaml@2.8.0:
    resolution: {integrity: sha512-4lLa/EcQCB0cJkyts+FpIRx5G/llPxfP6VQU5KByHEhLxY3IJCH0f0Hy1MHI8sClTvsIb8qwRJ6R/ZdlDJ/leQ==}
    engines: {node: '>= 14.6'}
    hasBin: true

  yargs-parser@21.1.1:
    resolution: {integrity: sha512-tVpsJW7DdjecAiFpbIB1e3qxIQsE6NoPc5/eTdrbbIC4h0LVsWhnoa3g+m2HclBIujHzsxZ4VJVA+GUuc2/LBw==}
    engines: {node: '>=12'}

  yargs-parser@22.0.0:
    resolution: {integrity: sha512-rwu/ClNdSMpkSrUb+d6BRsSkLUq1fmfsY6TOpYzTwvwkg1/NRG85KBy3kq++A8LKQwX6lsu+aWad+2khvuXrqw==}
    engines: {node: ^20.19.0 || ^22.12.0 || >=23}

  yargs@17.7.2:
    resolution: {integrity: sha512-7dSzzRQ++CKnNI/krKnYRV7JKKPUXMEh61soaHKg9mrWEhzFWhFnxPxGl+69cD1Ou63C13NUPCnmIcrvqCuM6w==}
    engines: {node: '>=12'}

  yargs@18.0.0:
    resolution: {integrity: sha512-4UEqdc2RYGHZc7Doyqkrqiln3p9X2DZVxaGbwhn2pi7MrRagKaOcIKe8L3OxYcbhXLgLFUS3zAYuQjKBQgmuNg==}
    engines: {node: ^20.19.0 || ^22.12.0 || >=23}

  yn@3.1.1:
    resolution: {integrity: sha512-Ux4ygGWsu2c7isFWe8Yu1YluJmqVhxqK2cLXNQA5AcC3QfbGNpM7fu0Y8b/z16pXLnFxZYvWhd3fhBY9DLmC6Q==}
    engines: {node: '>=6'}

  yocto-queue@0.1.0:
    resolution: {integrity: sha512-rVksvsnNCdJ/ohGc6xgPwyN8eheCxsiLM8mxuE/t/mOVqJewPuO1miLpTHQiRgTKCLexL4MeAFVagts7HmNZ2Q==}
    engines: {node: '>=10'}

  yoctocolors@2.1.1:
    resolution: {integrity: sha512-GQHQqAopRhwU8Kt1DDM8NjibDXHC8eoh1erhGAJPEyveY9qqVeXvVikNKrDz69sHowPMorbPUrH/mx8c50eiBQ==}
    engines: {node: '>=18'}

  zod-to-json-schema@3.24.6:
    resolution: {integrity: sha512-h/z3PKvcTcTetyjl1fkj79MHNEjm+HpD6NXheWjzOekY7kV+lwDYnHw+ivHkijnCSMz1yJaWBD9vu/Fcmk+vEg==}
    peerDependencies:
      zod: ^3.24.1

  zod@3.25.71:
    resolution: {integrity: sha512-BsBc/NPk7h8WsUWYWYL+BajcJPY8YhjelaWu2NMLuzgraKAz4Lb4/6K11g9jpuDetjMiqhZ6YaexFLOC0Ogi3Q==}

  zwitch@2.0.4:
    resolution: {integrity: sha512-bXE4cR/kVZhKZX/RjPEflHaKVhUVl85noU3v6b8apfQEc1x4A+zBxjZ4lN8LqGd6WZ3dl98pY4o717VFmoPp+A==}

snapshots:

  '@ai-sdk/google@1.2.22(zod@3.25.71)':
    dependencies:
      '@ai-sdk/provider': 1.1.3
      '@ai-sdk/provider-utils': 2.2.8(zod@3.25.71)
      zod: 3.25.71

  '@ai-sdk/provider-utils@2.2.8(zod@3.25.71)':
    dependencies:
      '@ai-sdk/provider': 1.1.3
      nanoid: 3.3.11
      secure-json-parse: 2.7.0
      zod: 3.25.71

  '@ai-sdk/provider@1.1.3':
    dependencies:
      json-schema: 0.4.0

  '@ai-sdk/react@1.2.12(react@19.1.0)(zod@3.25.71)':
    dependencies:
      '@ai-sdk/provider-utils': 2.2.8(zod@3.25.71)
      '@ai-sdk/ui-utils': 1.2.11(zod@3.25.71)
      react: 19.1.0
      swr: 2.3.4(react@19.1.0)
      throttleit: 2.1.0
    optionalDependencies:
      zod: 3.25.71

  '@ai-sdk/ui-utils@1.2.11(zod@3.25.71)':
    dependencies:
      '@ai-sdk/provider': 1.1.3
      '@ai-sdk/provider-utils': 2.2.8(zod@3.25.71)
      zod: 3.25.71
      zod-to-json-schema: 3.24.6(zod@3.25.71)

  '@alloc/quick-lru@5.2.0': {}

  '@ampproject/remapping@2.3.0':
    dependencies:
      '@jridgewell/gen-mapping': 0.3.12
      '@jridgewell/trace-mapping': 0.3.29

  '@anthropic-ai/sdk@0.39.0':
    dependencies:
      '@types/node': 18.19.115
      '@types/node-fetch': 2.6.12
      abort-controller: 3.0.0
      agentkeepalive: 4.6.0
      form-data-encoder: 1.7.2
      formdata-node: 4.4.1
      node-fetch: 2.7.0
    transitivePeerDependencies:
      - encoding

  '@babel/runtime@7.27.6': {}

  '@balena/dockerignore@1.0.2': {}

  '@biomejs/biome@1.9.4':
    optionalDependencies:
      '@biomejs/cli-darwin-arm64': 1.9.4
      '@biomejs/cli-darwin-x64': 1.9.4
      '@biomejs/cli-linux-arm64': 1.9.4
      '@biomejs/cli-linux-arm64-musl': 1.9.4
      '@biomejs/cli-linux-x64': 1.9.4
      '@biomejs/cli-linux-x64-musl': 1.9.4
      '@biomejs/cli-win32-arm64': 1.9.4
      '@biomejs/cli-win32-x64': 1.9.4

  '@biomejs/cli-darwin-arm64@1.9.4':
    optional: true

  '@biomejs/cli-darwin-x64@1.9.4':
    optional: true

  '@biomejs/cli-linux-arm64-musl@1.9.4':
    optional: true

  '@biomejs/cli-linux-arm64@1.9.4':
    optional: true

  '@biomejs/cli-linux-x64-musl@1.9.4':
    optional: true

  '@biomejs/cli-linux-x64@1.9.4':
    optional: true

  '@biomejs/cli-win32-arm64@1.9.4':
    optional: true

  '@biomejs/cli-win32-x64@1.9.4':
    optional: true

  '@changesets/apply-release-plan@7.0.12':
    dependencies:
      '@changesets/config': 3.1.1
      '@changesets/get-version-range-type': 0.4.0
      '@changesets/git': 3.0.4
      '@changesets/should-skip-package': 0.1.2
      '@changesets/types': 6.1.0
      '@manypkg/get-packages': 1.1.3
      detect-indent: 6.1.0
      fs-extra: 7.0.1
      lodash.startcase: 4.4.0
      outdent: 0.5.0
      prettier: 2.8.8
      resolve-from: 5.0.0
      semver: 7.7.2

  '@changesets/assemble-release-plan@6.0.9':
    dependencies:
      '@changesets/errors': 0.2.0
      '@changesets/get-dependents-graph': 2.1.3
      '@changesets/should-skip-package': 0.1.2
      '@changesets/types': 6.1.0
      '@manypkg/get-packages': 1.1.3
      semver: 7.7.2

  '@changesets/changelog-git@0.2.1':
    dependencies:
      '@changesets/types': 6.1.0

  '@changesets/cli@2.29.5':
    dependencies:
      '@changesets/apply-release-plan': 7.0.12
      '@changesets/assemble-release-plan': 6.0.9
      '@changesets/changelog-git': 0.2.1
      '@changesets/config': 3.1.1
      '@changesets/errors': 0.2.0
      '@changesets/get-dependents-graph': 2.1.3
      '@changesets/get-release-plan': 4.0.13
      '@changesets/git': 3.0.4
      '@changesets/logger': 0.1.1
      '@changesets/pre': 2.0.2
      '@changesets/read': 0.6.5
      '@changesets/should-skip-package': 0.1.2
      '@changesets/types': 6.1.0
      '@changesets/write': 0.4.0
      '@manypkg/get-packages': 1.1.3
      ansi-colors: 4.1.3
      ci-info: 3.9.0
      enquirer: 2.4.1
      external-editor: 3.1.0
      fs-extra: 7.0.1
      mri: 1.2.0
      p-limit: 2.3.0
      package-manager-detector: 0.2.11
      picocolors: 1.1.1
      resolve-from: 5.0.0
      semver: 7.7.2
      spawndamnit: 3.0.1
      term-size: 2.2.1

  '@changesets/config@3.1.1':
    dependencies:
      '@changesets/errors': 0.2.0
      '@changesets/get-dependents-graph': 2.1.3
      '@changesets/logger': 0.1.1
      '@changesets/types': 6.1.0
      '@manypkg/get-packages': 1.1.3
      fs-extra: 7.0.1
      micromatch: 4.0.8

  '@changesets/errors@0.2.0':
    dependencies:
      extendable-error: 0.1.7

  '@changesets/get-dependents-graph@2.1.3':
    dependencies:
      '@changesets/types': 6.1.0
      '@manypkg/get-packages': 1.1.3
      picocolors: 1.1.1
      semver: 7.7.2

  '@changesets/get-release-plan@4.0.13':
    dependencies:
      '@changesets/assemble-release-plan': 6.0.9
      '@changesets/config': 3.1.1
      '@changesets/pre': 2.0.2
      '@changesets/read': 0.6.5
      '@changesets/types': 6.1.0
      '@manypkg/get-packages': 1.1.3

  '@changesets/get-version-range-type@0.4.0': {}

  '@changesets/git@3.0.4':
    dependencies:
      '@changesets/errors': 0.2.0
      '@manypkg/get-packages': 1.1.3
      is-subdir: 1.2.0
      micromatch: 4.0.8
      spawndamnit: 3.0.1

  '@changesets/logger@0.1.1':
    dependencies:
      picocolors: 1.1.1

  '@changesets/parse@0.4.1':
    dependencies:
      '@changesets/types': 6.1.0
      js-yaml: 3.14.1

  '@changesets/pre@2.0.2':
    dependencies:
      '@changesets/errors': 0.2.0
      '@changesets/types': 6.1.0
      '@manypkg/get-packages': 1.1.3
      fs-extra: 7.0.1

  '@changesets/read@0.6.5':
    dependencies:
      '@changesets/git': 3.0.4
      '@changesets/logger': 0.1.1
      '@changesets/parse': 0.4.1
      '@changesets/types': 6.1.0
      fs-extra: 7.0.1
      p-filter: 2.1.0
      picocolors: 1.1.1

  '@changesets/should-skip-package@0.1.2':
    dependencies:
      '@changesets/types': 6.1.0
      '@manypkg/get-packages': 1.1.3

  '@changesets/types@4.1.0': {}

  '@changesets/types@6.1.0': {}

  '@changesets/write@0.4.0':
    dependencies:
      '@changesets/types': 6.1.0
      fs-extra: 7.0.1
      human-id: 4.1.1
      prettier: 2.8.8

  '@clack/core@0.5.0':
    dependencies:
      picocolors: 1.1.1
      sisteransi: 1.0.5

  '@clack/prompts@0.11.0':
    dependencies:
      '@clack/core': 0.5.0
      picocolors: 1.1.1
      sisteransi: 1.0.5

  '@colors/colors@1.6.0': {}

  '@cspotcode/source-map-support@0.8.1':
    dependencies:
      '@jridgewell/trace-mapping': 0.3.9

  '@dabh/diagnostics@2.0.3':
    dependencies:
      colorspace: 1.1.4
      enabled: 2.0.0
      kuler: 2.0.0

  '@electric-sql/pglite@0.3.4': {}

  '@emnapi/runtime@1.4.3':
    dependencies:
      tslib: 2.8.1
    optional: true

  '@esbuild/aix-ppc64@0.25.5':
    optional: true

  '@esbuild/android-arm64@0.25.5':
    optional: true

  '@esbuild/android-arm@0.25.5':
    optional: true

  '@esbuild/android-x64@0.25.5':
    optional: true

  '@esbuild/darwin-arm64@0.25.5':
    optional: true

  '@esbuild/darwin-x64@0.25.5':
    optional: true

  '@esbuild/freebsd-arm64@0.25.5':
    optional: true

  '@esbuild/freebsd-x64@0.25.5':
    optional: true

  '@esbuild/linux-arm64@0.25.5':
    optional: true

  '@esbuild/linux-arm@0.25.5':
    optional: true

  '@esbuild/linux-ia32@0.25.5':
    optional: true

  '@esbuild/linux-loong64@0.25.5':
    optional: true

  '@esbuild/linux-mips64el@0.25.5':
    optional: true

  '@esbuild/linux-ppc64@0.25.5':
    optional: true

  '@esbuild/linux-riscv64@0.25.5':
    optional: true

  '@esbuild/linux-s390x@0.25.5':
    optional: true

  '@esbuild/linux-x64@0.25.5':
    optional: true

  '@esbuild/netbsd-arm64@0.25.5':
    optional: true

  '@esbuild/netbsd-x64@0.25.5':
    optional: true

  '@esbuild/openbsd-arm64@0.25.5':
    optional: true

  '@esbuild/openbsd-x64@0.25.5':
    optional: true

  '@esbuild/sunos-x64@0.25.5':
    optional: true

  '@esbuild/win32-arm64@0.25.5':
    optional: true

  '@esbuild/win32-ia32@0.25.5':
    optional: true

  '@esbuild/win32-x64@0.25.5':
    optional: true

  '@floating-ui/core@1.7.2':
    dependencies:
      '@floating-ui/utils': 0.2.10

  '@floating-ui/dom@1.7.2':
    dependencies:
      '@floating-ui/core': 1.7.2
      '@floating-ui/utils': 0.2.10

  '@floating-ui/react-dom@2.1.4(react-dom@19.1.0(react@19.1.0))(react@19.1.0)':
    dependencies:
      '@floating-ui/dom': 1.7.2
      react: 19.1.0
      react-dom: 19.1.0(react@19.1.0)

  '@floating-ui/utils@0.2.10': {}

  '@formatjs/intl-localematcher@0.6.1':
    dependencies:
      tslib: 2.8.1

  '@google-cloud/paginator@5.0.2':
    dependencies:
      arrify: 2.0.1
      extend: 3.0.2

  '@google-cloud/projectify@4.0.0': {}

  '@google-cloud/promisify@4.0.0': {}

  '@google-cloud/storage@7.16.0':
    dependencies:
      '@google-cloud/paginator': 5.0.2
      '@google-cloud/projectify': 4.0.0
      '@google-cloud/promisify': 4.0.0
      abort-controller: 3.0.0
      async-retry: 1.3.3
      duplexify: 4.1.3
      fast-xml-parser: 4.5.3
      gaxios: 6.7.1
      google-auth-library: 9.15.1
      html-entities: 2.6.0
      mime: 3.0.0
      p-limit: 3.1.0
      retry-request: 7.0.2
      teeny-request: 9.0.0
      uuid: 8.3.2
    transitivePeerDependencies:
      - encoding
      - supports-color

  '@google-cloud/vertexai@0.5.0':
    dependencies:
      google-auth-library: 9.15.1
    transitivePeerDependencies:
      - encoding
      - supports-color

  '@google/genai@1.8.0(@modelcontextprotocol/sdk@1.13.3)':
    dependencies:
      google-auth-library: 9.15.1
      ws: 8.18.3
      zod: 3.25.71
      zod-to-json-schema: 3.24.6(zod@3.25.71)
    optionalDependencies:
      '@modelcontextprotocol/sdk': 1.13.3
    transitivePeerDependencies:
      - bufferutil
      - encoding
      - supports-color
      - utf-8-validate

  '@grpc/grpc-js@1.13.4':
    dependencies:
      '@grpc/proto-loader': 0.7.15
      '@js-sdsl/ordered-map': 4.4.2

  '@grpc/proto-loader@0.7.15':
    dependencies:
      lodash.camelcase: 4.3.0
      long: 5.3.2
      protobufjs: 7.5.3
      yargs: 17.7.2

  '@img/sharp-darwin-arm64@0.34.2':
    optionalDependencies:
      '@img/sharp-libvips-darwin-arm64': 1.1.0
    optional: true

  '@img/sharp-darwin-x64@0.34.2':
    optionalDependencies:
      '@img/sharp-libvips-darwin-x64': 1.1.0
    optional: true

  '@img/sharp-libvips-darwin-arm64@1.1.0':
    optional: true

  '@img/sharp-libvips-darwin-x64@1.1.0':
    optional: true

  '@img/sharp-libvips-linux-arm64@1.1.0':
    optional: true

  '@img/sharp-libvips-linux-arm@1.1.0':
    optional: true

  '@img/sharp-libvips-linux-ppc64@1.1.0':
    optional: true

  '@img/sharp-libvips-linux-s390x@1.1.0':
    optional: true

  '@img/sharp-libvips-linux-x64@1.1.0':
    optional: true

  '@img/sharp-libvips-linuxmusl-arm64@1.1.0':
    optional: true

  '@img/sharp-libvips-linuxmusl-x64@1.1.0':
    optional: true

  '@img/sharp-linux-arm64@0.34.2':
    optionalDependencies:
      '@img/sharp-libvips-linux-arm64': 1.1.0
    optional: true

  '@img/sharp-linux-arm@0.34.2':
    optionalDependencies:
      '@img/sharp-libvips-linux-arm': 1.1.0
    optional: true

  '@img/sharp-linux-s390x@0.34.2':
    optionalDependencies:
      '@img/sharp-libvips-linux-s390x': 1.1.0
    optional: true

  '@img/sharp-linux-x64@0.34.2':
    optionalDependencies:
      '@img/sharp-libvips-linux-x64': 1.1.0
    optional: true

  '@img/sharp-linuxmusl-arm64@0.34.2':
    optionalDependencies:
      '@img/sharp-libvips-linuxmusl-arm64': 1.1.0
    optional: true

  '@img/sharp-linuxmusl-x64@0.34.2':
    optionalDependencies:
      '@img/sharp-libvips-linuxmusl-x64': 1.1.0
    optional: true

  '@img/sharp-wasm32@0.34.2':
    dependencies:
      '@emnapi/runtime': 1.4.3
    optional: true

  '@img/sharp-win32-arm64@0.34.2':
    optional: true

  '@img/sharp-win32-ia32@0.34.2':
    optional: true

  '@img/sharp-win32-x64@0.34.2':
    optional: true

  '@isaacs/cliui@8.0.2':
    dependencies:
      string-width: 5.1.2
      string-width-cjs: string-width@4.2.3
      strip-ansi: 7.1.0
      strip-ansi-cjs: strip-ansi@6.0.1
      wrap-ansi: 8.1.0
      wrap-ansi-cjs: wrap-ansi@7.0.0

  '@isaacs/fs-minipass@4.0.1':
    dependencies:
      minipass: 7.1.2

  '@jridgewell/gen-mapping@0.3.12':
    dependencies:
      '@jridgewell/sourcemap-codec': 1.5.4
      '@jridgewell/trace-mapping': 0.3.29

  '@jridgewell/resolve-uri@3.1.2': {}

  '@jridgewell/sourcemap-codec@1.5.4': {}

  '@jridgewell/trace-mapping@0.3.29':
    dependencies:
      '@jridgewell/resolve-uri': 3.1.2
      '@jridgewell/sourcemap-codec': 1.5.4

  '@jridgewell/trace-mapping@0.3.9':
    dependencies:
      '@jridgewell/resolve-uri': 3.1.2
      '@jridgewell/sourcemap-codec': 1.5.4

  '@js-sdsl/ordered-map@4.4.2': {}

  '@manypkg/find-root@1.1.0':
    dependencies:
      '@babel/runtime': 7.27.6
      '@types/node': 12.20.55
      find-up: 4.1.0
      fs-extra: 8.1.0

  '@manypkg/get-packages@1.1.3':
    dependencies:
      '@babel/runtime': 7.27.6
      '@changesets/types': 4.1.0
      '@manypkg/find-root': 1.1.0
      fs-extra: 8.1.0
      globby: 11.1.0
      read-yaml-file: 1.1.0

  '@mdx-js/mdx@3.1.0(acorn@8.15.0)':
    dependencies:
      '@types/estree': 1.0.8
      '@types/estree-jsx': 1.0.5
      '@types/hast': 3.0.4
      '@types/mdx': 2.0.13
      collapse-white-space: 2.1.0
      devlop: 1.1.0
      estree-util-is-identifier-name: 3.0.0
      estree-util-scope: 1.0.0
      estree-walker: 3.0.3
      hast-util-to-jsx-runtime: 2.3.6
      markdown-extensions: 2.0.0
      recma-build-jsx: 1.0.0
      recma-jsx: 1.0.0(acorn@8.15.0)
      recma-stringify: 1.0.0
      rehype-recma: 1.0.0
      remark-mdx: 3.1.0
      remark-parse: 11.0.0
      remark-rehype: 11.1.2
      source-map: 0.7.4
      unified: 11.0.5
      unist-util-position-from-estree: 2.0.0
      unist-util-stringify-position: 4.0.0
      unist-util-visit: 5.0.0
      vfile: 6.0.3
    transitivePeerDependencies:
      - acorn
      - supports-color

  '@modelcontextprotocol/sdk@1.13.3':
    dependencies:
      ajv: 6.12.6
      content-type: 1.0.5
      cors: 2.8.5
      cross-spawn: 7.0.6
      eventsource: 3.0.7
      eventsource-parser: 3.0.3
      express: 5.1.0
      express-rate-limit: 7.5.1(express@5.1.0)
      pkce-challenge: 5.0.0
      raw-body: 3.0.0
      zod: 3.25.71
      zod-to-json-schema: 3.24.6(zod@3.25.71)
    transitivePeerDependencies:
      - supports-color

  '@next/env@15.3.4': {}

  '@next/swc-darwin-arm64@15.3.4':
    optional: true

  '@next/swc-darwin-x64@15.3.4':
    optional: true

  '@next/swc-linux-arm64-gnu@15.3.4':
    optional: true

  '@next/swc-linux-arm64-musl@15.3.4':
    optional: true

  '@next/swc-linux-x64-gnu@15.3.4':
    optional: true

  '@next/swc-linux-x64-musl@15.3.4':
    optional: true

  '@next/swc-win32-arm64-msvc@15.3.4':
    optional: true

  '@next/swc-win32-x64-msvc@15.3.4':
    optional: true

  '@nodelib/fs.scandir@2.1.5':
    dependencies:
      '@nodelib/fs.stat': 2.0.5
      run-parallel: 1.2.0

  '@nodelib/fs.stat@2.0.5': {}

  '@nodelib/fs.walk@1.2.8':
    dependencies:
      '@nodelib/fs.scandir': 2.1.5
      fastq: 1.19.1

  '@opentelemetry/api-logs@0.202.0':
    dependencies:
      '@opentelemetry/api': 1.9.0

  '@opentelemetry/api@1.9.0': {}

  '@opentelemetry/auto-instrumentations-node@0.60.1(@opentelemetry/api@1.9.0)(@opentelemetry/core@2.0.1(@opentelemetry/api@1.9.0))':
    dependencies:
      '@opentelemetry/api': 1.9.0
      '@opentelemetry/core': 2.0.1(@opentelemetry/api@1.9.0)
      '@opentelemetry/instrumentation': 0.202.0(@opentelemetry/api@1.9.0)
      '@opentelemetry/instrumentation-amqplib': 0.49.0(@opentelemetry/api@1.9.0)
      '@opentelemetry/instrumentation-aws-lambda': 0.53.0(@opentelemetry/api@1.9.0)
      '@opentelemetry/instrumentation-aws-sdk': 0.54.0(@opentelemetry/api@1.9.0)
      '@opentelemetry/instrumentation-bunyan': 0.48.0(@opentelemetry/api@1.9.0)
      '@opentelemetry/instrumentation-cassandra-driver': 0.48.0(@opentelemetry/api@1.9.0)
      '@opentelemetry/instrumentation-connect': 0.46.0(@opentelemetry/api@1.9.0)
      '@opentelemetry/instrumentation-cucumber': 0.17.0(@opentelemetry/api@1.9.0)
      '@opentelemetry/instrumentation-dataloader': 0.19.0(@opentelemetry/api@1.9.0)
      '@opentelemetry/instrumentation-dns': 0.46.0(@opentelemetry/api@1.9.0)
      '@opentelemetry/instrumentation-express': 0.51.0(@opentelemetry/api@1.9.0)
      '@opentelemetry/instrumentation-fastify': 0.47.0(@opentelemetry/api@1.9.0)
      '@opentelemetry/instrumentation-fs': 0.22.0(@opentelemetry/api@1.9.0)
      '@opentelemetry/instrumentation-generic-pool': 0.46.0(@opentelemetry/api@1.9.0)
      '@opentelemetry/instrumentation-graphql': 0.50.0(@opentelemetry/api@1.9.0)
      '@opentelemetry/instrumentation-grpc': 0.202.0(@opentelemetry/api@1.9.0)
      '@opentelemetry/instrumentation-hapi': 0.49.0(@opentelemetry/api@1.9.0)
      '@opentelemetry/instrumentation-http': 0.202.0(@opentelemetry/api@1.9.0)
      '@opentelemetry/instrumentation-ioredis': 0.50.0(@opentelemetry/api@1.9.0)
      '@opentelemetry/instrumentation-kafkajs': 0.11.0(@opentelemetry/api@1.9.0)
      '@opentelemetry/instrumentation-knex': 0.47.0(@opentelemetry/api@1.9.0)
      '@opentelemetry/instrumentation-koa': 0.50.1(@opentelemetry/api@1.9.0)
      '@opentelemetry/instrumentation-lru-memoizer': 0.47.0(@opentelemetry/api@1.9.0)
      '@opentelemetry/instrumentation-memcached': 0.46.0(@opentelemetry/api@1.9.0)
      '@opentelemetry/instrumentation-mongodb': 0.55.1(@opentelemetry/api@1.9.0)
      '@opentelemetry/instrumentation-mongoose': 0.49.0(@opentelemetry/api@1.9.0)
      '@opentelemetry/instrumentation-mysql': 0.48.0(@opentelemetry/api@1.9.0)
      '@opentelemetry/instrumentation-mysql2': 0.48.0(@opentelemetry/api@1.9.0)
      '@opentelemetry/instrumentation-nestjs-core': 0.48.0(@opentelemetry/api@1.9.0)
      '@opentelemetry/instrumentation-net': 0.46.1(@opentelemetry/api@1.9.0)
      '@opentelemetry/instrumentation-oracledb': 0.28.0(@opentelemetry/api@1.9.0)
      '@opentelemetry/instrumentation-pg': 0.54.0(@opentelemetry/api@1.9.0)
      '@opentelemetry/instrumentation-pino': 0.49.0(@opentelemetry/api@1.9.0)
      '@opentelemetry/instrumentation-redis': 0.49.1(@opentelemetry/api@1.9.0)
      '@opentelemetry/instrumentation-redis-4': 0.49.0(@opentelemetry/api@1.9.0)
      '@opentelemetry/instrumentation-restify': 0.48.1(@opentelemetry/api@1.9.0)
      '@opentelemetry/instrumentation-router': 0.47.0(@opentelemetry/api@1.9.0)
      '@opentelemetry/instrumentation-runtime-node': 0.16.0(@opentelemetry/api@1.9.0)
      '@opentelemetry/instrumentation-socket.io': 0.49.0(@opentelemetry/api@1.9.0)
      '@opentelemetry/instrumentation-tedious': 0.21.0(@opentelemetry/api@1.9.0)
      '@opentelemetry/instrumentation-undici': 0.13.1(@opentelemetry/api@1.9.0)
      '@opentelemetry/instrumentation-winston': 0.47.0(@opentelemetry/api@1.9.0)
      '@opentelemetry/resource-detector-alibaba-cloud': 0.31.2(@opentelemetry/api@1.9.0)
      '@opentelemetry/resource-detector-aws': 2.2.0(@opentelemetry/api@1.9.0)
      '@opentelemetry/resource-detector-azure': 0.9.0(@opentelemetry/api@1.9.0)
      '@opentelemetry/resource-detector-container': 0.7.2(@opentelemetry/api@1.9.0)
      '@opentelemetry/resource-detector-gcp': 0.36.0(@opentelemetry/api@1.9.0)
      '@opentelemetry/resources': 2.0.1(@opentelemetry/api@1.9.0)
      '@opentelemetry/sdk-node': 0.202.0(@opentelemetry/api@1.9.0)
    transitivePeerDependencies:
      - encoding
      - supports-color

  '@opentelemetry/context-async-hooks@2.0.1(@opentelemetry/api@1.9.0)':
    dependencies:
      '@opentelemetry/api': 1.9.0

  '@opentelemetry/core@2.0.1(@opentelemetry/api@1.9.0)':
    dependencies:
      '@opentelemetry/api': 1.9.0
      '@opentelemetry/semantic-conventions': 1.34.0

  '@opentelemetry/exporter-logs-otlp-grpc@0.202.0(@opentelemetry/api@1.9.0)':
    dependencies:
      '@grpc/grpc-js': 1.13.4
      '@opentelemetry/api': 1.9.0
      '@opentelemetry/core': 2.0.1(@opentelemetry/api@1.9.0)
      '@opentelemetry/otlp-exporter-base': 0.202.0(@opentelemetry/api@1.9.0)
      '@opentelemetry/otlp-grpc-exporter-base': 0.202.0(@opentelemetry/api@1.9.0)
      '@opentelemetry/otlp-transformer': 0.202.0(@opentelemetry/api@1.9.0)
      '@opentelemetry/sdk-logs': 0.202.0(@opentelemetry/api@1.9.0)

  '@opentelemetry/exporter-logs-otlp-http@0.202.0(@opentelemetry/api@1.9.0)':
    dependencies:
      '@opentelemetry/api': 1.9.0
      '@opentelemetry/api-logs': 0.202.0
      '@opentelemetry/core': 2.0.1(@opentelemetry/api@1.9.0)
      '@opentelemetry/otlp-exporter-base': 0.202.0(@opentelemetry/api@1.9.0)
      '@opentelemetry/otlp-transformer': 0.202.0(@opentelemetry/api@1.9.0)
      '@opentelemetry/sdk-logs': 0.202.0(@opentelemetry/api@1.9.0)

  '@opentelemetry/exporter-logs-otlp-proto@0.202.0(@opentelemetry/api@1.9.0)':
    dependencies:
      '@opentelemetry/api': 1.9.0
      '@opentelemetry/api-logs': 0.202.0
      '@opentelemetry/core': 2.0.1(@opentelemetry/api@1.9.0)
      '@opentelemetry/otlp-exporter-base': 0.202.0(@opentelemetry/api@1.9.0)
      '@opentelemetry/otlp-transformer': 0.202.0(@opentelemetry/api@1.9.0)
      '@opentelemetry/resources': 2.0.1(@opentelemetry/api@1.9.0)
      '@opentelemetry/sdk-logs': 0.202.0(@opentelemetry/api@1.9.0)
      '@opentelemetry/sdk-trace-base': 2.0.1(@opentelemetry/api@1.9.0)

  '@opentelemetry/exporter-metrics-otlp-grpc@0.202.0(@opentelemetry/api@1.9.0)':
    dependencies:
      '@grpc/grpc-js': 1.13.4
      '@opentelemetry/api': 1.9.0
      '@opentelemetry/core': 2.0.1(@opentelemetry/api@1.9.0)
      '@opentelemetry/exporter-metrics-otlp-http': 0.202.0(@opentelemetry/api@1.9.0)
      '@opentelemetry/otlp-exporter-base': 0.202.0(@opentelemetry/api@1.9.0)
      '@opentelemetry/otlp-grpc-exporter-base': 0.202.0(@opentelemetry/api@1.9.0)
      '@opentelemetry/otlp-transformer': 0.202.0(@opentelemetry/api@1.9.0)
      '@opentelemetry/resources': 2.0.1(@opentelemetry/api@1.9.0)
      '@opentelemetry/sdk-metrics': 2.0.1(@opentelemetry/api@1.9.0)

  '@opentelemetry/exporter-metrics-otlp-http@0.202.0(@opentelemetry/api@1.9.0)':
    dependencies:
      '@opentelemetry/api': 1.9.0
      '@opentelemetry/core': 2.0.1(@opentelemetry/api@1.9.0)
      '@opentelemetry/otlp-exporter-base': 0.202.0(@opentelemetry/api@1.9.0)
      '@opentelemetry/otlp-transformer': 0.202.0(@opentelemetry/api@1.9.0)
      '@opentelemetry/resources': 2.0.1(@opentelemetry/api@1.9.0)
      '@opentelemetry/sdk-metrics': 2.0.1(@opentelemetry/api@1.9.0)

  '@opentelemetry/exporter-metrics-otlp-proto@0.202.0(@opentelemetry/api@1.9.0)':
    dependencies:
      '@opentelemetry/api': 1.9.0
      '@opentelemetry/core': 2.0.1(@opentelemetry/api@1.9.0)
      '@opentelemetry/exporter-metrics-otlp-http': 0.202.0(@opentelemetry/api@1.9.0)
      '@opentelemetry/otlp-exporter-base': 0.202.0(@opentelemetry/api@1.9.0)
      '@opentelemetry/otlp-transformer': 0.202.0(@opentelemetry/api@1.9.0)
      '@opentelemetry/resources': 2.0.1(@opentelemetry/api@1.9.0)
      '@opentelemetry/sdk-metrics': 2.0.1(@opentelemetry/api@1.9.0)

  '@opentelemetry/exporter-prometheus@0.202.0(@opentelemetry/api@1.9.0)':
    dependencies:
      '@opentelemetry/api': 1.9.0
      '@opentelemetry/core': 2.0.1(@opentelemetry/api@1.9.0)
      '@opentelemetry/resources': 2.0.1(@opentelemetry/api@1.9.0)
      '@opentelemetry/sdk-metrics': 2.0.1(@opentelemetry/api@1.9.0)

  '@opentelemetry/exporter-trace-otlp-grpc@0.202.0(@opentelemetry/api@1.9.0)':
    dependencies:
      '@grpc/grpc-js': 1.13.4
      '@opentelemetry/api': 1.9.0
      '@opentelemetry/core': 2.0.1(@opentelemetry/api@1.9.0)
      '@opentelemetry/otlp-exporter-base': 0.202.0(@opentelemetry/api@1.9.0)
      '@opentelemetry/otlp-grpc-exporter-base': 0.202.0(@opentelemetry/api@1.9.0)
      '@opentelemetry/otlp-transformer': 0.202.0(@opentelemetry/api@1.9.0)
      '@opentelemetry/resources': 2.0.1(@opentelemetry/api@1.9.0)
      '@opentelemetry/sdk-trace-base': 2.0.1(@opentelemetry/api@1.9.0)

  '@opentelemetry/exporter-trace-otlp-http@0.202.0(@opentelemetry/api@1.9.0)':
    dependencies:
      '@opentelemetry/api': 1.9.0
      '@opentelemetry/core': 2.0.1(@opentelemetry/api@1.9.0)
      '@opentelemetry/otlp-exporter-base': 0.202.0(@opentelemetry/api@1.9.0)
      '@opentelemetry/otlp-transformer': 0.202.0(@opentelemetry/api@1.9.0)
      '@opentelemetry/resources': 2.0.1(@opentelemetry/api@1.9.0)
      '@opentelemetry/sdk-trace-base': 2.0.1(@opentelemetry/api@1.9.0)

  '@opentelemetry/exporter-trace-otlp-proto@0.202.0(@opentelemetry/api@1.9.0)':
    dependencies:
      '@opentelemetry/api': 1.9.0
      '@opentelemetry/core': 2.0.1(@opentelemetry/api@1.9.0)
      '@opentelemetry/otlp-exporter-base': 0.202.0(@opentelemetry/api@1.9.0)
      '@opentelemetry/otlp-transformer': 0.202.0(@opentelemetry/api@1.9.0)
      '@opentelemetry/resources': 2.0.1(@opentelemetry/api@1.9.0)
      '@opentelemetry/sdk-trace-base': 2.0.1(@opentelemetry/api@1.9.0)

  '@opentelemetry/exporter-zipkin@2.0.1(@opentelemetry/api@1.9.0)':
    dependencies:
      '@opentelemetry/api': 1.9.0
      '@opentelemetry/core': 2.0.1(@opentelemetry/api@1.9.0)
      '@opentelemetry/resources': 2.0.1(@opentelemetry/api@1.9.0)
      '@opentelemetry/sdk-trace-base': 2.0.1(@opentelemetry/api@1.9.0)
      '@opentelemetry/semantic-conventions': 1.34.0

  '@opentelemetry/instrumentation-amqplib@0.49.0(@opentelemetry/api@1.9.0)':
    dependencies:
      '@opentelemetry/api': 1.9.0
      '@opentelemetry/core': 2.0.1(@opentelemetry/api@1.9.0)
      '@opentelemetry/instrumentation': 0.202.0(@opentelemetry/api@1.9.0)
      '@opentelemetry/semantic-conventions': 1.34.0
    transitivePeerDependencies:
      - supports-color

  '@opentelemetry/instrumentation-aws-lambda@0.53.0(@opentelemetry/api@1.9.0)':
    dependencies:
      '@opentelemetry/api': 1.9.0
      '@opentelemetry/instrumentation': 0.202.0(@opentelemetry/api@1.9.0)
      '@opentelemetry/semantic-conventions': 1.34.0
      '@types/aws-lambda': 8.10.147
    transitivePeerDependencies:
      - supports-color

  '@opentelemetry/instrumentation-aws-sdk@0.54.0(@opentelemetry/api@1.9.0)':
    dependencies:
      '@opentelemetry/api': 1.9.0
      '@opentelemetry/core': 2.0.1(@opentelemetry/api@1.9.0)
      '@opentelemetry/instrumentation': 0.202.0(@opentelemetry/api@1.9.0)
      '@opentelemetry/propagation-utils': 0.31.2(@opentelemetry/api@1.9.0)
      '@opentelemetry/semantic-conventions': 1.34.0
    transitivePeerDependencies:
      - supports-color

  '@opentelemetry/instrumentation-bunyan@0.48.0(@opentelemetry/api@1.9.0)':
    dependencies:
      '@opentelemetry/api': 1.9.0
      '@opentelemetry/api-logs': 0.202.0
      '@opentelemetry/instrumentation': 0.202.0(@opentelemetry/api@1.9.0)
      '@types/bunyan': 1.8.11
    transitivePeerDependencies:
      - supports-color

  '@opentelemetry/instrumentation-cassandra-driver@0.48.0(@opentelemetry/api@1.9.0)':
    dependencies:
      '@opentelemetry/api': 1.9.0
      '@opentelemetry/instrumentation': 0.202.0(@opentelemetry/api@1.9.0)
      '@opentelemetry/semantic-conventions': 1.34.0
    transitivePeerDependencies:
      - supports-color

  '@opentelemetry/instrumentation-connect@0.46.0(@opentelemetry/api@1.9.0)':
    dependencies:
      '@opentelemetry/api': 1.9.0
      '@opentelemetry/core': 2.0.1(@opentelemetry/api@1.9.0)
      '@opentelemetry/instrumentation': 0.202.0(@opentelemetry/api@1.9.0)
      '@opentelemetry/semantic-conventions': 1.34.0
      '@types/connect': 3.4.38
    transitivePeerDependencies:
      - supports-color

  '@opentelemetry/instrumentation-cucumber@0.17.0(@opentelemetry/api@1.9.0)':
    dependencies:
      '@opentelemetry/api': 1.9.0
      '@opentelemetry/instrumentation': 0.202.0(@opentelemetry/api@1.9.0)
      '@opentelemetry/semantic-conventions': 1.34.0
    transitivePeerDependencies:
      - supports-color

  '@opentelemetry/instrumentation-dataloader@0.19.0(@opentelemetry/api@1.9.0)':
    dependencies:
      '@opentelemetry/api': 1.9.0
      '@opentelemetry/instrumentation': 0.202.0(@opentelemetry/api@1.9.0)
    transitivePeerDependencies:
      - supports-color

  '@opentelemetry/instrumentation-dns@0.46.0(@opentelemetry/api@1.9.0)':
    dependencies:
      '@opentelemetry/api': 1.9.0
      '@opentelemetry/instrumentation': 0.202.0(@opentelemetry/api@1.9.0)
    transitivePeerDependencies:
      - supports-color

  '@opentelemetry/instrumentation-express@0.51.0(@opentelemetry/api@1.9.0)':
    dependencies:
      '@opentelemetry/api': 1.9.0
      '@opentelemetry/core': 2.0.1(@opentelemetry/api@1.9.0)
      '@opentelemetry/instrumentation': 0.202.0(@opentelemetry/api@1.9.0)
      '@opentelemetry/semantic-conventions': 1.34.0
    transitivePeerDependencies:
      - supports-color

  '@opentelemetry/instrumentation-fastify@0.47.0(@opentelemetry/api@1.9.0)':
    dependencies:
      '@opentelemetry/api': 1.9.0
      '@opentelemetry/core': 2.0.1(@opentelemetry/api@1.9.0)
      '@opentelemetry/instrumentation': 0.202.0(@opentelemetry/api@1.9.0)
      '@opentelemetry/semantic-conventions': 1.34.0
    transitivePeerDependencies:
      - supports-color

  '@opentelemetry/instrumentation-fs@0.22.0(@opentelemetry/api@1.9.0)':
    dependencies:
      '@opentelemetry/api': 1.9.0
      '@opentelemetry/core': 2.0.1(@opentelemetry/api@1.9.0)
      '@opentelemetry/instrumentation': 0.202.0(@opentelemetry/api@1.9.0)
    transitivePeerDependencies:
      - supports-color

  '@opentelemetry/instrumentation-generic-pool@0.46.0(@opentelemetry/api@1.9.0)':
    dependencies:
      '@opentelemetry/api': 1.9.0
      '@opentelemetry/instrumentation': 0.202.0(@opentelemetry/api@1.9.0)
    transitivePeerDependencies:
      - supports-color

  '@opentelemetry/instrumentation-graphql@0.50.0(@opentelemetry/api@1.9.0)':
    dependencies:
      '@opentelemetry/api': 1.9.0
      '@opentelemetry/instrumentation': 0.202.0(@opentelemetry/api@1.9.0)
    transitivePeerDependencies:
      - supports-color

  '@opentelemetry/instrumentation-grpc@0.202.0(@opentelemetry/api@1.9.0)':
    dependencies:
      '@opentelemetry/api': 1.9.0
      '@opentelemetry/instrumentation': 0.202.0(@opentelemetry/api@1.9.0)
      '@opentelemetry/semantic-conventions': 1.34.0
    transitivePeerDependencies:
      - supports-color

  '@opentelemetry/instrumentation-hapi@0.49.0(@opentelemetry/api@1.9.0)':
    dependencies:
      '@opentelemetry/api': 1.9.0
      '@opentelemetry/core': 2.0.1(@opentelemetry/api@1.9.0)
      '@opentelemetry/instrumentation': 0.202.0(@opentelemetry/api@1.9.0)
      '@opentelemetry/semantic-conventions': 1.34.0
    transitivePeerDependencies:
      - supports-color

  '@opentelemetry/instrumentation-http@0.202.0(@opentelemetry/api@1.9.0)':
    dependencies:
      '@opentelemetry/api': 1.9.0
      '@opentelemetry/core': 2.0.1(@opentelemetry/api@1.9.0)
      '@opentelemetry/instrumentation': 0.202.0(@opentelemetry/api@1.9.0)
      '@opentelemetry/semantic-conventions': 1.34.0
      forwarded-parse: 2.1.2
    transitivePeerDependencies:
      - supports-color

  '@opentelemetry/instrumentation-ioredis@0.50.0(@opentelemetry/api@1.9.0)':
    dependencies:
      '@opentelemetry/api': 1.9.0
      '@opentelemetry/instrumentation': 0.202.0(@opentelemetry/api@1.9.0)
      '@opentelemetry/redis-common': 0.37.0
      '@opentelemetry/semantic-conventions': 1.34.0
    transitivePeerDependencies:
      - supports-color

  '@opentelemetry/instrumentation-kafkajs@0.11.0(@opentelemetry/api@1.9.0)':
    dependencies:
      '@opentelemetry/api': 1.9.0
      '@opentelemetry/instrumentation': 0.202.0(@opentelemetry/api@1.9.0)
      '@opentelemetry/semantic-conventions': 1.34.0
    transitivePeerDependencies:
      - supports-color

  '@opentelemetry/instrumentation-knex@0.47.0(@opentelemetry/api@1.9.0)':
    dependencies:
      '@opentelemetry/api': 1.9.0
      '@opentelemetry/instrumentation': 0.202.0(@opentelemetry/api@1.9.0)
      '@opentelemetry/semantic-conventions': 1.34.0
    transitivePeerDependencies:
      - supports-color

  '@opentelemetry/instrumentation-koa@0.50.1(@opentelemetry/api@1.9.0)':
    dependencies:
      '@opentelemetry/api': 1.9.0
      '@opentelemetry/core': 2.0.1(@opentelemetry/api@1.9.0)
      '@opentelemetry/instrumentation': 0.202.0(@opentelemetry/api@1.9.0)
      '@opentelemetry/semantic-conventions': 1.34.0
    transitivePeerDependencies:
      - supports-color

  '@opentelemetry/instrumentation-lru-memoizer@0.47.0(@opentelemetry/api@1.9.0)':
    dependencies:
      '@opentelemetry/api': 1.9.0
      '@opentelemetry/instrumentation': 0.202.0(@opentelemetry/api@1.9.0)
    transitivePeerDependencies:
      - supports-color

  '@opentelemetry/instrumentation-memcached@0.46.0(@opentelemetry/api@1.9.0)':
    dependencies:
      '@opentelemetry/api': 1.9.0
      '@opentelemetry/instrumentation': 0.202.0(@opentelemetry/api@1.9.0)
      '@opentelemetry/semantic-conventions': 1.34.0
      '@types/memcached': 2.2.10
    transitivePeerDependencies:
      - supports-color

  '@opentelemetry/instrumentation-mongodb@0.55.1(@opentelemetry/api@1.9.0)':
    dependencies:
      '@opentelemetry/api': 1.9.0
      '@opentelemetry/instrumentation': 0.202.0(@opentelemetry/api@1.9.0)
      '@opentelemetry/semantic-conventions': 1.34.0
    transitivePeerDependencies:
      - supports-color

  '@opentelemetry/instrumentation-mongoose@0.49.0(@opentelemetry/api@1.9.0)':
    dependencies:
      '@opentelemetry/api': 1.9.0
      '@opentelemetry/core': 2.0.1(@opentelemetry/api@1.9.0)
      '@opentelemetry/instrumentation': 0.202.0(@opentelemetry/api@1.9.0)
      '@opentelemetry/semantic-conventions': 1.34.0
    transitivePeerDependencies:
      - supports-color

  '@opentelemetry/instrumentation-mysql2@0.48.0(@opentelemetry/api@1.9.0)':
    dependencies:
      '@opentelemetry/api': 1.9.0
      '@opentelemetry/instrumentation': 0.202.0(@opentelemetry/api@1.9.0)
      '@opentelemetry/semantic-conventions': 1.34.0
      '@opentelemetry/sql-common': 0.41.0(@opentelemetry/api@1.9.0)
    transitivePeerDependencies:
      - supports-color

  '@opentelemetry/instrumentation-mysql@0.48.0(@opentelemetry/api@1.9.0)':
    dependencies:
      '@opentelemetry/api': 1.9.0
      '@opentelemetry/instrumentation': 0.202.0(@opentelemetry/api@1.9.0)
      '@opentelemetry/semantic-conventions': 1.34.0
      '@types/mysql': 2.15.26
    transitivePeerDependencies:
      - supports-color

  '@opentelemetry/instrumentation-nestjs-core@0.48.0(@opentelemetry/api@1.9.0)':
    dependencies:
      '@opentelemetry/api': 1.9.0
      '@opentelemetry/instrumentation': 0.202.0(@opentelemetry/api@1.9.0)
      '@opentelemetry/semantic-conventions': 1.34.0
    transitivePeerDependencies:
      - supports-color

  '@opentelemetry/instrumentation-net@0.46.1(@opentelemetry/api@1.9.0)':
    dependencies:
      '@opentelemetry/api': 1.9.0
      '@opentelemetry/instrumentation': 0.202.0(@opentelemetry/api@1.9.0)
      '@opentelemetry/semantic-conventions': 1.34.0
    transitivePeerDependencies:
      - supports-color

  '@opentelemetry/instrumentation-oracledb@0.28.0(@opentelemetry/api@1.9.0)':
    dependencies:
      '@opentelemetry/api': 1.9.0
      '@opentelemetry/instrumentation': 0.202.0(@opentelemetry/api@1.9.0)
      '@opentelemetry/semantic-conventions': 1.34.0
      '@types/oracledb': 6.5.2
    transitivePeerDependencies:
      - supports-color

  '@opentelemetry/instrumentation-pg@0.54.0(@opentelemetry/api@1.9.0)':
    dependencies:
      '@opentelemetry/api': 1.9.0
      '@opentelemetry/core': 2.0.1(@opentelemetry/api@1.9.0)
      '@opentelemetry/instrumentation': 0.202.0(@opentelemetry/api@1.9.0)
      '@opentelemetry/semantic-conventions': 1.34.0
      '@opentelemetry/sql-common': 0.41.0(@opentelemetry/api@1.9.0)
      '@types/pg': 8.15.1
      '@types/pg-pool': 2.0.6
    transitivePeerDependencies:
      - supports-color

  '@opentelemetry/instrumentation-pino@0.49.0(@opentelemetry/api@1.9.0)':
    dependencies:
      '@opentelemetry/api': 1.9.0
      '@opentelemetry/api-logs': 0.202.0
      '@opentelemetry/core': 2.0.1(@opentelemetry/api@1.9.0)
      '@opentelemetry/instrumentation': 0.202.0(@opentelemetry/api@1.9.0)
    transitivePeerDependencies:
      - supports-color

  '@opentelemetry/instrumentation-redis-4@0.49.0(@opentelemetry/api@1.9.0)':
    dependencies:
      '@opentelemetry/api': 1.9.0
      '@opentelemetry/instrumentation': 0.202.0(@opentelemetry/api@1.9.0)
      '@opentelemetry/redis-common': 0.37.0
      '@opentelemetry/semantic-conventions': 1.34.0
    transitivePeerDependencies:
      - supports-color

  '@opentelemetry/instrumentation-redis@0.49.1(@opentelemetry/api@1.9.0)':
    dependencies:
      '@opentelemetry/api': 1.9.0
      '@opentelemetry/instrumentation': 0.202.0(@opentelemetry/api@1.9.0)
      '@opentelemetry/redis-common': 0.37.0
      '@opentelemetry/semantic-conventions': 1.34.0
    transitivePeerDependencies:
      - supports-color

  '@opentelemetry/instrumentation-restify@0.48.1(@opentelemetry/api@1.9.0)':
    dependencies:
      '@opentelemetry/api': 1.9.0
      '@opentelemetry/core': 2.0.1(@opentelemetry/api@1.9.0)
      '@opentelemetry/instrumentation': 0.202.0(@opentelemetry/api@1.9.0)
      '@opentelemetry/semantic-conventions': 1.34.0
    transitivePeerDependencies:
      - supports-color

  '@opentelemetry/instrumentation-router@0.47.0(@opentelemetry/api@1.9.0)':
    dependencies:
      '@opentelemetry/api': 1.9.0
      '@opentelemetry/instrumentation': 0.202.0(@opentelemetry/api@1.9.0)
      '@opentelemetry/semantic-conventions': 1.34.0
    transitivePeerDependencies:
      - supports-color

  '@opentelemetry/instrumentation-runtime-node@0.16.0(@opentelemetry/api@1.9.0)':
    dependencies:
      '@opentelemetry/api': 1.9.0
      '@opentelemetry/instrumentation': 0.202.0(@opentelemetry/api@1.9.0)
    transitivePeerDependencies:
      - supports-color

  '@opentelemetry/instrumentation-socket.io@0.49.0(@opentelemetry/api@1.9.0)':
    dependencies:
      '@opentelemetry/api': 1.9.0
      '@opentelemetry/instrumentation': 0.202.0(@opentelemetry/api@1.9.0)
      '@opentelemetry/semantic-conventions': 1.34.0
    transitivePeerDependencies:
      - supports-color

  '@opentelemetry/instrumentation-tedious@0.21.0(@opentelemetry/api@1.9.0)':
    dependencies:
      '@opentelemetry/api': 1.9.0
      '@opentelemetry/instrumentation': 0.202.0(@opentelemetry/api@1.9.0)
      '@opentelemetry/semantic-conventions': 1.34.0
      '@types/tedious': 4.0.14
    transitivePeerDependencies:
      - supports-color

  '@opentelemetry/instrumentation-undici@0.13.1(@opentelemetry/api@1.9.0)':
    dependencies:
      '@opentelemetry/api': 1.9.0
      '@opentelemetry/core': 2.0.1(@opentelemetry/api@1.9.0)
      '@opentelemetry/instrumentation': 0.202.0(@opentelemetry/api@1.9.0)
    transitivePeerDependencies:
      - supports-color

  '@opentelemetry/instrumentation-winston@0.47.0(@opentelemetry/api@1.9.0)':
    dependencies:
      '@opentelemetry/api': 1.9.0
      '@opentelemetry/api-logs': 0.202.0
      '@opentelemetry/instrumentation': 0.202.0(@opentelemetry/api@1.9.0)
    transitivePeerDependencies:
      - supports-color

  '@opentelemetry/instrumentation@0.202.0(@opentelemetry/api@1.9.0)':
    dependencies:
      '@opentelemetry/api': 1.9.0
      '@opentelemetry/api-logs': 0.202.0
      import-in-the-middle: 1.14.2
      require-in-the-middle: 7.5.2
    transitivePeerDependencies:
      - supports-color

  '@opentelemetry/otlp-exporter-base@0.202.0(@opentelemetry/api@1.9.0)':
    dependencies:
      '@opentelemetry/api': 1.9.0
      '@opentelemetry/core': 2.0.1(@opentelemetry/api@1.9.0)
      '@opentelemetry/otlp-transformer': 0.202.0(@opentelemetry/api@1.9.0)

  '@opentelemetry/otlp-grpc-exporter-base@0.202.0(@opentelemetry/api@1.9.0)':
    dependencies:
      '@grpc/grpc-js': 1.13.4
      '@opentelemetry/api': 1.9.0
      '@opentelemetry/core': 2.0.1(@opentelemetry/api@1.9.0)
      '@opentelemetry/otlp-exporter-base': 0.202.0(@opentelemetry/api@1.9.0)
      '@opentelemetry/otlp-transformer': 0.202.0(@opentelemetry/api@1.9.0)

  '@opentelemetry/otlp-transformer@0.202.0(@opentelemetry/api@1.9.0)':
    dependencies:
      '@opentelemetry/api': 1.9.0
      '@opentelemetry/api-logs': 0.202.0
      '@opentelemetry/core': 2.0.1(@opentelemetry/api@1.9.0)
      '@opentelemetry/resources': 2.0.1(@opentelemetry/api@1.9.0)
      '@opentelemetry/sdk-logs': 0.202.0(@opentelemetry/api@1.9.0)
      '@opentelemetry/sdk-metrics': 2.0.1(@opentelemetry/api@1.9.0)
      '@opentelemetry/sdk-trace-base': 2.0.1(@opentelemetry/api@1.9.0)
      protobufjs: 7.5.3

  '@opentelemetry/propagation-utils@0.31.2(@opentelemetry/api@1.9.0)':
    dependencies:
      '@opentelemetry/api': 1.9.0

  '@opentelemetry/propagator-b3@2.0.1(@opentelemetry/api@1.9.0)':
    dependencies:
      '@opentelemetry/api': 1.9.0
      '@opentelemetry/core': 2.0.1(@opentelemetry/api@1.9.0)

  '@opentelemetry/propagator-jaeger@2.0.1(@opentelemetry/api@1.9.0)':
    dependencies:
      '@opentelemetry/api': 1.9.0
      '@opentelemetry/core': 2.0.1(@opentelemetry/api@1.9.0)

  '@opentelemetry/redis-common@0.37.0': {}

  '@opentelemetry/resource-detector-alibaba-cloud@0.31.2(@opentelemetry/api@1.9.0)':
    dependencies:
      '@opentelemetry/api': 1.9.0
      '@opentelemetry/core': 2.0.1(@opentelemetry/api@1.9.0)
      '@opentelemetry/resources': 2.0.1(@opentelemetry/api@1.9.0)
      '@opentelemetry/semantic-conventions': 1.34.0

  '@opentelemetry/resource-detector-aws@2.2.0(@opentelemetry/api@1.9.0)':
    dependencies:
      '@opentelemetry/api': 1.9.0
      '@opentelemetry/core': 2.0.1(@opentelemetry/api@1.9.0)
      '@opentelemetry/resources': 2.0.1(@opentelemetry/api@1.9.0)
      '@opentelemetry/semantic-conventions': 1.34.0

  '@opentelemetry/resource-detector-azure@0.9.0(@opentelemetry/api@1.9.0)':
    dependencies:
      '@opentelemetry/api': 1.9.0
      '@opentelemetry/core': 2.0.1(@opentelemetry/api@1.9.0)
      '@opentelemetry/resources': 2.0.1(@opentelemetry/api@1.9.0)
      '@opentelemetry/semantic-conventions': 1.34.0

  '@opentelemetry/resource-detector-container@0.7.2(@opentelemetry/api@1.9.0)':
    dependencies:
      '@opentelemetry/api': 1.9.0
      '@opentelemetry/core': 2.0.1(@opentelemetry/api@1.9.0)
      '@opentelemetry/resources': 2.0.1(@opentelemetry/api@1.9.0)
      '@opentelemetry/semantic-conventions': 1.34.0

  '@opentelemetry/resource-detector-gcp@0.36.0(@opentelemetry/api@1.9.0)':
    dependencies:
      '@opentelemetry/api': 1.9.0
      '@opentelemetry/core': 2.0.1(@opentelemetry/api@1.9.0)
      '@opentelemetry/resources': 2.0.1(@opentelemetry/api@1.9.0)
      '@opentelemetry/semantic-conventions': 1.34.0
      gcp-metadata: 6.1.1
    transitivePeerDependencies:
      - encoding
      - supports-color

  '@opentelemetry/resources@2.0.1(@opentelemetry/api@1.9.0)':
    dependencies:
      '@opentelemetry/api': 1.9.0
      '@opentelemetry/core': 2.0.1(@opentelemetry/api@1.9.0)
      '@opentelemetry/semantic-conventions': 1.34.0

  '@opentelemetry/sdk-logs@0.202.0(@opentelemetry/api@1.9.0)':
    dependencies:
      '@opentelemetry/api': 1.9.0
      '@opentelemetry/api-logs': 0.202.0
      '@opentelemetry/core': 2.0.1(@opentelemetry/api@1.9.0)
      '@opentelemetry/resources': 2.0.1(@opentelemetry/api@1.9.0)

  '@opentelemetry/sdk-metrics@2.0.1(@opentelemetry/api@1.9.0)':
    dependencies:
      '@opentelemetry/api': 1.9.0
      '@opentelemetry/core': 2.0.1(@opentelemetry/api@1.9.0)
      '@opentelemetry/resources': 2.0.1(@opentelemetry/api@1.9.0)

  '@opentelemetry/sdk-node@0.202.0(@opentelemetry/api@1.9.0)':
    dependencies:
      '@opentelemetry/api': 1.9.0
      '@opentelemetry/api-logs': 0.202.0
      '@opentelemetry/core': 2.0.1(@opentelemetry/api@1.9.0)
      '@opentelemetry/exporter-logs-otlp-grpc': 0.202.0(@opentelemetry/api@1.9.0)
      '@opentelemetry/exporter-logs-otlp-http': 0.202.0(@opentelemetry/api@1.9.0)
      '@opentelemetry/exporter-logs-otlp-proto': 0.202.0(@opentelemetry/api@1.9.0)
      '@opentelemetry/exporter-metrics-otlp-grpc': 0.202.0(@opentelemetry/api@1.9.0)
      '@opentelemetry/exporter-metrics-otlp-http': 0.202.0(@opentelemetry/api@1.9.0)
      '@opentelemetry/exporter-metrics-otlp-proto': 0.202.0(@opentelemetry/api@1.9.0)
      '@opentelemetry/exporter-prometheus': 0.202.0(@opentelemetry/api@1.9.0)
      '@opentelemetry/exporter-trace-otlp-grpc': 0.202.0(@opentelemetry/api@1.9.0)
      '@opentelemetry/exporter-trace-otlp-http': 0.202.0(@opentelemetry/api@1.9.0)
      '@opentelemetry/exporter-trace-otlp-proto': 0.202.0(@opentelemetry/api@1.9.0)
      '@opentelemetry/exporter-zipkin': 2.0.1(@opentelemetry/api@1.9.0)
      '@opentelemetry/instrumentation': 0.202.0(@opentelemetry/api@1.9.0)
      '@opentelemetry/propagator-b3': 2.0.1(@opentelemetry/api@1.9.0)
      '@opentelemetry/propagator-jaeger': 2.0.1(@opentelemetry/api@1.9.0)
      '@opentelemetry/resources': 2.0.1(@opentelemetry/api@1.9.0)
      '@opentelemetry/sdk-logs': 0.202.0(@opentelemetry/api@1.9.0)
      '@opentelemetry/sdk-metrics': 2.0.1(@opentelemetry/api@1.9.0)
      '@opentelemetry/sdk-trace-base': 2.0.1(@opentelemetry/api@1.9.0)
      '@opentelemetry/sdk-trace-node': 2.0.1(@opentelemetry/api@1.9.0)
      '@opentelemetry/semantic-conventions': 1.34.0
    transitivePeerDependencies:
      - supports-color

  '@opentelemetry/sdk-trace-base@2.0.1(@opentelemetry/api@1.9.0)':
    dependencies:
      '@opentelemetry/api': 1.9.0
      '@opentelemetry/core': 2.0.1(@opentelemetry/api@1.9.0)
      '@opentelemetry/resources': 2.0.1(@opentelemetry/api@1.9.0)
      '@opentelemetry/semantic-conventions': 1.34.0

  '@opentelemetry/sdk-trace-node@2.0.1(@opentelemetry/api@1.9.0)':
    dependencies:
      '@opentelemetry/api': 1.9.0
      '@opentelemetry/context-async-hooks': 2.0.1(@opentelemetry/api@1.9.0)
      '@opentelemetry/core': 2.0.1(@opentelemetry/api@1.9.0)
      '@opentelemetry/sdk-trace-base': 2.0.1(@opentelemetry/api@1.9.0)

  '@opentelemetry/semantic-conventions@1.34.0': {}

  '@opentelemetry/sql-common@0.41.0(@opentelemetry/api@1.9.0)':
    dependencies:
      '@opentelemetry/api': 1.9.0
      '@opentelemetry/core': 2.0.1(@opentelemetry/api@1.9.0)

  '@orama/orama@3.1.10': {}

  '@pkgjs/parseargs@0.11.0':
    optional: true

  '@protobufjs/aspromise@1.1.2': {}

  '@protobufjs/base64@1.1.2': {}

  '@protobufjs/codegen@2.0.4': {}

  '@protobufjs/eventemitter@1.1.0': {}

  '@protobufjs/fetch@1.1.0':
    dependencies:
      '@protobufjs/aspromise': 1.1.2
      '@protobufjs/inquire': 1.1.0

  '@protobufjs/float@1.0.2': {}

  '@protobufjs/inquire@1.1.0': {}

  '@protobufjs/path@1.1.2': {}

  '@protobufjs/pool@1.1.0': {}

  '@protobufjs/utf8@1.1.0': {}

  '@radix-ui/number@1.1.1': {}

  '@radix-ui/primitive@1.1.2': {}

  '@radix-ui/react-accordion@1.2.11(@types/react-dom@19.1.6(@types/react@19.1.8))(@types/react@19.1.8)(react-dom@19.1.0(react@19.1.0))(react@19.1.0)':
    dependencies:
      '@radix-ui/primitive': 1.1.2
      '@radix-ui/react-collapsible': 1.1.11(@types/react-dom@19.1.6(@types/react@19.1.8))(@types/react@19.1.8)(react-dom@19.1.0(react@19.1.0))(react@19.1.0)
      '@radix-ui/react-collection': 1.1.7(@types/react-dom@19.1.6(@types/react@19.1.8))(@types/react@19.1.8)(react-dom@19.1.0(react@19.1.0))(react@19.1.0)
      '@radix-ui/react-compose-refs': 1.1.2(@types/react@19.1.8)(react@19.1.0)
      '@radix-ui/react-context': 1.1.2(@types/react@19.1.8)(react@19.1.0)
      '@radix-ui/react-direction': 1.1.1(@types/react@19.1.8)(react@19.1.0)
      '@radix-ui/react-id': 1.1.1(@types/react@19.1.8)(react@19.1.0)
      '@radix-ui/react-primitive': 2.1.3(@types/react-dom@19.1.6(@types/react@19.1.8))(@types/react@19.1.8)(react-dom@19.1.0(react@19.1.0))(react@19.1.0)
      '@radix-ui/react-use-controllable-state': 1.2.2(@types/react@19.1.8)(react@19.1.0)
      react: 19.1.0
      react-dom: 19.1.0(react@19.1.0)
    optionalDependencies:
      '@types/react': 19.1.8
      '@types/react-dom': 19.1.6(@types/react@19.1.8)

  '@radix-ui/react-arrow@1.1.7(@types/react-dom@19.1.6(@types/react@19.1.8))(@types/react@19.1.8)(react-dom@19.1.0(react@19.1.0))(react@19.1.0)':
    dependencies:
      '@radix-ui/react-primitive': 2.1.3(@types/react-dom@19.1.6(@types/react@19.1.8))(@types/react@19.1.8)(react-dom@19.1.0(react@19.1.0))(react@19.1.0)
      react: 19.1.0
      react-dom: 19.1.0(react@19.1.0)
    optionalDependencies:
      '@types/react': 19.1.8
      '@types/react-dom': 19.1.6(@types/react@19.1.8)

  '@radix-ui/react-collapsible@1.1.11(@types/react-dom@19.1.6(@types/react@19.1.8))(@types/react@19.1.8)(react-dom@19.1.0(react@19.1.0))(react@19.1.0)':
    dependencies:
      '@radix-ui/primitive': 1.1.2
      '@radix-ui/react-compose-refs': 1.1.2(@types/react@19.1.8)(react@19.1.0)
      '@radix-ui/react-context': 1.1.2(@types/react@19.1.8)(react@19.1.0)
      '@radix-ui/react-id': 1.1.1(@types/react@19.1.8)(react@19.1.0)
      '@radix-ui/react-presence': 1.1.4(@types/react-dom@19.1.6(@types/react@19.1.8))(@types/react@19.1.8)(react-dom@19.1.0(react@19.1.0))(react@19.1.0)
      '@radix-ui/react-primitive': 2.1.3(@types/react-dom@19.1.6(@types/react@19.1.8))(@types/react@19.1.8)(react-dom@19.1.0(react@19.1.0))(react@19.1.0)
      '@radix-ui/react-use-controllable-state': 1.2.2(@types/react@19.1.8)(react@19.1.0)
      '@radix-ui/react-use-layout-effect': 1.1.1(@types/react@19.1.8)(react@19.1.0)
      react: 19.1.0
      react-dom: 19.1.0(react@19.1.0)
    optionalDependencies:
      '@types/react': 19.1.8
      '@types/react-dom': 19.1.6(@types/react@19.1.8)

  '@radix-ui/react-collection@1.1.7(@types/react-dom@19.1.6(@types/react@19.1.8))(@types/react@19.1.8)(react-dom@19.1.0(react@19.1.0))(react@19.1.0)':
    dependencies:
      '@radix-ui/react-compose-refs': 1.1.2(@types/react@19.1.8)(react@19.1.0)
      '@radix-ui/react-context': 1.1.2(@types/react@19.1.8)(react@19.1.0)
      '@radix-ui/react-primitive': 2.1.3(@types/react-dom@19.1.6(@types/react@19.1.8))(@types/react@19.1.8)(react-dom@19.1.0(react@19.1.0))(react@19.1.0)
      '@radix-ui/react-slot': 1.2.3(@types/react@19.1.8)(react@19.1.0)
      react: 19.1.0
      react-dom: 19.1.0(react@19.1.0)
    optionalDependencies:
      '@types/react': 19.1.8
      '@types/react-dom': 19.1.6(@types/react@19.1.8)

  '@radix-ui/react-compose-refs@1.1.2(@types/react@19.1.8)(react@19.1.0)':
    dependencies:
      react: 19.1.0
    optionalDependencies:
      '@types/react': 19.1.8

  '@radix-ui/react-context@1.1.2(@types/react@19.1.8)(react@19.1.0)':
    dependencies:
      react: 19.1.0
    optionalDependencies:
      '@types/react': 19.1.8

  '@radix-ui/react-dialog@1.1.14(@types/react-dom@19.1.6(@types/react@19.1.8))(@types/react@19.1.8)(react-dom@19.1.0(react@19.1.0))(react@19.1.0)':
    dependencies:
      '@radix-ui/primitive': 1.1.2
      '@radix-ui/react-compose-refs': 1.1.2(@types/react@19.1.8)(react@19.1.0)
      '@radix-ui/react-context': 1.1.2(@types/react@19.1.8)(react@19.1.0)
      '@radix-ui/react-dismissable-layer': 1.1.10(@types/react-dom@19.1.6(@types/react@19.1.8))(@types/react@19.1.8)(react-dom@19.1.0(react@19.1.0))(react@19.1.0)
      '@radix-ui/react-focus-guards': 1.1.2(@types/react@19.1.8)(react@19.1.0)
      '@radix-ui/react-focus-scope': 1.1.7(@types/react-dom@19.1.6(@types/react@19.1.8))(@types/react@19.1.8)(react-dom@19.1.0(react@19.1.0))(react@19.1.0)
      '@radix-ui/react-id': 1.1.1(@types/react@19.1.8)(react@19.1.0)
      '@radix-ui/react-portal': 1.1.9(@types/react-dom@19.1.6(@types/react@19.1.8))(@types/react@19.1.8)(react-dom@19.1.0(react@19.1.0))(react@19.1.0)
      '@radix-ui/react-presence': 1.1.4(@types/react-dom@19.1.6(@types/react@19.1.8))(@types/react@19.1.8)(react-dom@19.1.0(react@19.1.0))(react@19.1.0)
      '@radix-ui/react-primitive': 2.1.3(@types/react-dom@19.1.6(@types/react@19.1.8))(@types/react@19.1.8)(react-dom@19.1.0(react@19.1.0))(react@19.1.0)
      '@radix-ui/react-slot': 1.2.3(@types/react@19.1.8)(react@19.1.0)
      '@radix-ui/react-use-controllable-state': 1.2.2(@types/react@19.1.8)(react@19.1.0)
      aria-hidden: 1.2.6
      react: 19.1.0
      react-dom: 19.1.0(react@19.1.0)
      react-remove-scroll: 2.7.1(@types/react@19.1.8)(react@19.1.0)
    optionalDependencies:
      '@types/react': 19.1.8
      '@types/react-dom': 19.1.6(@types/react@19.1.8)

  '@radix-ui/react-direction@1.1.1(@types/react@19.1.8)(react@19.1.0)':
    dependencies:
      react: 19.1.0
    optionalDependencies:
      '@types/react': 19.1.8

  '@radix-ui/react-dismissable-layer@1.1.10(@types/react-dom@19.1.6(@types/react@19.1.8))(@types/react@19.1.8)(react-dom@19.1.0(react@19.1.0))(react@19.1.0)':
    dependencies:
      '@radix-ui/primitive': 1.1.2
      '@radix-ui/react-compose-refs': 1.1.2(@types/react@19.1.8)(react@19.1.0)
      '@radix-ui/react-primitive': 2.1.3(@types/react-dom@19.1.6(@types/react@19.1.8))(@types/react@19.1.8)(react-dom@19.1.0(react@19.1.0))(react@19.1.0)
      '@radix-ui/react-use-callback-ref': 1.1.1(@types/react@19.1.8)(react@19.1.0)
      '@radix-ui/react-use-escape-keydown': 1.1.1(@types/react@19.1.8)(react@19.1.0)
      react: 19.1.0
      react-dom: 19.1.0(react@19.1.0)
    optionalDependencies:
      '@types/react': 19.1.8
      '@types/react-dom': 19.1.6(@types/react@19.1.8)

  '@radix-ui/react-focus-guards@1.1.2(@types/react@19.1.8)(react@19.1.0)':
    dependencies:
      react: 19.1.0
    optionalDependencies:
      '@types/react': 19.1.8

  '@radix-ui/react-focus-scope@1.1.7(@types/react-dom@19.1.6(@types/react@19.1.8))(@types/react@19.1.8)(react-dom@19.1.0(react@19.1.0))(react@19.1.0)':
    dependencies:
      '@radix-ui/react-compose-refs': 1.1.2(@types/react@19.1.8)(react@19.1.0)
      '@radix-ui/react-primitive': 2.1.3(@types/react-dom@19.1.6(@types/react@19.1.8))(@types/react@19.1.8)(react-dom@19.1.0(react@19.1.0))(react@19.1.0)
      '@radix-ui/react-use-callback-ref': 1.1.1(@types/react@19.1.8)(react@19.1.0)
      react: 19.1.0
      react-dom: 19.1.0(react@19.1.0)
    optionalDependencies:
      '@types/react': 19.1.8
      '@types/react-dom': 19.1.6(@types/react@19.1.8)

  '@radix-ui/react-id@1.1.1(@types/react@19.1.8)(react@19.1.0)':
    dependencies:
      '@radix-ui/react-use-layout-effect': 1.1.1(@types/react@19.1.8)(react@19.1.0)
      react: 19.1.0
    optionalDependencies:
      '@types/react': 19.1.8

  '@radix-ui/react-navigation-menu@1.2.13(@types/react-dom@19.1.6(@types/react@19.1.8))(@types/react@19.1.8)(react-dom@19.1.0(react@19.1.0))(react@19.1.0)':
    dependencies:
      '@radix-ui/primitive': 1.1.2
      '@radix-ui/react-collection': 1.1.7(@types/react-dom@19.1.6(@types/react@19.1.8))(@types/react@19.1.8)(react-dom@19.1.0(react@19.1.0))(react@19.1.0)
      '@radix-ui/react-compose-refs': 1.1.2(@types/react@19.1.8)(react@19.1.0)
      '@radix-ui/react-context': 1.1.2(@types/react@19.1.8)(react@19.1.0)
      '@radix-ui/react-direction': 1.1.1(@types/react@19.1.8)(react@19.1.0)
      '@radix-ui/react-dismissable-layer': 1.1.10(@types/react-dom@19.1.6(@types/react@19.1.8))(@types/react@19.1.8)(react-dom@19.1.0(react@19.1.0))(react@19.1.0)
      '@radix-ui/react-id': 1.1.1(@types/react@19.1.8)(react@19.1.0)
      '@radix-ui/react-presence': 1.1.4(@types/react-dom@19.1.6(@types/react@19.1.8))(@types/react@19.1.8)(react-dom@19.1.0(react@19.1.0))(react@19.1.0)
      '@radix-ui/react-primitive': 2.1.3(@types/react-dom@19.1.6(@types/react@19.1.8))(@types/react@19.1.8)(react-dom@19.1.0(react@19.1.0))(react@19.1.0)
      '@radix-ui/react-use-callback-ref': 1.1.1(@types/react@19.1.8)(react@19.1.0)
      '@radix-ui/react-use-controllable-state': 1.2.2(@types/react@19.1.8)(react@19.1.0)
      '@radix-ui/react-use-layout-effect': 1.1.1(@types/react@19.1.8)(react@19.1.0)
      '@radix-ui/react-use-previous': 1.1.1(@types/react@19.1.8)(react@19.1.0)
      '@radix-ui/react-visually-hidden': 1.2.3(@types/react-dom@19.1.6(@types/react@19.1.8))(@types/react@19.1.8)(react-dom@19.1.0(react@19.1.0))(react@19.1.0)
      react: 19.1.0
      react-dom: 19.1.0(react@19.1.0)
    optionalDependencies:
      '@types/react': 19.1.8
      '@types/react-dom': 19.1.6(@types/react@19.1.8)

  '@radix-ui/react-popover@1.1.14(@types/react-dom@19.1.6(@types/react@19.1.8))(@types/react@19.1.8)(react-dom@19.1.0(react@19.1.0))(react@19.1.0)':
    dependencies:
      '@radix-ui/primitive': 1.1.2
      '@radix-ui/react-compose-refs': 1.1.2(@types/react@19.1.8)(react@19.1.0)
      '@radix-ui/react-context': 1.1.2(@types/react@19.1.8)(react@19.1.0)
      '@radix-ui/react-dismissable-layer': 1.1.10(@types/react-dom@19.1.6(@types/react@19.1.8))(@types/react@19.1.8)(react-dom@19.1.0(react@19.1.0))(react@19.1.0)
      '@radix-ui/react-focus-guards': 1.1.2(@types/react@19.1.8)(react@19.1.0)
      '@radix-ui/react-focus-scope': 1.1.7(@types/react-dom@19.1.6(@types/react@19.1.8))(@types/react@19.1.8)(react-dom@19.1.0(react@19.1.0))(react@19.1.0)
      '@radix-ui/react-id': 1.1.1(@types/react@19.1.8)(react@19.1.0)
      '@radix-ui/react-popper': 1.2.7(@types/react-dom@19.1.6(@types/react@19.1.8))(@types/react@19.1.8)(react-dom@19.1.0(react@19.1.0))(react@19.1.0)
      '@radix-ui/react-portal': 1.1.9(@types/react-dom@19.1.6(@types/react@19.1.8))(@types/react@19.1.8)(react-dom@19.1.0(react@19.1.0))(react@19.1.0)
      '@radix-ui/react-presence': 1.1.4(@types/react-dom@19.1.6(@types/react@19.1.8))(@types/react@19.1.8)(react-dom@19.1.0(react@19.1.0))(react@19.1.0)
      '@radix-ui/react-primitive': 2.1.3(@types/react-dom@19.1.6(@types/react@19.1.8))(@types/react@19.1.8)(react-dom@19.1.0(react@19.1.0))(react@19.1.0)
      '@radix-ui/react-slot': 1.2.3(@types/react@19.1.8)(react@19.1.0)
      '@radix-ui/react-use-controllable-state': 1.2.2(@types/react@19.1.8)(react@19.1.0)
      aria-hidden: 1.2.6
      react: 19.1.0
      react-dom: 19.1.0(react@19.1.0)
      react-remove-scroll: 2.7.1(@types/react@19.1.8)(react@19.1.0)
    optionalDependencies:
      '@types/react': 19.1.8
      '@types/react-dom': 19.1.6(@types/react@19.1.8)

  '@radix-ui/react-popper@1.2.7(@types/react-dom@19.1.6(@types/react@19.1.8))(@types/react@19.1.8)(react-dom@19.1.0(react@19.1.0))(react@19.1.0)':
    dependencies:
      '@floating-ui/react-dom': 2.1.4(react-dom@19.1.0(react@19.1.0))(react@19.1.0)
      '@radix-ui/react-arrow': 1.1.7(@types/react-dom@19.1.6(@types/react@19.1.8))(@types/react@19.1.8)(react-dom@19.1.0(react@19.1.0))(react@19.1.0)
      '@radix-ui/react-compose-refs': 1.1.2(@types/react@19.1.8)(react@19.1.0)
      '@radix-ui/react-context': 1.1.2(@types/react@19.1.8)(react@19.1.0)
      '@radix-ui/react-primitive': 2.1.3(@types/react-dom@19.1.6(@types/react@19.1.8))(@types/react@19.1.8)(react-dom@19.1.0(react@19.1.0))(react@19.1.0)
      '@radix-ui/react-use-callback-ref': 1.1.1(@types/react@19.1.8)(react@19.1.0)
      '@radix-ui/react-use-layout-effect': 1.1.1(@types/react@19.1.8)(react@19.1.0)
      '@radix-ui/react-use-rect': 1.1.1(@types/react@19.1.8)(react@19.1.0)
      '@radix-ui/react-use-size': 1.1.1(@types/react@19.1.8)(react@19.1.0)
      '@radix-ui/rect': 1.1.1
      react: 19.1.0
      react-dom: 19.1.0(react@19.1.0)
    optionalDependencies:
      '@types/react': 19.1.8
      '@types/react-dom': 19.1.6(@types/react@19.1.8)

  '@radix-ui/react-portal@1.1.9(@types/react-dom@19.1.6(@types/react@19.1.8))(@types/react@19.1.8)(react-dom@19.1.0(react@19.1.0))(react@19.1.0)':
    dependencies:
      '@radix-ui/react-primitive': 2.1.3(@types/react-dom@19.1.6(@types/react@19.1.8))(@types/react@19.1.8)(react-dom@19.1.0(react@19.1.0))(react@19.1.0)
      '@radix-ui/react-use-layout-effect': 1.1.1(@types/react@19.1.8)(react@19.1.0)
      react: 19.1.0
      react-dom: 19.1.0(react@19.1.0)
    optionalDependencies:
      '@types/react': 19.1.8
      '@types/react-dom': 19.1.6(@types/react@19.1.8)

  '@radix-ui/react-presence@1.1.4(@types/react-dom@19.1.6(@types/react@19.1.8))(@types/react@19.1.8)(react-dom@19.1.0(react@19.1.0))(react@19.1.0)':
    dependencies:
      '@radix-ui/react-compose-refs': 1.1.2(@types/react@19.1.8)(react@19.1.0)
      '@radix-ui/react-use-layout-effect': 1.1.1(@types/react@19.1.8)(react@19.1.0)
      react: 19.1.0
      react-dom: 19.1.0(react@19.1.0)
    optionalDependencies:
      '@types/react': 19.1.8
      '@types/react-dom': 19.1.6(@types/react@19.1.8)

  '@radix-ui/react-primitive@2.1.3(@types/react-dom@19.1.6(@types/react@19.1.8))(@types/react@19.1.8)(react-dom@19.1.0(react@19.1.0))(react@19.1.0)':
    dependencies:
      '@radix-ui/react-slot': 1.2.3(@types/react@19.1.8)(react@19.1.0)
      react: 19.1.0
      react-dom: 19.1.0(react@19.1.0)
    optionalDependencies:
      '@types/react': 19.1.8
      '@types/react-dom': 19.1.6(@types/react@19.1.8)

  '@radix-ui/react-roving-focus@1.1.10(@types/react-dom@19.1.6(@types/react@19.1.8))(@types/react@19.1.8)(react-dom@19.1.0(react@19.1.0))(react@19.1.0)':
    dependencies:
      '@radix-ui/primitive': 1.1.2
      '@radix-ui/react-collection': 1.1.7(@types/react-dom@19.1.6(@types/react@19.1.8))(@types/react@19.1.8)(react-dom@19.1.0(react@19.1.0))(react@19.1.0)
      '@radix-ui/react-compose-refs': 1.1.2(@types/react@19.1.8)(react@19.1.0)
      '@radix-ui/react-context': 1.1.2(@types/react@19.1.8)(react@19.1.0)
      '@radix-ui/react-direction': 1.1.1(@types/react@19.1.8)(react@19.1.0)
      '@radix-ui/react-id': 1.1.1(@types/react@19.1.8)(react@19.1.0)
      '@radix-ui/react-primitive': 2.1.3(@types/react-dom@19.1.6(@types/react@19.1.8))(@types/react@19.1.8)(react-dom@19.1.0(react@19.1.0))(react@19.1.0)
      '@radix-ui/react-use-callback-ref': 1.1.1(@types/react@19.1.8)(react@19.1.0)
      '@radix-ui/react-use-controllable-state': 1.2.2(@types/react@19.1.8)(react@19.1.0)
      react: 19.1.0
      react-dom: 19.1.0(react@19.1.0)
    optionalDependencies:
      '@types/react': 19.1.8
      '@types/react-dom': 19.1.6(@types/react@19.1.8)

  '@radix-ui/react-scroll-area@1.2.9(@types/react-dom@19.1.6(@types/react@19.1.8))(@types/react@19.1.8)(react-dom@19.1.0(react@19.1.0))(react@19.1.0)':
    dependencies:
      '@radix-ui/number': 1.1.1
      '@radix-ui/primitive': 1.1.2
      '@radix-ui/react-compose-refs': 1.1.2(@types/react@19.1.8)(react@19.1.0)
      '@radix-ui/react-context': 1.1.2(@types/react@19.1.8)(react@19.1.0)
      '@radix-ui/react-direction': 1.1.1(@types/react@19.1.8)(react@19.1.0)
      '@radix-ui/react-presence': 1.1.4(@types/react-dom@19.1.6(@types/react@19.1.8))(@types/react@19.1.8)(react-dom@19.1.0(react@19.1.0))(react@19.1.0)
      '@radix-ui/react-primitive': 2.1.3(@types/react-dom@19.1.6(@types/react@19.1.8))(@types/react@19.1.8)(react-dom@19.1.0(react@19.1.0))(react@19.1.0)
      '@radix-ui/react-use-callback-ref': 1.1.1(@types/react@19.1.8)(react@19.1.0)
      '@radix-ui/react-use-layout-effect': 1.1.1(@types/react@19.1.8)(react@19.1.0)
      react: 19.1.0
      react-dom: 19.1.0(react@19.1.0)
    optionalDependencies:
      '@types/react': 19.1.8
      '@types/react-dom': 19.1.6(@types/react@19.1.8)

  '@radix-ui/react-slot@1.2.3(@types/react@19.1.8)(react@19.1.0)':
    dependencies:
      '@radix-ui/react-compose-refs': 1.1.2(@types/react@19.1.8)(react@19.1.0)
      react: 19.1.0
    optionalDependencies:
      '@types/react': 19.1.8

  '@radix-ui/react-tabs@1.1.12(@types/react-dom@19.1.6(@types/react@19.1.8))(@types/react@19.1.8)(react-dom@19.1.0(react@19.1.0))(react@19.1.0)':
    dependencies:
      '@radix-ui/primitive': 1.1.2
      '@radix-ui/react-context': 1.1.2(@types/react@19.1.8)(react@19.1.0)
      '@radix-ui/react-direction': 1.1.1(@types/react@19.1.8)(react@19.1.0)
      '@radix-ui/react-id': 1.1.1(@types/react@19.1.8)(react@19.1.0)
      '@radix-ui/react-presence': 1.1.4(@types/react-dom@19.1.6(@types/react@19.1.8))(@types/react@19.1.8)(react-dom@19.1.0(react@19.1.0))(react@19.1.0)
      '@radix-ui/react-primitive': 2.1.3(@types/react-dom@19.1.6(@types/react@19.1.8))(@types/react@19.1.8)(react-dom@19.1.0(react@19.1.0))(react@19.1.0)
      '@radix-ui/react-roving-focus': 1.1.10(@types/react-dom@19.1.6(@types/react@19.1.8))(@types/react@19.1.8)(react-dom@19.1.0(react@19.1.0))(react@19.1.0)
      '@radix-ui/react-use-controllable-state': 1.2.2(@types/react@19.1.8)(react@19.1.0)
      react: 19.1.0
      react-dom: 19.1.0(react@19.1.0)
    optionalDependencies:
      '@types/react': 19.1.8
      '@types/react-dom': 19.1.6(@types/react@19.1.8)

  '@radix-ui/react-use-callback-ref@1.1.1(@types/react@19.1.8)(react@19.1.0)':
    dependencies:
      react: 19.1.0
    optionalDependencies:
      '@types/react': 19.1.8

  '@radix-ui/react-use-controllable-state@1.2.2(@types/react@19.1.8)(react@19.1.0)':
    dependencies:
      '@radix-ui/react-use-effect-event': 0.0.2(@types/react@19.1.8)(react@19.1.0)
      '@radix-ui/react-use-layout-effect': 1.1.1(@types/react@19.1.8)(react@19.1.0)
      react: 19.1.0
    optionalDependencies:
      '@types/react': 19.1.8

  '@radix-ui/react-use-effect-event@0.0.2(@types/react@19.1.8)(react@19.1.0)':
    dependencies:
      '@radix-ui/react-use-layout-effect': 1.1.1(@types/react@19.1.8)(react@19.1.0)
      react: 19.1.0
    optionalDependencies:
      '@types/react': 19.1.8

  '@radix-ui/react-use-escape-keydown@1.1.1(@types/react@19.1.8)(react@19.1.0)':
    dependencies:
      '@radix-ui/react-use-callback-ref': 1.1.1(@types/react@19.1.8)(react@19.1.0)
      react: 19.1.0
    optionalDependencies:
      '@types/react': 19.1.8

  '@radix-ui/react-use-layout-effect@1.1.1(@types/react@19.1.8)(react@19.1.0)':
    dependencies:
      react: 19.1.0
    optionalDependencies:
      '@types/react': 19.1.8

  '@radix-ui/react-use-previous@1.1.1(@types/react@19.1.8)(react@19.1.0)':
    dependencies:
      react: 19.1.0
    optionalDependencies:
      '@types/react': 19.1.8

  '@radix-ui/react-use-rect@1.1.1(@types/react@19.1.8)(react@19.1.0)':
    dependencies:
      '@radix-ui/rect': 1.1.1
      react: 19.1.0
    optionalDependencies:
      '@types/react': 19.1.8

  '@radix-ui/react-use-size@1.1.1(@types/react@19.1.8)(react@19.1.0)':
    dependencies:
      '@radix-ui/react-use-layout-effect': 1.1.1(@types/react@19.1.8)(react@19.1.0)
      react: 19.1.0
    optionalDependencies:
      '@types/react': 19.1.8

  '@radix-ui/react-visually-hidden@1.2.3(@types/react-dom@19.1.6(@types/react@19.1.8))(@types/react@19.1.8)(react-dom@19.1.0(react@19.1.0))(react@19.1.0)':
    dependencies:
      '@radix-ui/react-primitive': 2.1.3(@types/react-dom@19.1.6(@types/react@19.1.8))(@types/react@19.1.8)(react-dom@19.1.0(react@19.1.0))(react@19.1.0)
      react: 19.1.0
      react-dom: 19.1.0(react@19.1.0)
    optionalDependencies:
      '@types/react': 19.1.8
      '@types/react-dom': 19.1.6(@types/react@19.1.8)

  '@radix-ui/rect@1.1.1': {}

  '@rollup/rollup-android-arm-eabi@4.44.1':
    optional: true

  '@rollup/rollup-android-arm64@4.44.1':
    optional: true

  '@rollup/rollup-darwin-arm64@4.44.1':
    optional: true

  '@rollup/rollup-darwin-x64@4.44.1':
    optional: true

  '@rollup/rollup-freebsd-arm64@4.44.1':
    optional: true

  '@rollup/rollup-freebsd-x64@4.44.1':
    optional: true

  '@rollup/rollup-linux-arm-gnueabihf@4.44.1':
    optional: true

  '@rollup/rollup-linux-arm-musleabihf@4.44.1':
    optional: true

  '@rollup/rollup-linux-arm64-gnu@4.44.1':
    optional: true

  '@rollup/rollup-linux-arm64-musl@4.44.1':
    optional: true

  '@rollup/rollup-linux-loongarch64-gnu@4.44.1':
    optional: true

  '@rollup/rollup-linux-powerpc64le-gnu@4.44.1':
    optional: true

  '@rollup/rollup-linux-riscv64-gnu@4.44.1':
    optional: true

  '@rollup/rollup-linux-riscv64-musl@4.44.1':
    optional: true

  '@rollup/rollup-linux-s390x-gnu@4.44.1':
    optional: true

  '@rollup/rollup-linux-x64-gnu@4.44.1':
    optional: true

  '@rollup/rollup-linux-x64-musl@4.44.1':
    optional: true

  '@rollup/rollup-win32-arm64-msvc@4.44.1':
    optional: true

  '@rollup/rollup-win32-ia32-msvc@4.44.1':
    optional: true

  '@rollup/rollup-win32-x64-msvc@4.44.1':
    optional: true

  '@sec-ant/readable-stream@0.4.1': {}

  '@shikijs/core@3.7.0':
    dependencies:
      '@shikijs/types': 3.7.0
      '@shikijs/vscode-textmate': 10.0.2
      '@types/hast': 3.0.4
      hast-util-to-html: 9.0.5

  '@shikijs/engine-javascript@3.7.0':
    dependencies:
      '@shikijs/types': 3.7.0
      '@shikijs/vscode-textmate': 10.0.2
      oniguruma-to-es: 4.3.3

  '@shikijs/engine-oniguruma@3.7.0':
    dependencies:
      '@shikijs/types': 3.7.0
      '@shikijs/vscode-textmate': 10.0.2

  '@shikijs/langs@3.7.0':
    dependencies:
      '@shikijs/types': 3.7.0

  '@shikijs/rehype@3.7.0':
    dependencies:
      '@shikijs/types': 3.7.0
      '@types/hast': 3.0.4
      hast-util-to-string: 3.0.1
      shiki: 3.7.0
      unified: 11.0.5
      unist-util-visit: 5.0.0

  '@shikijs/themes@3.7.0':
    dependencies:
      '@shikijs/types': 3.7.0

  '@shikijs/transformers@3.7.0':
    dependencies:
      '@shikijs/core': 3.7.0
      '@shikijs/types': 3.7.0

  '@shikijs/types@3.7.0':
    dependencies:
      '@shikijs/vscode-textmate': 10.0.2
      '@types/hast': 3.0.4

  '@shikijs/vscode-textmate@10.0.2': {}

  '@sindresorhus/merge-streams@4.0.0': {}

  '@socket.io/component-emitter@3.1.2': {}

  '@standard-schema/spec@1.0.0': {}

  '@swc/counter@0.1.3': {}

  '@swc/helpers@0.5.15':
    dependencies:
      tslib: 2.8.1

  '@tailwindcss/node@4.1.11':
    dependencies:
      '@ampproject/remapping': 2.3.0
      enhanced-resolve: 5.18.2
      jiti: 2.4.2
      lightningcss: 1.30.1
      magic-string: 0.30.17
      source-map-js: 1.2.1
      tailwindcss: 4.1.11

  '@tailwindcss/oxide-android-arm64@4.1.11':
    optional: true

  '@tailwindcss/oxide-darwin-arm64@4.1.11':
    optional: true

  '@tailwindcss/oxide-darwin-x64@4.1.11':
    optional: true

  '@tailwindcss/oxide-freebsd-x64@4.1.11':
    optional: true

  '@tailwindcss/oxide-linux-arm-gnueabihf@4.1.11':
    optional: true

  '@tailwindcss/oxide-linux-arm64-gnu@4.1.11':
    optional: true

  '@tailwindcss/oxide-linux-arm64-musl@4.1.11':
    optional: true

  '@tailwindcss/oxide-linux-x64-gnu@4.1.11':
    optional: true

  '@tailwindcss/oxide-linux-x64-musl@4.1.11':
    optional: true

  '@tailwindcss/oxide-wasm32-wasi@4.1.11':
    optional: true

  '@tailwindcss/oxide-win32-arm64-msvc@4.1.11':
    optional: true

  '@tailwindcss/oxide-win32-x64-msvc@4.1.11':
    optional: true

  '@tailwindcss/oxide@4.1.11':
    dependencies:
      detect-libc: 2.0.4
      tar: 7.4.3
    optionalDependencies:
      '@tailwindcss/oxide-android-arm64': 4.1.11
      '@tailwindcss/oxide-darwin-arm64': 4.1.11
      '@tailwindcss/oxide-darwin-x64': 4.1.11
      '@tailwindcss/oxide-freebsd-x64': 4.1.11
      '@tailwindcss/oxide-linux-arm-gnueabihf': 4.1.11
      '@tailwindcss/oxide-linux-arm64-gnu': 4.1.11
      '@tailwindcss/oxide-linux-arm64-musl': 4.1.11
      '@tailwindcss/oxide-linux-x64-gnu': 4.1.11
      '@tailwindcss/oxide-linux-x64-musl': 4.1.11
      '@tailwindcss/oxide-wasm32-wasi': 4.1.11
      '@tailwindcss/oxide-win32-arm64-msvc': 4.1.11
      '@tailwindcss/oxide-win32-x64-msvc': 4.1.11

  '@tailwindcss/postcss@4.1.11':
    dependencies:
      '@alloc/quick-lru': 5.2.0
      '@tailwindcss/node': 4.1.11
      '@tailwindcss/oxide': 4.1.11
      postcss: 8.5.6
      tailwindcss: 4.1.11

  '@tokenizer/inflate@0.2.7':
    dependencies:
      debug: 4.4.1
      fflate: 0.8.2
      token-types: 6.0.3
    transitivePeerDependencies:
      - supports-color

  '@tokenizer/token@0.3.0': {}

  '@tootallnate/once@2.0.0': {}

  '@tsconfig/node10@1.0.11': {}

  '@tsconfig/node12@1.0.11': {}

  '@tsconfig/node14@1.0.3': {}

  '@tsconfig/node16@1.0.4': {}

  '@types/aws-lambda@8.10.147': {}

  '@types/better-sqlite3@7.6.13':
    dependencies:
      '@types/node': 20.19.4

  '@types/body-parser@1.19.6':
    dependencies:
      '@types/connect': 3.4.38
      '@types/node': 20.19.4

  '@types/bunyan@1.8.11':
    dependencies:
      '@types/node': 20.19.4

  '@types/caseless@0.12.5': {}

  '@types/chai@5.2.2':
    dependencies:
      '@types/deep-eql': 4.0.2

  '@types/connect@3.4.38':
    dependencies:
      '@types/node': 20.19.4

  '@types/cors@2.8.19':
    dependencies:
      '@types/node': 20.19.4

  '@types/debug@4.1.12':
    dependencies:
      '@types/ms': 2.1.0

  '@types/deep-eql@4.0.2': {}

  '@types/diff-match-patch@1.0.36': {}

  '@types/docker-modem@3.0.6':
    dependencies:
      '@types/node': 20.19.4
      '@types/ssh2': 1.15.5

  '@types/dockerode@3.3.42':
    dependencies:
      '@types/docker-modem': 3.0.6
      '@types/node': 20.19.4
      '@types/ssh2': 1.15.5

  '@types/estree-jsx@1.0.5':
    dependencies:
      '@types/estree': 1.0.8

  '@types/estree@1.0.8': {}

  '@types/express-serve-static-core@5.0.7':
    dependencies:
      '@types/node': 20.19.4
      '@types/qs': 6.14.0
      '@types/range-parser': 1.2.7
      '@types/send': 0.17.5

  '@types/express@5.0.3':
    dependencies:
      '@types/body-parser': 1.19.6
      '@types/express-serve-static-core': 5.0.7
      '@types/serve-static': 1.15.8

  '@types/hast@3.0.4':
    dependencies:
      '@types/unist': 3.0.3

  '@types/http-errors@2.0.5': {}

  '@types/mdast@4.0.4':
    dependencies:
      '@types/unist': 3.0.3

  '@types/mdx@2.0.13': {}

  '@types/memcached@2.2.10':
    dependencies:
      '@types/node': 20.19.4

  '@types/mime@1.3.5': {}

  '@types/ms@2.1.0': {}

  '@types/mysql@2.15.26':
    dependencies:
      '@types/node': 20.19.4

  '@types/node-fetch@2.6.12':
    dependencies:
      '@types/node': 20.19.4
      form-data: 4.0.3

  '@types/node@12.20.55': {}

  '@types/node@18.19.115':
    dependencies:
      undici-types: 5.26.5

  '@types/node@20.19.4':
    dependencies:
      undici-types: 6.21.0

  '@types/node@24.0.7':
    dependencies:
      undici-types: 7.8.0

  '@types/oracledb@6.5.2':
    dependencies:
      '@types/node': 20.19.4

  '@types/pg-pool@2.0.6':
    dependencies:
      '@types/pg': 8.15.1

  '@types/pg@8.15.1':
    dependencies:
      '@types/node': 20.19.4
      pg-protocol: 1.10.3
      pg-types: 4.0.2

  '@types/qs@6.14.0': {}

  '@types/range-parser@1.2.7': {}

  '@types/react-dom@19.1.6(@types/react@19.1.8)':
    dependencies:
      '@types/react': 19.1.8

  '@types/react@19.1.8':
    dependencies:
      csstype: 3.1.3

  '@types/request@2.48.12':
    dependencies:
      '@types/caseless': 0.12.5
      '@types/node': 20.19.4
      '@types/tough-cookie': 4.0.5
      form-data: 2.5.3

  '@types/send@0.17.5':
    dependencies:
      '@types/mime': 1.3.5
      '@types/node': 20.19.4

  '@types/serve-static@1.15.8':
    dependencies:
      '@types/http-errors': 2.0.5
      '@types/node': 20.19.4
      '@types/send': 0.17.5

  '@types/ssh2@1.15.5':
    dependencies:
      '@types/node': 18.19.115

  '@types/tedious@4.0.14':
    dependencies:
      '@types/node': 20.19.4

  '@types/tough-cookie@4.0.5': {}

  '@types/triple-beam@1.3.5': {}

  '@types/unist@2.0.11': {}

  '@types/unist@3.0.3': {}

  '@ungap/structured-clone@1.3.0': {}

  '@vitest/expect@3.2.4':
    dependencies:
      '@types/chai': 5.2.2
      '@vitest/spy': 3.2.4
      '@vitest/utils': 3.2.4
      chai: 5.2.0
      tinyrainbow: 2.0.0

  '@vitest/mocker@3.2.4(vite@7.0.1(@types/node@20.19.4)(jiti@2.4.2)(lightningcss@1.30.1)(tsx@4.20.3)(yaml@2.8.0))':
    dependencies:
      '@vitest/spy': 3.2.4
      estree-walker: 3.0.3
      magic-string: 0.30.17
    optionalDependencies:
      vite: 7.0.1(@types/node@20.19.4)(jiti@2.4.2)(lightningcss@1.30.1)(tsx@4.20.3)(yaml@2.8.0)

  '@vitest/pretty-format@3.2.4':
    dependencies:
      tinyrainbow: 2.0.0

  '@vitest/runner@3.2.4':
    dependencies:
      '@vitest/utils': 3.2.4
      pathe: 2.0.3
      strip-literal: 3.0.0

  '@vitest/snapshot@3.2.4':
    dependencies:
      '@vitest/pretty-format': 3.2.4
      magic-string: 0.30.17
      pathe: 2.0.3

  '@vitest/spy@3.2.4':
    dependencies:
      tinyspy: 4.0.3

  '@vitest/utils@3.2.4':
    dependencies:
      '@vitest/pretty-format': 3.2.4
      loupe: 3.1.4
      tinyrainbow: 2.0.0

  abort-controller@3.0.0:
    dependencies:
      event-target-shim: 5.0.1

  accepts@1.3.8:
    dependencies:
      mime-types: 2.1.35
      negotiator: 0.6.3

  accepts@2.0.0:
    dependencies:
      mime-types: 3.0.1
      negotiator: 1.0.0

  acorn-import-attributes@1.9.5(acorn@8.15.0):
    dependencies:
      acorn: 8.15.0

  acorn-jsx@5.3.2(acorn@8.15.0):
    dependencies:
      acorn: 8.15.0

  acorn-walk@8.3.4:
    dependencies:
      acorn: 8.15.0

  acorn@8.15.0: {}

  agent-base@6.0.2:
    dependencies:
      debug: 4.4.1
    transitivePeerDependencies:
      - supports-color

  agent-base@7.1.3: {}

  agentkeepalive@4.6.0:
    dependencies:
      humanize-ms: 1.2.1

  ai@4.3.16(react@19.1.0)(zod@3.25.71):
    dependencies:
      '@ai-sdk/provider': 1.1.3
      '@ai-sdk/provider-utils': 2.2.8(zod@3.25.71)
      '@ai-sdk/react': 1.2.12(react@19.1.0)(zod@3.25.71)
      '@ai-sdk/ui-utils': 1.2.11(zod@3.25.71)
      '@opentelemetry/api': 1.9.0
      jsondiffpatch: 0.6.0
      zod: 3.25.71
    optionalDependencies:
      react: 19.1.0

  ajv@6.12.6:
    dependencies:
      fast-deep-equal: 3.1.3
      fast-json-stable-stringify: 2.1.0
      json-schema-traverse: 0.4.1
      uri-js: 4.4.1

  ansi-colors@4.1.3: {}

  ansi-escapes@7.0.0:
    dependencies:
      environment: 1.1.0

  ansi-regex@5.0.1: {}

  ansi-regex@6.1.0: {}

  ansi-styles@4.3.0:
    dependencies:
      color-convert: 2.0.1

  ansi-styles@6.2.1: {}

  any-promise@1.3.0: {}

  arg@4.1.3: {}

  argparse@1.0.10:
    dependencies:
      sprintf-js: 1.0.3

  argparse@2.0.1: {}

  aria-hidden@1.2.6:
    dependencies:
      tslib: 2.8.1

  array-union@2.1.0: {}

  arrify@2.0.1: {}

  asn1@0.2.6:
    dependencies:
      safer-buffer: 2.1.2

  assertion-error@2.0.1: {}

  astring@1.9.0: {}

  async-retry@1.3.3:
    dependencies:
      retry: 0.13.1

  async@3.2.6: {}

  asynckit@0.4.0: {}

  aws-ssl-profiles@1.1.2: {}

  axios@1.10.0:
    dependencies:
      follow-redirects: 1.15.9
      form-data: 4.0.3
      proxy-from-env: 1.1.0
    transitivePeerDependencies:
      - debug

  bail@2.0.2: {}

  balanced-match@1.0.2: {}

  base64-js@1.5.1: {}

  base64id@2.0.0: {}

  bcrypt-pbkdf@1.0.2:
    dependencies:
      tweetnacl: 0.14.5

  better-path-resolve@1.0.0:
    dependencies:
      is-windows: 1.0.2

  better-sqlite3@11.10.0:
    dependencies:
      bindings: 1.5.0
      prebuild-install: 7.1.3

  bignumber.js@9.3.0: {}

  bindings@1.5.0:
    dependencies:
      file-uri-to-path: 1.0.0

  bl@4.1.0:
    dependencies:
      buffer: 5.7.1
      inherits: 2.0.4
      readable-stream: 3.6.2

  body-parser@2.2.0:
    dependencies:
      bytes: 3.1.2
      content-type: 1.0.5
      debug: 4.4.1
      http-errors: 2.0.0
      iconv-lite: 0.6.3
      on-finished: 2.4.1
      qs: 6.14.0
      raw-body: 3.0.0
      type-is: 2.0.1
    transitivePeerDependencies:
      - supports-color

  brace-expansion@2.0.2:
    dependencies:
      balanced-match: 1.0.2

  braces@3.0.3:
    dependencies:
      fill-range: 7.1.1

  buffer-equal-constant-time@1.0.1: {}

  buffer@5.7.1:
    dependencies:
      base64-js: 1.5.1
      ieee754: 1.2.1

  buildcheck@0.0.6:
    optional: true

  bundle-require@5.1.0(esbuild@0.25.5):
    dependencies:
      esbuild: 0.25.5
      load-tsconfig: 0.2.5

  busboy@1.6.0:
    dependencies:
      streamsearch: 1.1.0

  bytes@3.1.2: {}

  cac@6.7.14: {}

  call-bind-apply-helpers@1.0.2:
    dependencies:
      es-errors: 1.3.0
      function-bind: 1.1.2

  call-bound@1.0.4:
    dependencies:
      call-bind-apply-helpers: 1.0.2
      get-intrinsic: 1.3.0

  caniuse-lite@1.0.30001726: {}

  ccount@2.0.1: {}

  chai@5.2.0:
    dependencies:
      assertion-error: 2.0.1
      check-error: 2.1.1
      deep-eql: 5.0.2
      loupe: 3.1.4
      pathval: 2.0.1

  chalk@5.4.1: {}

  character-entities-html4@2.1.0: {}

  character-entities-legacy@3.0.0: {}

  character-entities@2.0.2: {}

  character-reference-invalid@2.0.1: {}

  chardet@0.7.0: {}

  check-error@2.1.1: {}

  chokidar@4.0.3:
    dependencies:
      readdirp: 4.1.2

  chownr@1.1.4: {}

  chownr@3.0.0: {}

  ci-info@3.9.0: {}

  cjs-module-lexer@1.4.3: {}

  class-variance-authority@0.7.1:
    dependencies:
      clsx: 2.1.1

  cli-cursor@5.0.0:
    dependencies:
      restore-cursor: 5.1.0

  cli-truncate@4.0.0:
    dependencies:
      slice-ansi: 5.0.0
      string-width: 7.2.0

  client-only@0.0.1: {}

  cliui@8.0.1:
    dependencies:
      string-width: 4.2.3
      strip-ansi: 6.0.1
      wrap-ansi: 7.0.0

  cliui@9.0.1:
    dependencies:
      string-width: 7.2.0
      strip-ansi: 7.1.0
      wrap-ansi: 9.0.0

  clsx@2.1.1: {}

  collapse-white-space@2.1.0: {}

  color-convert@1.9.3:
    dependencies:
      color-name: 1.1.3

  color-convert@2.0.1:
    dependencies:
      color-name: 1.1.4

  color-name@1.1.3: {}

  color-name@1.1.4: {}

  color-string@1.9.1:
    dependencies:
      color-name: 1.1.4
      simple-swizzle: 0.2.2

  color@3.2.1:
    dependencies:
      color-convert: 1.9.3
      color-string: 1.9.1

  color@4.2.3:
    dependencies:
      color-convert: 2.0.1
      color-string: 1.9.1
    optional: true

  colorette@2.0.20: {}

  colorspace@1.1.4:
    dependencies:
      color: 3.2.1
      text-hex: 1.0.0

  combined-stream@1.0.8:
    dependencies:
      delayed-stream: 1.0.0

  comma-separated-tokens@2.0.3: {}

  commander@13.1.0: {}

  commander@14.0.0: {}

  commander@4.1.1: {}

  compute-scroll-into-view@3.1.1: {}

  confbox@0.1.8: {}

  consola@3.4.2: {}

  content-disposition@1.0.0:
    dependencies:
      safe-buffer: 5.2.1

  content-type@1.0.5: {}

  cookie-signature@1.2.2: {}

  cookie@0.7.2: {}

  cors@2.8.5:
    dependencies:
      object-assign: 4.1.1
      vary: 1.1.2

  cpu-features@0.0.10:
    dependencies:
      buildcheck: 0.0.6
      nan: 2.22.2
    optional: true

  create-require@1.1.1: {}

  cross-spawn@7.0.6:
    dependencies:
      path-key: 3.1.1
      shebang-command: 2.0.0
      which: 2.0.2

  cssesc@3.0.0: {}

  csstype@3.1.3: {}

  debug@4.3.7:
    dependencies:
      ms: 2.1.3

  debug@4.4.1:
    dependencies:
      ms: 2.1.3

  decode-named-character-reference@1.2.0:
    dependencies:
      character-entities: 2.0.2

  decompress-response@6.0.0:
    dependencies:
      mimic-response: 3.1.0

  dedent@1.6.0: {}

  deep-eql@5.0.2: {}

  deep-extend@0.6.0: {}

  delayed-stream@1.0.0: {}

  denque@2.1.0: {}

  depd@2.0.0: {}

  dequal@2.0.3: {}

  detect-indent@6.1.0: {}

  detect-libc@2.0.4: {}

  detect-node-es@1.1.0: {}

  devlop@1.1.0:
    dependencies:
      dequal: 2.0.3

  diff-match-patch@1.0.5: {}

  diff@4.0.2: {}

  dir-glob@3.0.1:
    dependencies:
      path-type: 4.0.0

  docker-modem@5.0.6:
    dependencies:
      debug: 4.4.1
      readable-stream: 3.6.2
      split-ca: 1.0.1
      ssh2: 1.16.0
    transitivePeerDependencies:
      - supports-color

  dockerode@4.0.7:
    dependencies:
      '@balena/dockerignore': 1.0.2
      '@grpc/grpc-js': 1.13.4
      '@grpc/proto-loader': 0.7.15
      docker-modem: 5.0.6
      protobufjs: 7.5.3
      tar-fs: 2.1.3
      uuid: 10.0.0
    transitivePeerDependencies:
      - supports-color

  dotenv@16.6.1: {}

  drizzle-orm@0.43.1(@electric-sql/pglite@0.3.4)(@opentelemetry/api@1.9.0)(@types/better-sqlite3@7.6.13)(@types/pg@8.15.1)(better-sqlite3@11.10.0)(kysely@0.28.2)(mysql2@3.14.1)(pg@8.16.3):
    optionalDependencies:
      '@electric-sql/pglite': 0.3.4
      '@opentelemetry/api': 1.9.0
      '@types/better-sqlite3': 7.6.13
      '@types/pg': 8.15.1
      better-sqlite3: 11.10.0
      kysely: 0.28.2
      mysql2: 3.14.1
      pg: 8.16.3

  dunder-proto@1.0.1:
    dependencies:
      call-bind-apply-helpers: 1.0.2
      es-errors: 1.3.0
      gopd: 1.2.0

  duplexify@4.1.3:
    dependencies:
      end-of-stream: 1.4.5
      inherits: 2.0.4
      readable-stream: 3.6.2
      stream-shift: 1.0.3

  eastasianwidth@0.2.0: {}

  ecdsa-sig-formatter@1.0.11:
    dependencies:
      safe-buffer: 5.2.1

  ee-first@1.1.1: {}

  emoji-regex@10.4.0: {}

  emoji-regex@8.0.0: {}

  emoji-regex@9.2.2: {}

  enabled@2.0.0: {}

  encodeurl@2.0.0: {}

  end-of-stream@1.4.5:
    dependencies:
      once: 1.4.0

  engine.io-parser@5.2.3: {}

  engine.io@6.6.4:
    dependencies:
      '@types/cors': 2.8.19
      '@types/node': 20.19.4
      accepts: 1.3.8
      base64id: 2.0.0
      cookie: 0.7.2
      cors: 2.8.5
      debug: 4.3.7
      engine.io-parser: 5.2.3
      ws: 8.17.1
    transitivePeerDependencies:
      - bufferutil
      - supports-color
      - utf-8-validate

  enhanced-resolve@5.18.2:
    dependencies:
      graceful-fs: 4.2.11
      tapable: 2.2.2

  enquirer@2.4.1:
    dependencies:
      ansi-colors: 4.1.3
      strip-ansi: 6.0.1

  environment@1.1.0: {}

  es-define-property@1.0.1: {}

  es-errors@1.3.0: {}

  es-module-lexer@1.7.0: {}

  es-object-atoms@1.1.1:
    dependencies:
      es-errors: 1.3.0

  es-set-tostringtag@2.1.0:
    dependencies:
      es-errors: 1.3.0
      get-intrinsic: 1.3.0
      has-tostringtag: 1.0.2
      hasown: 2.0.2

  esast-util-from-estree@2.0.0:
    dependencies:
      '@types/estree-jsx': 1.0.5
      devlop: 1.1.0
      estree-util-visit: 2.0.0
      unist-util-position-from-estree: 2.0.0

  esast-util-from-js@2.0.1:
    dependencies:
      '@types/estree-jsx': 1.0.5
      acorn: 8.15.0
      esast-util-from-estree: 2.0.0
      vfile-message: 4.0.2

  esbuild@0.25.5:
    optionalDependencies:
      '@esbuild/aix-ppc64': 0.25.5
      '@esbuild/android-arm': 0.25.5
      '@esbuild/android-arm64': 0.25.5
      '@esbuild/android-x64': 0.25.5
      '@esbuild/darwin-arm64': 0.25.5
      '@esbuild/darwin-x64': 0.25.5
      '@esbuild/freebsd-arm64': 0.25.5
      '@esbuild/freebsd-x64': 0.25.5
      '@esbuild/linux-arm': 0.25.5
      '@esbuild/linux-arm64': 0.25.5
      '@esbuild/linux-ia32': 0.25.5
      '@esbuild/linux-loong64': 0.25.5
      '@esbuild/linux-mips64el': 0.25.5
      '@esbuild/linux-ppc64': 0.25.5
      '@esbuild/linux-riscv64': 0.25.5
      '@esbuild/linux-s390x': 0.25.5
      '@esbuild/linux-x64': 0.25.5
      '@esbuild/netbsd-arm64': 0.25.5
      '@esbuild/netbsd-x64': 0.25.5
      '@esbuild/openbsd-arm64': 0.25.5
      '@esbuild/openbsd-x64': 0.25.5
      '@esbuild/sunos-x64': 0.25.5
      '@esbuild/win32-arm64': 0.25.5
      '@esbuild/win32-ia32': 0.25.5
      '@esbuild/win32-x64': 0.25.5

  escalade@3.2.0: {}

  escape-html@1.0.3: {}

  escape-string-regexp@5.0.0: {}

  esprima@4.0.1: {}

  estree-util-attach-comments@3.0.0:
    dependencies:
      '@types/estree': 1.0.8

  estree-util-build-jsx@3.0.1:
    dependencies:
      '@types/estree-jsx': 1.0.5
      devlop: 1.1.0
      estree-util-is-identifier-name: 3.0.0
      estree-walker: 3.0.3

  estree-util-is-identifier-name@3.0.0: {}

  estree-util-scope@1.0.0:
    dependencies:
      '@types/estree': 1.0.8
      devlop: 1.1.0

  estree-util-to-js@2.0.0:
    dependencies:
      '@types/estree-jsx': 1.0.5
      astring: 1.9.0
      source-map: 0.7.4

  estree-util-value-to-estree@3.4.0:
    dependencies:
      '@types/estree': 1.0.8

  estree-util-visit@2.0.0:
    dependencies:
      '@types/estree-jsx': 1.0.5
      '@types/unist': 3.0.3

  estree-walker@3.0.3:
    dependencies:
      '@types/estree': 1.0.8

  etag@1.8.1: {}

  event-target-shim@5.0.1: {}

  eventemitter3@5.0.1: {}

  eventsource-parser@3.0.3: {}

  eventsource@3.0.7:
    dependencies:
      eventsource-parser: 3.0.3

  eventsource@4.0.0:
    dependencies:
      eventsource-parser: 3.0.3

  execa@8.0.1:
    dependencies:
      cross-spawn: 7.0.6
      get-stream: 8.0.1
      human-signals: 5.0.0
      is-stream: 3.0.0
      merge-stream: 2.0.0
      npm-run-path: 5.3.0
      onetime: 6.0.0
      signal-exit: 4.1.0
      strip-final-newline: 3.0.0

  execa@9.6.0:
    dependencies:
      '@sindresorhus/merge-streams': 4.0.0
      cross-spawn: 7.0.6
      figures: 6.1.0
      get-stream: 9.0.1
      human-signals: 8.0.1
      is-plain-obj: 4.1.0
      is-stream: 4.0.1
      npm-run-path: 6.0.0
      pretty-ms: 9.2.0
      signal-exit: 4.1.0
      strip-final-newline: 4.0.0
      yoctocolors: 2.1.1

  expand-template@2.0.3: {}

  expect-type@1.2.1: {}

  express-rate-limit@7.5.1(express@5.1.0):
    dependencies:
      express: 5.1.0

  express@5.1.0:
    dependencies:
      accepts: 2.0.0
      body-parser: 2.2.0
      content-disposition: 1.0.0
      content-type: 1.0.5
      cookie: 0.7.2
      cookie-signature: 1.2.2
      debug: 4.4.1
      encodeurl: 2.0.0
      escape-html: 1.0.3
      etag: 1.8.1
      finalhandler: 2.1.0
      fresh: 2.0.0
      http-errors: 2.0.0
      merge-descriptors: 2.0.0
      mime-types: 3.0.1
      on-finished: 2.4.1
      once: 1.4.0
      parseurl: 1.3.3
      proxy-addr: 2.0.7
      qs: 6.14.0
      range-parser: 1.2.1
      router: 2.2.0
      send: 1.2.0
      serve-static: 2.2.0
      statuses: 2.0.2
      type-is: 2.0.1
      vary: 1.1.2
    transitivePeerDependencies:
      - supports-color

  extend@3.0.2: {}

  extendable-error@0.1.7: {}

  external-editor@3.1.0:
    dependencies:
      chardet: 0.7.0
      iconv-lite: 0.4.24
      tmp: 0.0.33

  fast-deep-equal@3.1.3: {}

  fast-glob@3.3.3:
    dependencies:
      '@nodelib/fs.stat': 2.0.5
      '@nodelib/fs.walk': 1.2.8
      glob-parent: 5.1.2
      merge2: 1.4.1
      micromatch: 4.0.8

  fast-json-stable-stringify@2.1.0: {}

  fast-xml-parser@4.5.3:
    dependencies:
      strnum: 1.1.2

  fastmcp@3.8.2:
    dependencies:
      '@modelcontextprotocol/sdk': 1.13.3
      '@standard-schema/spec': 1.0.0
      execa: 9.6.0
      file-type: 21.0.0
      fuse.js: 7.1.0
      mcp-proxy: 5.3.0
      strict-event-emitter-types: 2.0.0
      undici: 7.11.0
      uri-templates: 0.2.0
      xsschema: 0.3.0-beta.5(zod-to-json-schema@3.24.6(zod@3.25.71))(zod@3.25.71)
      yargs: 18.0.0
      zod: 3.25.71
      zod-to-json-schema: 3.24.6(zod@3.25.71)
    transitivePeerDependencies:
      - '@valibot/to-json-schema'
      - arktype
      - effect
      - supports-color
      - sury

  fastq@1.19.1:
    dependencies:
      reusify: 1.1.0

  fdir@6.4.6(picomatch@4.0.2):
    optionalDependencies:
      picomatch: 4.0.2

  fecha@4.2.3: {}

  fflate@0.8.2: {}

  figures@6.1.0:
    dependencies:
      is-unicode-supported: 2.1.0

  file-type@21.0.0:
    dependencies:
      '@tokenizer/inflate': 0.2.7
      strtok3: 10.3.1
      token-types: 6.0.3
      uint8array-extras: 1.4.0
    transitivePeerDependencies:
      - supports-color

  file-uri-to-path@1.0.0: {}

  fill-range@7.1.1:
    dependencies:
      to-regex-range: 5.0.1

  finalhandler@2.1.0:
    dependencies:
      debug: 4.4.1
      encodeurl: 2.0.0
      escape-html: 1.0.3
      on-finished: 2.4.1
      parseurl: 1.3.3
      statuses: 2.0.2
    transitivePeerDependencies:
      - supports-color

  find-up@4.1.0:
    dependencies:
      locate-path: 5.0.0
      path-exists: 4.0.0

  fix-dts-default-cjs-exports@1.0.1:
    dependencies:
      magic-string: 0.30.17
      mlly: 1.7.4
      rollup: 4.44.1

  fn.name@1.1.0: {}

  follow-redirects@1.15.9: {}

  foreground-child@3.3.1:
    dependencies:
      cross-spawn: 7.0.6
      signal-exit: 4.1.0

  form-data-encoder@1.7.2: {}

  form-data@2.5.3:
    dependencies:
      asynckit: 0.4.0
      combined-stream: 1.0.8
      es-set-tostringtag: 2.1.0
      mime-types: 2.1.35
      safe-buffer: 5.2.1

  form-data@4.0.3:
    dependencies:
      asynckit: 0.4.0
      combined-stream: 1.0.8
      es-set-tostringtag: 2.1.0
      hasown: 2.0.2
      mime-types: 2.1.35

  formdata-node@4.4.1:
    dependencies:
      node-domexception: 1.0.0
      web-streams-polyfill: 4.0.0-beta.3

  forwarded-parse@2.1.2: {}

  forwarded@0.2.0: {}

  fresh@2.0.0: {}

  fs-constants@1.0.0: {}

  fs-extra@7.0.1:
    dependencies:
      graceful-fs: 4.2.11
      jsonfile: 4.0.0
      universalify: 0.1.2

  fs-extra@8.1.0:
    dependencies:
      graceful-fs: 4.2.11
      jsonfile: 4.0.0
      universalify: 0.1.2

  fsevents@2.3.3:
    optional: true

  fumadocs-core@15.6.1(@types/react@19.1.8)(next@15.3.4(@opentelemetry/api@1.9.0)(react-dom@19.1.0(react@19.1.0))(react@19.1.0))(react-dom@19.1.0(react@19.1.0))(react@19.1.0):
    dependencies:
      '@formatjs/intl-localematcher': 0.6.1
      '@orama/orama': 3.1.10
      '@shikijs/rehype': 3.7.0
      '@shikijs/transformers': 3.7.0
      github-slugger: 2.0.0
      hast-util-to-estree: 3.1.3
      hast-util-to-jsx-runtime: 2.3.6
      image-size: 2.0.2
      negotiator: 1.0.0
      npm-to-yarn: 3.0.1
      react-remove-scroll: 2.7.1(@types/react@19.1.8)(react@19.1.0)
      remark: 15.0.1
      remark-gfm: 4.0.1
      remark-rehype: 11.1.2
      scroll-into-view-if-needed: 3.1.0
      shiki: 3.7.0
      unist-util-visit: 5.0.0
    optionalDependencies:
      '@types/react': 19.1.8
      next: 15.3.4(@opentelemetry/api@1.9.0)(react-dom@19.1.0(react@19.1.0))(react@19.1.0)
      react: 19.1.0
      react-dom: 19.1.0(react@19.1.0)
    transitivePeerDependencies:
      - supports-color

  fumadocs-mdx@11.6.10(acorn@8.15.0)(fumadocs-core@15.6.1(@types/react@19.1.8)(next@15.3.4(@opentelemetry/api@1.9.0)(react-dom@19.1.0(react@19.1.0))(react@19.1.0))(react-dom@19.1.0(react@19.1.0))(react@19.1.0))(next@15.3.4(@opentelemetry/api@1.9.0)(react-dom@19.1.0(react@19.1.0))(react@19.1.0)):
    dependencies:
      '@mdx-js/mdx': 3.1.0(acorn@8.15.0)
      '@standard-schema/spec': 1.0.0
      chokidar: 4.0.3
      esbuild: 0.25.5
      estree-util-value-to-estree: 3.4.0
      fumadocs-core: 15.6.1(@types/react@19.1.8)(next@15.3.4(@opentelemetry/api@1.9.0)(react-dom@19.1.0(react@19.1.0))(react@19.1.0))(react-dom@19.1.0(react@19.1.0))(react@19.1.0)
      js-yaml: 4.1.0
      lru-cache: 11.1.0
      picocolors: 1.1.1
      tinyexec: 1.0.1
      tinyglobby: 0.2.14
      unist-util-visit: 5.0.0
      zod: 3.25.71
    optionalDependencies:
      next: 15.3.4(@opentelemetry/api@1.9.0)(react-dom@19.1.0(react@19.1.0))(react@19.1.0)
    transitivePeerDependencies:
      - acorn
      - supports-color

  fumadocs-ui@15.6.1(@types/react-dom@19.1.6(@types/react@19.1.8))(@types/react@19.1.8)(next@15.3.4(@opentelemetry/api@1.9.0)(react-dom@19.1.0(react@19.1.0))(react@19.1.0))(react-dom@19.1.0(react@19.1.0))(react@19.1.0)(tailwindcss@4.1.11):
    dependencies:
      '@radix-ui/react-accordion': 1.2.11(@types/react-dom@19.1.6(@types/react@19.1.8))(@types/react@19.1.8)(react-dom@19.1.0(react@19.1.0))(react@19.1.0)
      '@radix-ui/react-collapsible': 1.1.11(@types/react-dom@19.1.6(@types/react@19.1.8))(@types/react@19.1.8)(react-dom@19.1.0(react@19.1.0))(react@19.1.0)
      '@radix-ui/react-dialog': 1.1.14(@types/react-dom@19.1.6(@types/react@19.1.8))(@types/react@19.1.8)(react-dom@19.1.0(react@19.1.0))(react@19.1.0)
      '@radix-ui/react-direction': 1.1.1(@types/react@19.1.8)(react@19.1.0)
      '@radix-ui/react-navigation-menu': 1.2.13(@types/react-dom@19.1.6(@types/react@19.1.8))(@types/react@19.1.8)(react-dom@19.1.0(react@19.1.0))(react@19.1.0)
      '@radix-ui/react-popover': 1.1.14(@types/react-dom@19.1.6(@types/react@19.1.8))(@types/react@19.1.8)(react-dom@19.1.0(react@19.1.0))(react@19.1.0)
      '@radix-ui/react-presence': 1.1.4(@types/react-dom@19.1.6(@types/react@19.1.8))(@types/react@19.1.8)(react-dom@19.1.0(react@19.1.0))(react@19.1.0)
      '@radix-ui/react-scroll-area': 1.2.9(@types/react-dom@19.1.6(@types/react@19.1.8))(@types/react@19.1.8)(react-dom@19.1.0(react@19.1.0))(react@19.1.0)
      '@radix-ui/react-slot': 1.2.3(@types/react@19.1.8)(react@19.1.0)
      '@radix-ui/react-tabs': 1.1.12(@types/react-dom@19.1.6(@types/react@19.1.8))(@types/react@19.1.8)(react-dom@19.1.0(react@19.1.0))(react@19.1.0)
      class-variance-authority: 0.7.1
      fumadocs-core: 15.6.1(@types/react@19.1.8)(next@15.3.4(@opentelemetry/api@1.9.0)(react-dom@19.1.0(react@19.1.0))(react@19.1.0))(react-dom@19.1.0(react@19.1.0))(react@19.1.0)
      lodash.merge: 4.6.2
      next-themes: 0.4.6(react-dom@19.1.0(react@19.1.0))(react@19.1.0)
      postcss-selector-parser: 7.1.0
      react: 19.1.0
      react-dom: 19.1.0(react@19.1.0)
      react-medium-image-zoom: 5.2.14(react-dom@19.1.0(react@19.1.0))(react@19.1.0)
      scroll-into-view-if-needed: 3.1.0
      tailwind-merge: 3.3.1
    optionalDependencies:
      '@types/react': 19.1.8
      next: 15.3.4(@opentelemetry/api@1.9.0)(react-dom@19.1.0(react@19.1.0))(react@19.1.0)
      tailwindcss: 4.1.11
    transitivePeerDependencies:
      - '@oramacloud/client'
      - '@types/react-dom'
      - algoliasearch
      - supports-color

  function-bind@1.1.2: {}

  fuse.js@7.1.0: {}

  gaxios@6.7.1:
    dependencies:
      extend: 3.0.2
      https-proxy-agent: 7.0.6
      is-stream: 2.0.1
      node-fetch: 2.7.0
      uuid: 9.0.1
    transitivePeerDependencies:
      - encoding
      - supports-color

  gcp-metadata@6.1.1:
    dependencies:
      gaxios: 6.7.1
      google-logging-utils: 0.0.2
      json-bigint: 1.0.0
    transitivePeerDependencies:
      - encoding
      - supports-color

  generate-function@2.3.1:
    dependencies:
      is-property: 1.0.2

  get-caller-file@2.0.5: {}

  get-east-asian-width@1.3.0: {}

  get-intrinsic@1.3.0:
    dependencies:
      call-bind-apply-helpers: 1.0.2
      es-define-property: 1.0.1
      es-errors: 1.3.0
      es-object-atoms: 1.1.1
      function-bind: 1.1.2
      get-proto: 1.0.1
      gopd: 1.2.0
      has-symbols: 1.1.0
      hasown: 2.0.2
      math-intrinsics: 1.1.0

  get-nonce@1.0.1: {}

  get-proto@1.0.1:
    dependencies:
      dunder-proto: 1.0.1
      es-object-atoms: 1.1.1

  get-stream@8.0.1: {}

  get-stream@9.0.1:
    dependencies:
      '@sec-ant/readable-stream': 0.4.1
      is-stream: 4.0.1

  get-tsconfig@4.10.1:
    dependencies:
      resolve-pkg-maps: 1.0.0

  github-from-package@0.0.0: {}

  github-slugger@2.0.0: {}

  glob-parent@5.1.2:
    dependencies:
      is-glob: 4.0.3

  glob@10.4.5:
    dependencies:
      foreground-child: 3.3.1
      jackspeak: 3.4.3
      minimatch: 9.0.5
      minipass: 7.1.2
      package-json-from-dist: 1.0.1
      path-scurry: 1.11.1

  globby@11.1.0:
    dependencies:
      array-union: 2.1.0
      dir-glob: 3.0.1
      fast-glob: 3.3.3
      ignore: 5.3.2
      merge2: 1.4.1
      slash: 3.0.0

  google-auth-library@9.15.1:
    dependencies:
      base64-js: 1.5.1
      ecdsa-sig-formatter: 1.0.11
      gaxios: 6.7.1
      gcp-metadata: 6.1.1
      gtoken: 7.1.0
      jws: 4.0.0
    transitivePeerDependencies:
      - encoding
      - supports-color

  google-logging-utils@0.0.2: {}

  gopd@1.2.0: {}

  graceful-fs@4.2.11: {}

  gtoken@7.1.0:
    dependencies:
      gaxios: 6.7.1
      jws: 4.0.0
    transitivePeerDependencies:
      - encoding
      - supports-color

  has-symbols@1.1.0: {}

  has-tostringtag@1.0.2:
    dependencies:
      has-symbols: 1.1.0

  hasown@2.0.2:
    dependencies:
      function-bind: 1.1.2

  hast-util-to-estree@3.1.3:
    dependencies:
      '@types/estree': 1.0.8
      '@types/estree-jsx': 1.0.5
      '@types/hast': 3.0.4
      comma-separated-tokens: 2.0.3
      devlop: 1.1.0
      estree-util-attach-comments: 3.0.0
      estree-util-is-identifier-name: 3.0.0
      hast-util-whitespace: 3.0.0
      mdast-util-mdx-expression: 2.0.1
      mdast-util-mdx-jsx: 3.2.0
      mdast-util-mdxjs-esm: 2.0.1
      property-information: 7.1.0
      space-separated-tokens: 2.0.2
      style-to-js: 1.1.17
      unist-util-position: 5.0.0
      zwitch: 2.0.4
    transitivePeerDependencies:
      - supports-color

  hast-util-to-html@9.0.5:
    dependencies:
      '@types/hast': 3.0.4
      '@types/unist': 3.0.3
      ccount: 2.0.1
      comma-separated-tokens: 2.0.3
      hast-util-whitespace: 3.0.0
      html-void-elements: 3.0.0
      mdast-util-to-hast: 13.2.0
      property-information: 7.1.0
      space-separated-tokens: 2.0.2
      stringify-entities: 4.0.4
      zwitch: 2.0.4

  hast-util-to-jsx-runtime@2.3.6:
    dependencies:
      '@types/estree': 1.0.8
      '@types/hast': 3.0.4
      '@types/unist': 3.0.3
      comma-separated-tokens: 2.0.3
      devlop: 1.1.0
      estree-util-is-identifier-name: 3.0.0
      hast-util-whitespace: 3.0.0
      mdast-util-mdx-expression: 2.0.1
      mdast-util-mdx-jsx: 3.2.0
      mdast-util-mdxjs-esm: 2.0.1
      property-information: 7.1.0
      space-separated-tokens: 2.0.2
      style-to-js: 1.1.17
      unist-util-position: 5.0.0
      vfile-message: 4.0.2
    transitivePeerDependencies:
      - supports-color

  hast-util-to-string@3.0.1:
    dependencies:
      '@types/hast': 3.0.4

  hast-util-whitespace@3.0.0:
    dependencies:
      '@types/hast': 3.0.4

  html-entities@2.6.0: {}

  html-void-elements@3.0.0: {}

  http-errors@2.0.0:
    dependencies:
      depd: 2.0.0
      inherits: 2.0.4
      setprototypeof: 1.2.0
      statuses: 2.0.1
      toidentifier: 1.0.1

  http-proxy-agent@5.0.0:
    dependencies:
      '@tootallnate/once': 2.0.0
      agent-base: 6.0.2
      debug: 4.4.1
    transitivePeerDependencies:
      - supports-color

  https-proxy-agent@5.0.1:
    dependencies:
      agent-base: 6.0.2
      debug: 4.4.1
    transitivePeerDependencies:
      - supports-color

  https-proxy-agent@7.0.6:
    dependencies:
      agent-base: 7.1.3
      debug: 4.4.1
    transitivePeerDependencies:
      - supports-color

  human-id@4.1.1: {}

  human-signals@5.0.0: {}

  human-signals@8.0.1: {}

  humanize-ms@1.2.1:
    dependencies:
      ms: 2.1.3

  husky@9.1.7: {}

  iconv-lite@0.4.24:
    dependencies:
      safer-buffer: 2.1.2

  iconv-lite@0.6.3:
    dependencies:
      safer-buffer: 2.1.2

  ieee754@1.2.1: {}

  ignore@5.3.2: {}

  image-size@2.0.2: {}

  import-in-the-middle@1.14.2:
    dependencies:
      acorn: 8.15.0
      acorn-import-attributes: 1.9.5(acorn@8.15.0)
      cjs-module-lexer: 1.4.3
      module-details-from-path: 1.0.4

  inherits@2.0.4: {}

  ini@1.3.8: {}

  inline-style-parser@0.2.4: {}

  ipaddr.js@1.9.1: {}

  is-alphabetical@2.0.1: {}

  is-alphanumerical@2.0.1:
    dependencies:
      is-alphabetical: 2.0.1
      is-decimal: 2.0.1

  is-arrayish@0.3.2: {}

  is-core-module@2.16.1:
    dependencies:
      hasown: 2.0.2

  is-decimal@2.0.1: {}

  is-extglob@2.1.1: {}

  is-fullwidth-code-point@3.0.0: {}

  is-fullwidth-code-point@4.0.0: {}

  is-fullwidth-code-point@5.0.0:
    dependencies:
      get-east-asian-width: 1.3.0

  is-glob@4.0.3:
    dependencies:
      is-extglob: 2.1.1

  is-hexadecimal@2.0.1: {}

  is-number@7.0.0: {}

  is-plain-obj@4.1.0: {}

  is-promise@4.0.0: {}

  is-property@1.0.2: {}

  is-stream@2.0.1: {}

  is-stream@3.0.0: {}

  is-stream@4.0.1: {}

  is-subdir@1.2.0:
    dependencies:
      better-path-resolve: 1.0.0

  is-unicode-supported@2.1.0: {}

  is-windows@1.0.2: {}

  isexe@2.0.0: {}

  jackspeak@3.4.3:
    dependencies:
      '@isaacs/cliui': 8.0.2
    optionalDependencies:
      '@pkgjs/parseargs': 0.11.0

  jiti@2.4.2: {}

  joycon@3.1.1: {}

  js-tokens@9.0.1: {}

  js-yaml@3.14.1:
    dependencies:
      argparse: 1.0.10
      esprima: 4.0.1

  js-yaml@4.1.0:
    dependencies:
      argparse: 2.0.1

  json-bigint@1.0.0:
    dependencies:
      bignumber.js: 9.3.0

  json-schema-traverse@0.4.1: {}

  json-schema@0.4.0: {}

  jsondiffpatch@0.6.0:
    dependencies:
      '@types/diff-match-patch': 1.0.36
      chalk: 5.4.1
      diff-match-patch: 1.0.5

  jsonfile@4.0.0:
    optionalDependencies:
      graceful-fs: 4.2.11

  jwa@2.0.1:
    dependencies:
      buffer-equal-constant-time: 1.0.1
      ecdsa-sig-formatter: 1.0.11
      safe-buffer: 5.2.1

  jws@4.0.0:
    dependencies:
      jwa: 2.0.1
      safe-buffer: 5.2.1

  kuler@2.0.0: {}

  kysely@0.28.2: {}

  lightningcss-darwin-arm64@1.30.1:
    optional: true

  lightningcss-darwin-x64@1.30.1:
    optional: true

  lightningcss-freebsd-x64@1.30.1:
    optional: true

  lightningcss-linux-arm-gnueabihf@1.30.1:
    optional: true

  lightningcss-linux-arm64-gnu@1.30.1:
    optional: true

  lightningcss-linux-arm64-musl@1.30.1:
    optional: true

  lightningcss-linux-x64-gnu@1.30.1:
    optional: true

  lightningcss-linux-x64-musl@1.30.1:
    optional: true

  lightningcss-win32-arm64-msvc@1.30.1:
    optional: true

  lightningcss-win32-x64-msvc@1.30.1:
    optional: true

  lightningcss@1.30.1:
    dependencies:
      detect-libc: 2.0.4
    optionalDependencies:
      lightningcss-darwin-arm64: 1.30.1
      lightningcss-darwin-x64: 1.30.1
      lightningcss-freebsd-x64: 1.30.1
      lightningcss-linux-arm-gnueabihf: 1.30.1
      lightningcss-linux-arm64-gnu: 1.30.1
      lightningcss-linux-arm64-musl: 1.30.1
      lightningcss-linux-x64-gnu: 1.30.1
      lightningcss-linux-x64-musl: 1.30.1
      lightningcss-win32-arm64-msvc: 1.30.1
      lightningcss-win32-x64-msvc: 1.30.1

  lilconfig@3.1.3: {}

  lines-and-columns@1.2.4: {}

  lint-staged@15.5.2:
    dependencies:
      chalk: 5.4.1
      commander: 13.1.0
      debug: 4.4.1
      execa: 8.0.1
      lilconfig: 3.1.3
      listr2: 8.3.3
      micromatch: 4.0.8
      pidtree: 0.6.0
      string-argv: 0.3.2
      yaml: 2.8.0
    transitivePeerDependencies:
      - supports-color

  listr2@8.3.3:
    dependencies:
      cli-truncate: 4.0.0
      colorette: 2.0.20
      eventemitter3: 5.0.1
      log-update: 6.1.0
      rfdc: 1.4.1
      wrap-ansi: 9.0.0

  load-tsconfig@0.2.5: {}

  locate-path@5.0.0:
    dependencies:
      p-locate: 4.1.0

  lodash.camelcase@4.3.0: {}

  lodash.merge@4.6.2: {}

  lodash.sortby@4.7.0: {}

  lodash.startcase@4.4.0: {}

  log-update@6.1.0:
    dependencies:
      ansi-escapes: 7.0.0
      cli-cursor: 5.0.0
      slice-ansi: 7.1.0
      strip-ansi: 7.1.0
      wrap-ansi: 9.0.0

  logform@2.7.0:
    dependencies:
      '@colors/colors': 1.6.0
      '@types/triple-beam': 1.3.5
      fecha: 4.2.3
      ms: 2.1.3
      safe-stable-stringify: 2.5.0
      triple-beam: 1.4.1

  long@5.3.2: {}

  longest-streak@3.1.0: {}

  loupe@3.1.4: {}

  lru-cache@10.4.3: {}

  lru-cache@11.1.0: {}

  lru-cache@7.18.3: {}

  lru.min@1.1.2: {}

  lucide-react@0.525.0(react@19.1.0):
    dependencies:
      react: 19.1.0

  magic-string@0.30.17:
    dependencies:
      '@jridgewell/sourcemap-codec': 1.5.4

  make-error@1.3.6: {}

  markdown-extensions@2.0.0: {}

  markdown-table@3.0.4: {}

  math-intrinsics@1.1.0: {}

  mcp-proxy@5.3.0:
    dependencies:
      '@modelcontextprotocol/sdk': 1.13.3
      eventsource: 4.0.0
      yargs: 18.0.0
    transitivePeerDependencies:
      - supports-color

  mdast-util-find-and-replace@3.0.2:
    dependencies:
      '@types/mdast': 4.0.4
      escape-string-regexp: 5.0.0
      unist-util-is: 6.0.0
      unist-util-visit-parents: 6.0.1

  mdast-util-from-markdown@2.0.2:
    dependencies:
      '@types/mdast': 4.0.4
      '@types/unist': 3.0.3
      decode-named-character-reference: 1.2.0
      devlop: 1.1.0
      mdast-util-to-string: 4.0.0
      micromark: 4.0.2
      micromark-util-decode-numeric-character-reference: 2.0.2
      micromark-util-decode-string: 2.0.1
      micromark-util-normalize-identifier: 2.0.1
      micromark-util-symbol: 2.0.1
      micromark-util-types: 2.0.2
      unist-util-stringify-position: 4.0.0
    transitivePeerDependencies:
      - supports-color

  mdast-util-gfm-autolink-literal@2.0.1:
    dependencies:
      '@types/mdast': 4.0.4
      ccount: 2.0.1
      devlop: 1.1.0
      mdast-util-find-and-replace: 3.0.2
      micromark-util-character: 2.1.1

  mdast-util-gfm-footnote@2.1.0:
    dependencies:
      '@types/mdast': 4.0.4
      devlop: 1.1.0
      mdast-util-from-markdown: 2.0.2
      mdast-util-to-markdown: 2.1.2
      micromark-util-normalize-identifier: 2.0.1
    transitivePeerDependencies:
      - supports-color

  mdast-util-gfm-strikethrough@2.0.0:
    dependencies:
      '@types/mdast': 4.0.4
      mdast-util-from-markdown: 2.0.2
      mdast-util-to-markdown: 2.1.2
    transitivePeerDependencies:
      - supports-color

  mdast-util-gfm-table@2.0.0:
    dependencies:
      '@types/mdast': 4.0.4
      devlop: 1.1.0
      markdown-table: 3.0.4
      mdast-util-from-markdown: 2.0.2
      mdast-util-to-markdown: 2.1.2
    transitivePeerDependencies:
      - supports-color

  mdast-util-gfm-task-list-item@2.0.0:
    dependencies:
      '@types/mdast': 4.0.4
      devlop: 1.1.0
      mdast-util-from-markdown: 2.0.2
      mdast-util-to-markdown: 2.1.2
    transitivePeerDependencies:
      - supports-color

  mdast-util-gfm@3.1.0:
    dependencies:
      mdast-util-from-markdown: 2.0.2
      mdast-util-gfm-autolink-literal: 2.0.1
      mdast-util-gfm-footnote: 2.1.0
      mdast-util-gfm-strikethrough: 2.0.0
      mdast-util-gfm-table: 2.0.0
      mdast-util-gfm-task-list-item: 2.0.0
      mdast-util-to-markdown: 2.1.2
    transitivePeerDependencies:
      - supports-color

  mdast-util-mdx-expression@2.0.1:
    dependencies:
      '@types/estree-jsx': 1.0.5
      '@types/hast': 3.0.4
      '@types/mdast': 4.0.4
      devlop: 1.1.0
      mdast-util-from-markdown: 2.0.2
      mdast-util-to-markdown: 2.1.2
    transitivePeerDependencies:
      - supports-color

  mdast-util-mdx-jsx@3.2.0:
    dependencies:
      '@types/estree-jsx': 1.0.5
      '@types/hast': 3.0.4
      '@types/mdast': 4.0.4
      '@types/unist': 3.0.3
      ccount: 2.0.1
      devlop: 1.1.0
      mdast-util-from-markdown: 2.0.2
      mdast-util-to-markdown: 2.1.2
      parse-entities: 4.0.2
      stringify-entities: 4.0.4
      unist-util-stringify-position: 4.0.0
      vfile-message: 4.0.2
    transitivePeerDependencies:
      - supports-color

  mdast-util-mdx@3.0.0:
    dependencies:
      mdast-util-from-markdown: 2.0.2
      mdast-util-mdx-expression: 2.0.1
      mdast-util-mdx-jsx: 3.2.0
      mdast-util-mdxjs-esm: 2.0.1
      mdast-util-to-markdown: 2.1.2
    transitivePeerDependencies:
      - supports-color

  mdast-util-mdxjs-esm@2.0.1:
    dependencies:
      '@types/estree-jsx': 1.0.5
      '@types/hast': 3.0.4
      '@types/mdast': 4.0.4
      devlop: 1.1.0
      mdast-util-from-markdown: 2.0.2
      mdast-util-to-markdown: 2.1.2
    transitivePeerDependencies:
      - supports-color

  mdast-util-phrasing@4.1.0:
    dependencies:
      '@types/mdast': 4.0.4
      unist-util-is: 6.0.0

  mdast-util-to-hast@13.2.0:
    dependencies:
      '@types/hast': 3.0.4
      '@types/mdast': 4.0.4
      '@ungap/structured-clone': 1.3.0
      devlop: 1.1.0
      micromark-util-sanitize-uri: 2.0.1
      trim-lines: 3.0.1
      unist-util-position: 5.0.0
      unist-util-visit: 5.0.0
      vfile: 6.0.3

  mdast-util-to-markdown@2.1.2:
    dependencies:
      '@types/mdast': 4.0.4
      '@types/unist': 3.0.3
      longest-streak: 3.1.0
      mdast-util-phrasing: 4.1.0
      mdast-util-to-string: 4.0.0
      micromark-util-classify-character: 2.0.1
      micromark-util-decode-string: 2.0.1
      unist-util-visit: 5.0.0
      zwitch: 2.0.4

  mdast-util-to-string@4.0.0:
    dependencies:
      '@types/mdast': 4.0.4

  media-typer@1.1.0: {}

  merge-descriptors@2.0.0: {}

  merge-stream@2.0.0: {}

  merge2@1.4.1: {}

  micromark-core-commonmark@2.0.3:
    dependencies:
      decode-named-character-reference: 1.2.0
      devlop: 1.1.0
      micromark-factory-destination: 2.0.1
      micromark-factory-label: 2.0.1
      micromark-factory-space: 2.0.1
      micromark-factory-title: 2.0.1
      micromark-factory-whitespace: 2.0.1
      micromark-util-character: 2.1.1
      micromark-util-chunked: 2.0.1
      micromark-util-classify-character: 2.0.1
      micromark-util-html-tag-name: 2.0.1
      micromark-util-normalize-identifier: 2.0.1
      micromark-util-resolve-all: 2.0.1
      micromark-util-subtokenize: 2.1.0
      micromark-util-symbol: 2.0.1
      micromark-util-types: 2.0.2

  micromark-extension-gfm-autolink-literal@2.1.0:
    dependencies:
      micromark-util-character: 2.1.1
      micromark-util-sanitize-uri: 2.0.1
      micromark-util-symbol: 2.0.1
      micromark-util-types: 2.0.2

  micromark-extension-gfm-footnote@2.1.0:
    dependencies:
      devlop: 1.1.0
      micromark-core-commonmark: 2.0.3
      micromark-factory-space: 2.0.1
      micromark-util-character: 2.1.1
      micromark-util-normalize-identifier: 2.0.1
      micromark-util-sanitize-uri: 2.0.1
      micromark-util-symbol: 2.0.1
      micromark-util-types: 2.0.2

  micromark-extension-gfm-strikethrough@2.1.0:
    dependencies:
      devlop: 1.1.0
      micromark-util-chunked: 2.0.1
      micromark-util-classify-character: 2.0.1
      micromark-util-resolve-all: 2.0.1
      micromark-util-symbol: 2.0.1
      micromark-util-types: 2.0.2

  micromark-extension-gfm-table@2.1.1:
    dependencies:
      devlop: 1.1.0
      micromark-factory-space: 2.0.1
      micromark-util-character: 2.1.1
      micromark-util-symbol: 2.0.1
      micromark-util-types: 2.0.2

  micromark-extension-gfm-tagfilter@2.0.0:
    dependencies:
      micromark-util-types: 2.0.2

  micromark-extension-gfm-task-list-item@2.1.0:
    dependencies:
      devlop: 1.1.0
      micromark-factory-space: 2.0.1
      micromark-util-character: 2.1.1
      micromark-util-symbol: 2.0.1
      micromark-util-types: 2.0.2

  micromark-extension-gfm@3.0.0:
    dependencies:
      micromark-extension-gfm-autolink-literal: 2.1.0
      micromark-extension-gfm-footnote: 2.1.0
      micromark-extension-gfm-strikethrough: 2.1.0
      micromark-extension-gfm-table: 2.1.1
      micromark-extension-gfm-tagfilter: 2.0.0
      micromark-extension-gfm-task-list-item: 2.1.0
      micromark-util-combine-extensions: 2.0.1
      micromark-util-types: 2.0.2

  micromark-extension-mdx-expression@3.0.1:
    dependencies:
      '@types/estree': 1.0.8
      devlop: 1.1.0
      micromark-factory-mdx-expression: 2.0.3
      micromark-factory-space: 2.0.1
      micromark-util-character: 2.1.1
      micromark-util-events-to-acorn: 2.0.3
      micromark-util-symbol: 2.0.1
      micromark-util-types: 2.0.2

  micromark-extension-mdx-jsx@3.0.2:
    dependencies:
      '@types/estree': 1.0.8
      devlop: 1.1.0
      estree-util-is-identifier-name: 3.0.0
      micromark-factory-mdx-expression: 2.0.3
      micromark-factory-space: 2.0.1
      micromark-util-character: 2.1.1
      micromark-util-events-to-acorn: 2.0.3
      micromark-util-symbol: 2.0.1
      micromark-util-types: 2.0.2
      vfile-message: 4.0.2

  micromark-extension-mdx-md@2.0.0:
    dependencies:
      micromark-util-types: 2.0.2

  micromark-extension-mdxjs-esm@3.0.0:
    dependencies:
      '@types/estree': 1.0.8
      devlop: 1.1.0
      micromark-core-commonmark: 2.0.3
      micromark-util-character: 2.1.1
      micromark-util-events-to-acorn: 2.0.3
      micromark-util-symbol: 2.0.1
      micromark-util-types: 2.0.2
      unist-util-position-from-estree: 2.0.0
      vfile-message: 4.0.2

  micromark-extension-mdxjs@3.0.0:
    dependencies:
      acorn: 8.15.0
      acorn-jsx: 5.3.2(acorn@8.15.0)
      micromark-extension-mdx-expression: 3.0.1
      micromark-extension-mdx-jsx: 3.0.2
      micromark-extension-mdx-md: 2.0.0
      micromark-extension-mdxjs-esm: 3.0.0
      micromark-util-combine-extensions: 2.0.1
      micromark-util-types: 2.0.2

  micromark-factory-destination@2.0.1:
    dependencies:
      micromark-util-character: 2.1.1
      micromark-util-symbol: 2.0.1
      micromark-util-types: 2.0.2

  micromark-factory-label@2.0.1:
    dependencies:
      devlop: 1.1.0
      micromark-util-character: 2.1.1
      micromark-util-symbol: 2.0.1
      micromark-util-types: 2.0.2

  micromark-factory-mdx-expression@2.0.3:
    dependencies:
      '@types/estree': 1.0.8
      devlop: 1.1.0
      micromark-factory-space: 2.0.1
      micromark-util-character: 2.1.1
      micromark-util-events-to-acorn: 2.0.3
      micromark-util-symbol: 2.0.1
      micromark-util-types: 2.0.2
      unist-util-position-from-estree: 2.0.0
      vfile-message: 4.0.2

  micromark-factory-space@2.0.1:
    dependencies:
      micromark-util-character: 2.1.1
      micromark-util-types: 2.0.2

  micromark-factory-title@2.0.1:
    dependencies:
      micromark-factory-space: 2.0.1
      micromark-util-character: 2.1.1
      micromark-util-symbol: 2.0.1
      micromark-util-types: 2.0.2

  micromark-factory-whitespace@2.0.1:
    dependencies:
      micromark-factory-space: 2.0.1
      micromark-util-character: 2.1.1
      micromark-util-symbol: 2.0.1
      micromark-util-types: 2.0.2

  micromark-util-character@2.1.1:
    dependencies:
      micromark-util-symbol: 2.0.1
      micromark-util-types: 2.0.2

  micromark-util-chunked@2.0.1:
    dependencies:
      micromark-util-symbol: 2.0.1

  micromark-util-classify-character@2.0.1:
    dependencies:
      micromark-util-character: 2.1.1
      micromark-util-symbol: 2.0.1
      micromark-util-types: 2.0.2

  micromark-util-combine-extensions@2.0.1:
    dependencies:
      micromark-util-chunked: 2.0.1
      micromark-util-types: 2.0.2

  micromark-util-decode-numeric-character-reference@2.0.2:
    dependencies:
      micromark-util-symbol: 2.0.1

  micromark-util-decode-string@2.0.1:
    dependencies:
      decode-named-character-reference: 1.2.0
      micromark-util-character: 2.1.1
      micromark-util-decode-numeric-character-reference: 2.0.2
      micromark-util-symbol: 2.0.1

  micromark-util-encode@2.0.1: {}

  micromark-util-events-to-acorn@2.0.3:
    dependencies:
      '@types/estree': 1.0.8
      '@types/unist': 3.0.3
      devlop: 1.1.0
      estree-util-visit: 2.0.0
      micromark-util-symbol: 2.0.1
      micromark-util-types: 2.0.2
      vfile-message: 4.0.2

  micromark-util-html-tag-name@2.0.1: {}

  micromark-util-normalize-identifier@2.0.1:
    dependencies:
      micromark-util-symbol: 2.0.1

  micromark-util-resolve-all@2.0.1:
    dependencies:
      micromark-util-types: 2.0.2

  micromark-util-sanitize-uri@2.0.1:
    dependencies:
      micromark-util-character: 2.1.1
      micromark-util-encode: 2.0.1
      micromark-util-symbol: 2.0.1

  micromark-util-subtokenize@2.1.0:
    dependencies:
      devlop: 1.1.0
      micromark-util-chunked: 2.0.1
      micromark-util-symbol: 2.0.1
      micromark-util-types: 2.0.2

  micromark-util-symbol@2.0.1: {}

  micromark-util-types@2.0.2: {}

  micromark@4.0.2:
    dependencies:
      '@types/debug': 4.1.12
      debug: 4.4.1
      decode-named-character-reference: 1.2.0
      devlop: 1.1.0
      micromark-core-commonmark: 2.0.3
      micromark-factory-space: 2.0.1
      micromark-util-character: 2.1.1
      micromark-util-chunked: 2.0.1
      micromark-util-combine-extensions: 2.0.1
      micromark-util-decode-numeric-character-reference: 2.0.2
      micromark-util-encode: 2.0.1
      micromark-util-normalize-identifier: 2.0.1
      micromark-util-resolve-all: 2.0.1
      micromark-util-sanitize-uri: 2.0.1
      micromark-util-subtokenize: 2.1.0
      micromark-util-symbol: 2.0.1
      micromark-util-types: 2.0.2
    transitivePeerDependencies:
      - supports-color

  micromatch@4.0.8:
    dependencies:
      braces: 3.0.3
      picomatch: 2.3.1

  mime-db@1.52.0: {}

  mime-db@1.54.0: {}

  mime-types@2.1.35:
    dependencies:
      mime-db: 1.52.0

  mime-types@3.0.1:
    dependencies:
      mime-db: 1.54.0

  mime@3.0.0: {}

  mimic-fn@4.0.0: {}

  mimic-function@5.0.1: {}

  mimic-response@3.1.0: {}

  minimatch@9.0.5:
    dependencies:
      brace-expansion: 2.0.2

  minimist@1.2.8: {}

  minipass@7.1.2: {}

  minizlib@3.0.2:
    dependencies:
      minipass: 7.1.2

  mkdirp-classic@0.5.3: {}

  mkdirp@3.0.1: {}

  mlly@1.7.4:
    dependencies:
      acorn: 8.15.0
      pathe: 2.0.3
      pkg-types: 1.3.1
      ufo: 1.6.1

  module-details-from-path@1.0.4: {}

  mri@1.2.0: {}

  ms@2.1.3: {}

  mysql2@3.14.1:
    dependencies:
      aws-ssl-profiles: 1.1.2
      denque: 2.1.0
      generate-function: 2.3.1
      iconv-lite: 0.6.3
      long: 5.3.2
      lru.min: 1.1.2
      named-placeholders: 1.1.3
      seq-queue: 0.0.5
      sqlstring: 2.3.3

  mz@2.7.0:
    dependencies:
      any-promise: 1.3.0
      object-assign: 4.1.1
      thenify-all: 1.6.0

  named-placeholders@1.1.3:
    dependencies:
      lru-cache: 7.18.3

  nan@2.22.2:
    optional: true

  nanoid@3.3.11: {}

  napi-build-utils@2.0.0: {}

  negotiator@0.6.3: {}

  negotiator@1.0.0: {}

  next-themes@0.4.6(react-dom@19.1.0(react@19.1.0))(react@19.1.0):
    dependencies:
      react: 19.1.0
      react-dom: 19.1.0(react@19.1.0)

  next@15.3.4(@opentelemetry/api@1.9.0)(react-dom@19.1.0(react@19.1.0))(react@19.1.0):
    dependencies:
      '@next/env': 15.3.4
      '@swc/counter': 0.1.3
      '@swc/helpers': 0.5.15
      busboy: 1.6.0
      caniuse-lite: 1.0.30001726
      postcss: 8.4.31
      react: 19.1.0
      react-dom: 19.1.0(react@19.1.0)
      styled-jsx: 5.1.6(react@19.1.0)
    optionalDependencies:
      '@next/swc-darwin-arm64': 15.3.4
      '@next/swc-darwin-x64': 15.3.4
      '@next/swc-linux-arm64-gnu': 15.3.4
      '@next/swc-linux-arm64-musl': 15.3.4
      '@next/swc-linux-x64-gnu': 15.3.4
      '@next/swc-linux-x64-musl': 15.3.4
      '@next/swc-win32-arm64-msvc': 15.3.4
      '@next/swc-win32-x64-msvc': 15.3.4
      '@opentelemetry/api': 1.9.0
      sharp: 0.34.2
    transitivePeerDependencies:
      - '@babel/core'
      - babel-plugin-macros

  node-abi@3.75.0:
    dependencies:
      semver: 7.7.2

  node-domexception@1.0.0: {}

  node-fetch@2.7.0:
    dependencies:
      whatwg-url: 5.0.0

  npm-run-path@5.3.0:
    dependencies:
      path-key: 4.0.0

  npm-run-path@6.0.0:
    dependencies:
      path-key: 4.0.0
      unicorn-magic: 0.3.0

  npm-to-yarn@3.0.1: {}

  object-assign@4.1.1: {}

  object-inspect@1.13.4: {}

  obuf@1.1.2: {}

  on-finished@2.4.1:
    dependencies:
      ee-first: 1.1.1

  once@1.4.0:
    dependencies:
      wrappy: 1.0.2

  one-time@1.0.0:
    dependencies:
      fn.name: 1.1.0

  onetime@6.0.0:
    dependencies:
      mimic-fn: 4.0.0

  onetime@7.0.0:
    dependencies:
      mimic-function: 5.0.1

  oniguruma-parser@0.12.1: {}

  oniguruma-to-es@4.3.3:
    dependencies:
      oniguruma-parser: 0.12.1
      regex: 6.0.1
      regex-recursion: 6.0.2

  openai@4.104.0(ws@8.18.3)(zod@3.25.71):
    dependencies:
      '@types/node': 18.19.115
      '@types/node-fetch': 2.6.12
      abort-controller: 3.0.0
      agentkeepalive: 4.6.0
      form-data-encoder: 1.7.2
      formdata-node: 4.4.1
      node-fetch: 2.7.0
    optionalDependencies:
      ws: 8.18.3
      zod: 3.25.71
    transitivePeerDependencies:
      - encoding

  os-tmpdir@1.0.2: {}

  outdent@0.5.0: {}

  p-filter@2.1.0:
    dependencies:
      p-map: 2.1.0

  p-limit@2.3.0:
    dependencies:
      p-try: 2.2.0

  p-limit@3.1.0:
    dependencies:
      yocto-queue: 0.1.0

  p-locate@4.1.0:
    dependencies:
      p-limit: 2.3.0

  p-map@2.1.0: {}

  p-try@2.2.0: {}

  package-json-from-dist@1.0.1: {}

  package-manager-detector@0.2.11:
    dependencies:
      quansync: 0.2.10

  parse-entities@4.0.2:
    dependencies:
      '@types/unist': 2.0.11
      character-entities-legacy: 3.0.0
      character-reference-invalid: 2.0.1
      decode-named-character-reference: 1.2.0
      is-alphanumerical: 2.0.1
      is-decimal: 2.0.1
      is-hexadecimal: 2.0.1

  parse-ms@4.0.0: {}

  parseurl@1.3.3: {}

  path-exists@4.0.0: {}

  path-key@3.1.1: {}

  path-key@4.0.0: {}

  path-parse@1.0.7: {}

  path-scurry@1.11.1:
    dependencies:
      lru-cache: 10.4.3
      minipass: 7.1.2

  path-to-regexp@8.2.0: {}

  path-type@4.0.0: {}

  pathe@2.0.3: {}

  pathval@2.0.1: {}

  pg-cloudflare@1.2.7:
    optional: true

  pg-connection-string@2.9.1: {}

  pg-int8@1.0.1: {}

  pg-numeric@1.0.2: {}

  pg-pool@3.10.1(pg@8.16.3):
    dependencies:
      pg: 8.16.3

  pg-protocol@1.10.3: {}

  pg-types@2.2.0:
    dependencies:
      pg-int8: 1.0.1
      postgres-array: 2.0.0
      postgres-bytea: 1.0.0
      postgres-date: 1.0.7
      postgres-interval: 1.2.0

  pg-types@4.0.2:
    dependencies:
      pg-int8: 1.0.1
      pg-numeric: 1.0.2
      postgres-array: 3.0.4
      postgres-bytea: 3.0.0
      postgres-date: 2.1.0
      postgres-interval: 3.0.0
      postgres-range: 1.1.4

  pg@8.16.3:
    dependencies:
      pg-connection-string: 2.9.1
      pg-pool: 3.10.1(pg@8.16.3)
      pg-protocol: 1.10.3
      pg-types: 2.2.0
      pgpass: 1.0.5
    optionalDependencies:
      pg-cloudflare: 1.2.7

  pgpass@1.0.5:
    dependencies:
      split2: 4.2.0

  picocolors@1.1.1: {}

  picomatch@2.3.1: {}

  picomatch@4.0.2: {}

  pidtree@0.6.0: {}

  pify@4.0.1: {}

  pirates@4.0.7: {}

  pkce-challenge@5.0.0: {}

  pkg-types@1.3.1:
    dependencies:
      confbox: 0.1.8
      mlly: 1.7.4
      pathe: 2.0.3

  postcss-load-config@6.0.1(jiti@2.4.2)(postcss@8.5.6)(tsx@4.20.3)(yaml@2.8.0):
    dependencies:
      lilconfig: 3.1.3
    optionalDependencies:
      jiti: 2.4.2
      postcss: 8.5.6
      tsx: 4.20.3
      yaml: 2.8.0

  postcss-selector-parser@7.1.0:
    dependencies:
      cssesc: 3.0.0
      util-deprecate: 1.0.2

  postcss@8.4.31:
    dependencies:
      nanoid: 3.3.11
      picocolors: 1.1.1
      source-map-js: 1.2.1

  postcss@8.5.6:
    dependencies:
      nanoid: 3.3.11
      picocolors: 1.1.1
      source-map-js: 1.2.1

  postgres-array@2.0.0: {}

  postgres-array@3.0.4: {}

  postgres-bytea@1.0.0: {}

  postgres-bytea@3.0.0:
    dependencies:
      obuf: 1.1.2

  postgres-date@1.0.7: {}

  postgres-date@2.1.0: {}

  postgres-interval@1.2.0:
    dependencies:
      xtend: 4.0.2

  postgres-interval@3.0.0: {}

  postgres-range@1.1.4: {}

  prebuild-install@7.1.3:
    dependencies:
      detect-libc: 2.0.4
      expand-template: 2.0.3
      github-from-package: 0.0.0
      minimist: 1.2.8
      mkdirp-classic: 0.5.3
      napi-build-utils: 2.0.0
      node-abi: 3.75.0
      pump: 3.0.3
      rc: 1.2.8
      simple-get: 4.0.1
      tar-fs: 2.1.3
      tunnel-agent: 0.6.0

  prettier@2.8.8: {}

  pretty-ms@9.2.0:
    dependencies:
      parse-ms: 4.0.0

  property-information@7.1.0: {}

  protobufjs@7.5.3:
    dependencies:
      '@protobufjs/aspromise': 1.1.2
      '@protobufjs/base64': 1.1.2
      '@protobufjs/codegen': 2.0.4
      '@protobufjs/eventemitter': 1.1.0
      '@protobufjs/fetch': 1.1.0
      '@protobufjs/float': 1.0.2
      '@protobufjs/inquire': 1.1.0
      '@protobufjs/path': 1.1.2
      '@protobufjs/pool': 1.1.0
      '@protobufjs/utf8': 1.1.0
      '@types/node': 20.19.4
      long: 5.3.2

  proxy-addr@2.0.7:
    dependencies:
      forwarded: 0.2.0
      ipaddr.js: 1.9.1

  proxy-from-env@1.1.0: {}

  pump@3.0.3:
    dependencies:
      end-of-stream: 1.4.5
      once: 1.4.0

  punycode@2.3.1: {}

  qs@6.14.0:
    dependencies:
      side-channel: 1.1.0

  quansync@0.2.10: {}

  queue-microtask@1.2.3: {}

  range-parser@1.2.1: {}

  raw-body@3.0.0:
    dependencies:
      bytes: 3.1.2
      http-errors: 2.0.0
      iconv-lite: 0.6.3
      unpipe: 1.0.0

  rc@1.2.8:
    dependencies:
      deep-extend: 0.6.0
      ini: 1.3.8
      minimist: 1.2.8
      strip-json-comments: 2.0.1

  react-dom@19.1.0(react@19.1.0):
    dependencies:
      react: 19.1.0
      scheduler: 0.26.0

  react-medium-image-zoom@5.2.14(react-dom@19.1.0(react@19.1.0))(react@19.1.0):
    dependencies:
      react: 19.1.0
      react-dom: 19.1.0(react@19.1.0)

  react-remove-scroll-bar@2.3.8(@types/react@19.1.8)(react@19.1.0):
    dependencies:
      react: 19.1.0
      react-style-singleton: 2.2.3(@types/react@19.1.8)(react@19.1.0)
      tslib: 2.8.1
    optionalDependencies:
      '@types/react': 19.1.8

  react-remove-scroll@2.7.1(@types/react@19.1.8)(react@19.1.0):
    dependencies:
      react: 19.1.0
      react-remove-scroll-bar: 2.3.8(@types/react@19.1.8)(react@19.1.0)
      react-style-singleton: 2.2.3(@types/react@19.1.8)(react@19.1.0)
      tslib: 2.8.1
      use-callback-ref: 1.3.3(@types/react@19.1.8)(react@19.1.0)
      use-sidecar: 1.1.3(@types/react@19.1.8)(react@19.1.0)
    optionalDependencies:
      '@types/react': 19.1.8

  react-style-singleton@2.2.3(@types/react@19.1.8)(react@19.1.0):
    dependencies:
      get-nonce: 1.0.1
      react: 19.1.0
      tslib: 2.8.1
    optionalDependencies:
      '@types/react': 19.1.8

  react@19.1.0: {}

  read-yaml-file@1.1.0:
    dependencies:
      graceful-fs: 4.2.11
      js-yaml: 3.14.1
      pify: 4.0.1
      strip-bom: 3.0.0

  readable-stream@3.6.2:
    dependencies:
      inherits: 2.0.4
      string_decoder: 1.3.0
      util-deprecate: 1.0.2

  readdirp@4.1.2: {}

  recma-build-jsx@1.0.0:
    dependencies:
      '@types/estree': 1.0.8
      estree-util-build-jsx: 3.0.1
      vfile: 6.0.3

  recma-jsx@1.0.0(acorn@8.15.0):
    dependencies:
      acorn-jsx: 5.3.2(acorn@8.15.0)
      estree-util-to-js: 2.0.0
      recma-parse: 1.0.0
      recma-stringify: 1.0.0
      unified: 11.0.5
    transitivePeerDependencies:
      - acorn

  recma-parse@1.0.0:
    dependencies:
      '@types/estree': 1.0.8
      esast-util-from-js: 2.0.1
      unified: 11.0.5
      vfile: 6.0.3

  recma-stringify@1.0.0:
    dependencies:
      '@types/estree': 1.0.8
      estree-util-to-js: 2.0.0
      unified: 11.0.5
      vfile: 6.0.3

  regex-recursion@6.0.2:
    dependencies:
      regex-utilities: 2.3.0

  regex-utilities@2.3.0: {}

  regex@6.0.1:
    dependencies:
      regex-utilities: 2.3.0

  rehype-recma@1.0.0:
    dependencies:
      '@types/estree': 1.0.8
      '@types/hast': 3.0.4
      hast-util-to-estree: 3.1.3
    transitivePeerDependencies:
      - supports-color

  remark-gfm@4.0.1:
    dependencies:
      '@types/mdast': 4.0.4
      mdast-util-gfm: 3.1.0
      micromark-extension-gfm: 3.0.0
      remark-parse: 11.0.0
      remark-stringify: 11.0.0
      unified: 11.0.5
    transitivePeerDependencies:
      - supports-color

  remark-mdx@3.1.0:
    dependencies:
      mdast-util-mdx: 3.0.0
      micromark-extension-mdxjs: 3.0.0
    transitivePeerDependencies:
      - supports-color

  remark-parse@11.0.0:
    dependencies:
      '@types/mdast': 4.0.4
      mdast-util-from-markdown: 2.0.2
      micromark-util-types: 2.0.2
      unified: 11.0.5
    transitivePeerDependencies:
      - supports-color

  remark-rehype@11.1.2:
    dependencies:
      '@types/hast': 3.0.4
      '@types/mdast': 4.0.4
      mdast-util-to-hast: 13.2.0
      unified: 11.0.5
      vfile: 6.0.3

  remark-stringify@11.0.0:
    dependencies:
      '@types/mdast': 4.0.4
      mdast-util-to-markdown: 2.1.2
      unified: 11.0.5

  remark@15.0.1:
    dependencies:
      '@types/mdast': 4.0.4
      remark-parse: 11.0.0
      remark-stringify: 11.0.0
      unified: 11.0.5
    transitivePeerDependencies:
      - supports-color

  require-directory@2.1.1: {}

  require-in-the-middle@7.5.2:
    dependencies:
      debug: 4.4.1
      module-details-from-path: 1.0.4
      resolve: 1.22.10
    transitivePeerDependencies:
      - supports-color

  resolve-from@5.0.0: {}

  resolve-pkg-maps@1.0.0: {}

  resolve@1.22.10:
    dependencies:
      is-core-module: 2.16.1
      path-parse: 1.0.7
      supports-preserve-symlinks-flag: 1.0.0

  restore-cursor@5.1.0:
    dependencies:
      onetime: 7.0.0
      signal-exit: 4.1.0

  retry-request@7.0.2:
    dependencies:
      '@types/request': 2.48.12
      extend: 3.0.2
      teeny-request: 9.0.0
    transitivePeerDependencies:
      - encoding
      - supports-color

  retry@0.13.1: {}

  reusify@1.1.0: {}

  rfdc@1.4.1: {}

  rollup@4.44.1:
    dependencies:
      '@types/estree': 1.0.8
    optionalDependencies:
      '@rollup/rollup-android-arm-eabi': 4.44.1
      '@rollup/rollup-android-arm64': 4.44.1
      '@rollup/rollup-darwin-arm64': 4.44.1
      '@rollup/rollup-darwin-x64': 4.44.1
      '@rollup/rollup-freebsd-arm64': 4.44.1
      '@rollup/rollup-freebsd-x64': 4.44.1
      '@rollup/rollup-linux-arm-gnueabihf': 4.44.1
      '@rollup/rollup-linux-arm-musleabihf': 4.44.1
      '@rollup/rollup-linux-arm64-gnu': 4.44.1
      '@rollup/rollup-linux-arm64-musl': 4.44.1
      '@rollup/rollup-linux-loongarch64-gnu': 4.44.1
      '@rollup/rollup-linux-powerpc64le-gnu': 4.44.1
      '@rollup/rollup-linux-riscv64-gnu': 4.44.1
      '@rollup/rollup-linux-riscv64-musl': 4.44.1
      '@rollup/rollup-linux-s390x-gnu': 4.44.1
      '@rollup/rollup-linux-x64-gnu': 4.44.1
      '@rollup/rollup-linux-x64-musl': 4.44.1
      '@rollup/rollup-win32-arm64-msvc': 4.44.1
      '@rollup/rollup-win32-ia32-msvc': 4.44.1
      '@rollup/rollup-win32-x64-msvc': 4.44.1
      fsevents: 2.3.3

  router@2.2.0:
    dependencies:
      debug: 4.4.1
      depd: 2.0.0
      is-promise: 4.0.0
      parseurl: 1.3.3
      path-to-regexp: 8.2.0
    transitivePeerDependencies:
      - supports-color

  run-parallel@1.2.0:
    dependencies:
      queue-microtask: 1.2.3

  safe-buffer@5.2.1: {}

  safe-stable-stringify@2.5.0: {}

  safer-buffer@2.1.2: {}

  scheduler@0.26.0: {}

  scroll-into-view-if-needed@3.1.0:
    dependencies:
      compute-scroll-into-view: 3.1.1

  secure-json-parse@2.7.0: {}

  semver@7.7.2: {}

  send@1.2.0:
    dependencies:
      debug: 4.4.1
      encodeurl: 2.0.0
      escape-html: 1.0.3
      etag: 1.8.1
      fresh: 2.0.0
      http-errors: 2.0.0
      mime-types: 3.0.1
      ms: 2.1.3
      on-finished: 2.4.1
      range-parser: 1.2.1
      statuses: 2.0.2
    transitivePeerDependencies:
      - supports-color

  seq-queue@0.0.5: {}

  serve-static@2.2.0:
    dependencies:
      encodeurl: 2.0.0
      escape-html: 1.0.3
      parseurl: 1.3.3
      send: 1.2.0
    transitivePeerDependencies:
      - supports-color

  setprototypeof@1.2.0: {}

  sharp@0.34.2:
    dependencies:
      color: 4.2.3
      detect-libc: 2.0.4
      semver: 7.7.2
    optionalDependencies:
      '@img/sharp-darwin-arm64': 0.34.2
      '@img/sharp-darwin-x64': 0.34.2
      '@img/sharp-libvips-darwin-arm64': 1.1.0
      '@img/sharp-libvips-darwin-x64': 1.1.0
      '@img/sharp-libvips-linux-arm': 1.1.0
      '@img/sharp-libvips-linux-arm64': 1.1.0
      '@img/sharp-libvips-linux-ppc64': 1.1.0
      '@img/sharp-libvips-linux-s390x': 1.1.0
      '@img/sharp-libvips-linux-x64': 1.1.0
      '@img/sharp-libvips-linuxmusl-arm64': 1.1.0
      '@img/sharp-libvips-linuxmusl-x64': 1.1.0
      '@img/sharp-linux-arm': 0.34.2
      '@img/sharp-linux-arm64': 0.34.2
      '@img/sharp-linux-s390x': 0.34.2
      '@img/sharp-linux-x64': 0.34.2
      '@img/sharp-linuxmusl-arm64': 0.34.2
      '@img/sharp-linuxmusl-x64': 0.34.2
      '@img/sharp-wasm32': 0.34.2
      '@img/sharp-win32-arm64': 0.34.2
      '@img/sharp-win32-ia32': 0.34.2
      '@img/sharp-win32-x64': 0.34.2
    optional: true

  shebang-command@2.0.0:
    dependencies:
      shebang-regex: 3.0.0

  shebang-regex@3.0.0: {}

  shiki@3.7.0:
    dependencies:
      '@shikijs/core': 3.7.0
      '@shikijs/engine-javascript': 3.7.0
      '@shikijs/engine-oniguruma': 3.7.0
      '@shikijs/langs': 3.7.0
      '@shikijs/themes': 3.7.0
      '@shikijs/types': 3.7.0
      '@shikijs/vscode-textmate': 10.0.2
      '@types/hast': 3.0.4

  side-channel-list@1.0.0:
    dependencies:
      es-errors: 1.3.0
      object-inspect: 1.13.4

  side-channel-map@1.0.1:
    dependencies:
      call-bound: 1.0.4
      es-errors: 1.3.0
      get-intrinsic: 1.3.0
      object-inspect: 1.13.4

  side-channel-weakmap@1.0.2:
    dependencies:
      call-bound: 1.0.4
      es-errors: 1.3.0
      get-intrinsic: 1.3.0
      object-inspect: 1.13.4
      side-channel-map: 1.0.1

  side-channel@1.1.0:
    dependencies:
      es-errors: 1.3.0
      object-inspect: 1.13.4
      side-channel-list: 1.0.0
      side-channel-map: 1.0.1
      side-channel-weakmap: 1.0.2

  siginfo@2.0.0: {}

  signal-exit@4.1.0: {}

  simple-concat@1.0.1: {}

  simple-get@4.0.1:
    dependencies:
      decompress-response: 6.0.0
      once: 1.4.0
      simple-concat: 1.0.1

  simple-swizzle@0.2.2:
    dependencies:
      is-arrayish: 0.3.2

  sisteransi@1.0.5: {}

  slash@3.0.0: {}

  slice-ansi@5.0.0:
    dependencies:
      ansi-styles: 6.2.1
      is-fullwidth-code-point: 4.0.0

  slice-ansi@7.1.0:
    dependencies:
      ansi-styles: 6.2.1
      is-fullwidth-code-point: 5.0.0

  socket.io-adapter@2.5.5:
    dependencies:
      debug: 4.3.7
      ws: 8.17.1
    transitivePeerDependencies:
      - bufferutil
      - supports-color
      - utf-8-validate

  socket.io-parser@4.2.4:
    dependencies:
      '@socket.io/component-emitter': 3.1.2
      debug: 4.3.7
    transitivePeerDependencies:
      - supports-color

  socket.io@4.8.1:
    dependencies:
      accepts: 1.3.8
      base64id: 2.0.0
      cors: 2.8.5
      debug: 4.3.7
      engine.io: 6.6.4
      socket.io-adapter: 2.5.5
      socket.io-parser: 4.2.4
    transitivePeerDependencies:
      - bufferutil
      - supports-color
      - utf-8-validate

  source-map-js@1.2.1: {}

  source-map@0.7.4: {}

  source-map@0.8.0-beta.0:
    dependencies:
      whatwg-url: 7.1.0

  space-separated-tokens@2.0.2: {}

  spawndamnit@3.0.1:
    dependencies:
      cross-spawn: 7.0.6
      signal-exit: 4.1.0

  split-ca@1.0.1: {}

  split2@4.2.0: {}

  sprintf-js@1.0.3: {}

  sqlstring@2.3.3: {}

  ssh2@1.16.0:
    dependencies:
      asn1: 0.2.6
      bcrypt-pbkdf: 1.0.2
    optionalDependencies:
      cpu-features: 0.0.10
      nan: 2.22.2

  stack-trace@0.0.10: {}

  stackback@0.0.2: {}

  statuses@2.0.1: {}

  statuses@2.0.2: {}

  std-env@3.9.0: {}

  stream-events@1.0.5:
    dependencies:
      stubs: 3.0.0

  stream-shift@1.0.3: {}

  streamsearch@1.1.0: {}

  strict-event-emitter-types@2.0.0: {}

  string-argv@0.3.2: {}

  string-width@4.2.3:
    dependencies:
      emoji-regex: 8.0.0
      is-fullwidth-code-point: 3.0.0
      strip-ansi: 6.0.1

  string-width@5.1.2:
    dependencies:
      eastasianwidth: 0.2.0
      emoji-regex: 9.2.2
      strip-ansi: 7.1.0

  string-width@7.2.0:
    dependencies:
      emoji-regex: 10.4.0
      get-east-asian-width: 1.3.0
      strip-ansi: 7.1.0

  string_decoder@1.3.0:
    dependencies:
      safe-buffer: 5.2.1

  stringify-entities@4.0.4:
    dependencies:
      character-entities-html4: 2.1.0
      character-entities-legacy: 3.0.0

  strip-ansi@6.0.1:
    dependencies:
      ansi-regex: 5.0.1

  strip-ansi@7.1.0:
    dependencies:
      ansi-regex: 6.1.0

  strip-bom@3.0.0: {}

  strip-final-newline@3.0.0: {}

  strip-final-newline@4.0.0: {}

  strip-json-comments@2.0.1: {}

  strip-literal@3.0.0:
    dependencies:
      js-tokens: 9.0.1

  strnum@1.1.2: {}

  strtok3@10.3.1:
    dependencies:
      '@tokenizer/token': 0.3.0

  stubs@3.0.0: {}

  style-to-js@1.1.17:
    dependencies:
      style-to-object: 1.0.9

  style-to-object@1.0.9:
    dependencies:
      inline-style-parser: 0.2.4

  styled-jsx@5.1.6(react@19.1.0):
    dependencies:
      client-only: 0.0.1
      react: 19.1.0

  sucrase@3.35.0:
    dependencies:
      '@jridgewell/gen-mapping': 0.3.12
      commander: 4.1.1
      glob: 10.4.5
      lines-and-columns: 1.2.4
      mz: 2.7.0
      pirates: 4.0.7
      ts-interface-checker: 0.1.13

  supports-preserve-symlinks-flag@1.0.0: {}

  swr@2.3.4(react@19.1.0):
    dependencies:
      dequal: 2.0.3
      react: 19.1.0
      use-sync-external-store: 1.5.0(react@19.1.0)

  tailwind-merge@3.3.1: {}

  tailwindcss@4.1.11: {}

  tapable@2.2.2: {}

  tar-fs@2.1.3:
    dependencies:
      chownr: 1.1.4
      mkdirp-classic: 0.5.3
      pump: 3.0.3
      tar-stream: 2.2.0

  tar-stream@2.2.0:
    dependencies:
      bl: 4.1.0
      end-of-stream: 1.4.5
      fs-constants: 1.0.0
      inherits: 2.0.4
      readable-stream: 3.6.2

  tar@7.4.3:
    dependencies:
      '@isaacs/fs-minipass': 4.0.1
      chownr: 3.0.0
      minipass: 7.1.2
      minizlib: 3.0.2
      mkdirp: 3.0.1
      yallist: 5.0.0

  teeny-request@9.0.0:
    dependencies:
      http-proxy-agent: 5.0.0
      https-proxy-agent: 5.0.1
      node-fetch: 2.7.0
      stream-events: 1.0.5
      uuid: 9.0.1
    transitivePeerDependencies:
      - encoding
      - supports-color

  term-size@2.2.1: {}

  text-hex@1.0.0: {}

  thenify-all@1.6.0:
    dependencies:
      thenify: 3.3.1

  thenify@3.3.1:
    dependencies:
      any-promise: 1.3.0

  throttleit@2.1.0: {}

  tinybench@2.9.0: {}

  tinyexec@0.3.2: {}

  tinyexec@1.0.1: {}

  tinyglobby@0.2.14:
    dependencies:
      fdir: 6.4.6(picomatch@4.0.2)
      picomatch: 4.0.2

  tinypool@1.1.1: {}

  tinyrainbow@2.0.0: {}

  tinyspy@4.0.3: {}

  tmp@0.0.33:
    dependencies:
      os-tmpdir: 1.0.2

  to-regex-range@5.0.1:
    dependencies:
      is-number: 7.0.0

  toidentifier@1.0.1: {}

  token-types@6.0.3:
    dependencies:
      '@tokenizer/token': 0.3.0
      ieee754: 1.2.1

  tr46@0.0.3: {}

  tr46@1.0.1:
    dependencies:
      punycode: 2.3.1

  tree-kill@1.2.2: {}

  trim-lines@3.0.1: {}

  triple-beam@1.4.1: {}

  trough@2.2.0: {}

  ts-interface-checker@0.1.13: {}

  ts-node@10.9.2(@types/node@20.19.4)(typescript@5.8.3):
    dependencies:
      '@cspotcode/source-map-support': 0.8.1
      '@tsconfig/node10': 1.0.11
      '@tsconfig/node12': 1.0.11
      '@tsconfig/node14': 1.0.3
      '@tsconfig/node16': 1.0.4
      '@types/node': 20.19.4
      acorn: 8.15.0
      acorn-walk: 8.3.4
      arg: 4.1.3
      create-require: 1.1.1
      diff: 4.0.2
      make-error: 1.3.6
      typescript: 5.8.3
      v8-compile-cache-lib: 3.0.1
      yn: 3.1.1

  tslib@2.8.1: {}

  tsup@8.5.0(jiti@2.4.2)(postcss@8.5.6)(tsx@4.20.3)(typescript@5.8.3)(yaml@2.8.0):
    dependencies:
      bundle-require: 5.1.0(esbuild@0.25.5)
      cac: 6.7.14
      chokidar: 4.0.3
      consola: 3.4.2
      debug: 4.4.1
      esbuild: 0.25.5
      fix-dts-default-cjs-exports: 1.0.1
      joycon: 3.1.1
      picocolors: 1.1.1
      postcss-load-config: 6.0.1(jiti@2.4.2)(postcss@8.5.6)(tsx@4.20.3)(yaml@2.8.0)
      resolve-from: 5.0.0
      rollup: 4.44.1
      source-map: 0.8.0-beta.0
      sucrase: 3.35.0
      tinyexec: 0.3.2
      tinyglobby: 0.2.14
      tree-kill: 1.2.2
    optionalDependencies:
      postcss: 8.5.6
      typescript: 5.8.3
    transitivePeerDependencies:
      - jiti
      - supports-color
      - tsx
      - yaml

  tsx@4.20.3:
    dependencies:
      esbuild: 0.25.5
      get-tsconfig: 4.10.1
    optionalDependencies:
      fsevents: 2.3.3

  tunnel-agent@0.6.0:
    dependencies:
      safe-buffer: 5.2.1

  turbo-darwin-64@2.5.4:
    optional: true

  turbo-darwin-arm64@2.5.4:
    optional: true

  turbo-linux-64@2.5.4:
    optional: true

  turbo-linux-arm64@2.5.4:
    optional: true

  turbo-windows-64@2.5.4:
    optional: true

  turbo-windows-arm64@2.5.4:
    optional: true

  turbo@2.5.4:
    optionalDependencies:
      turbo-darwin-64: 2.5.4
      turbo-darwin-arm64: 2.5.4
      turbo-linux-64: 2.5.4
      turbo-linux-arm64: 2.5.4
      turbo-windows-64: 2.5.4
      turbo-windows-arm64: 2.5.4

  tweetnacl@0.14.5: {}

  type-is@2.0.1:
    dependencies:
      content-type: 1.0.5
      media-typer: 1.1.0
      mime-types: 3.0.1

  typescript@5.8.3: {}

  ufo@1.6.1: {}

  uint8array-extras@1.4.0: {}

  undici-types@5.26.5: {}

  undici-types@6.21.0: {}

  undici-types@7.8.0: {}

  undici@7.11.0: {}

  unicorn-magic@0.3.0: {}

  unified@11.0.5:
    dependencies:
      '@types/unist': 3.0.3
      bail: 2.0.2
      devlop: 1.1.0
      extend: 3.0.2
      is-plain-obj: 4.1.0
      trough: 2.2.0
      vfile: 6.0.3

  unist-util-is@6.0.0:
    dependencies:
      '@types/unist': 3.0.3

  unist-util-position-from-estree@2.0.0:
    dependencies:
      '@types/unist': 3.0.3

  unist-util-position@5.0.0:
    dependencies:
      '@types/unist': 3.0.3

  unist-util-stringify-position@4.0.0:
    dependencies:
      '@types/unist': 3.0.3

  unist-util-visit-parents@6.0.1:
    dependencies:
      '@types/unist': 3.0.3
      unist-util-is: 6.0.0

  unist-util-visit@5.0.0:
    dependencies:
      '@types/unist': 3.0.3
      unist-util-is: 6.0.0
      unist-util-visit-parents: 6.0.1

  universalify@0.1.2: {}

  unpipe@1.0.0: {}

  uri-js@4.4.1:
    dependencies:
      punycode: 2.3.1

  uri-templates@0.2.0: {}

  use-callback-ref@1.3.3(@types/react@19.1.8)(react@19.1.0):
    dependencies:
      react: 19.1.0
      tslib: 2.8.1
    optionalDependencies:
      '@types/react': 19.1.8

  use-sidecar@1.1.3(@types/react@19.1.8)(react@19.1.0):
    dependencies:
      detect-node-es: 1.1.0
      react: 19.1.0
      tslib: 2.8.1
    optionalDependencies:
      '@types/react': 19.1.8

  use-sync-external-store@1.5.0(react@19.1.0):
    dependencies:
      react: 19.1.0

  util-deprecate@1.0.2: {}

  uuid@10.0.0: {}

  uuid@11.1.0: {}

  uuid@8.3.2: {}

  uuid@9.0.1: {}

  v8-compile-cache-lib@3.0.1: {}

  vary@1.1.2: {}

  vfile-message@4.0.2:
    dependencies:
      '@types/unist': 3.0.3
      unist-util-stringify-position: 4.0.0

  vfile@6.0.3:
    dependencies:
      '@types/unist': 3.0.3
      vfile-message: 4.0.2

  vite-node@3.2.4(@types/node@20.19.4)(jiti@2.4.2)(lightningcss@1.30.1)(tsx@4.20.3)(yaml@2.8.0):
    dependencies:
      cac: 6.7.14
      debug: 4.4.1
      es-module-lexer: 1.7.0
      pathe: 2.0.3
      vite: 7.0.1(@types/node@20.19.4)(jiti@2.4.2)(lightningcss@1.30.1)(tsx@4.20.3)(yaml@2.8.0)
    transitivePeerDependencies:
      - '@types/node'
      - jiti
      - less
      - lightningcss
      - sass
      - sass-embedded
      - stylus
      - sugarss
      - supports-color
      - terser
      - tsx
      - yaml

  vite@7.0.1(@types/node@20.19.4)(jiti@2.4.2)(lightningcss@1.30.1)(tsx@4.20.3)(yaml@2.8.0):
    dependencies:
      esbuild: 0.25.5
      fdir: 6.4.6(picomatch@4.0.2)
      picomatch: 4.0.2
      postcss: 8.5.6
      rollup: 4.44.1
      tinyglobby: 0.2.14
    optionalDependencies:
      '@types/node': 20.19.4
      fsevents: 2.3.3
      jiti: 2.4.2
      lightningcss: 1.30.1
      tsx: 4.20.3
      yaml: 2.8.0

  vitest@3.2.4(@types/debug@4.1.12)(@types/node@20.19.4)(jiti@2.4.2)(lightningcss@1.30.1)(tsx@4.20.3)(yaml@2.8.0):
    dependencies:
      '@types/chai': 5.2.2
      '@vitest/expect': 3.2.4
      '@vitest/mocker': 3.2.4(vite@7.0.1(@types/node@20.19.4)(jiti@2.4.2)(lightningcss@1.30.1)(tsx@4.20.3)(yaml@2.8.0))
      '@vitest/pretty-format': 3.2.4
      '@vitest/runner': 3.2.4
      '@vitest/snapshot': 3.2.4
      '@vitest/spy': 3.2.4
      '@vitest/utils': 3.2.4
      chai: 5.2.0
      debug: 4.4.1
      expect-type: 1.2.1
      magic-string: 0.30.17
      pathe: 2.0.3
      picomatch: 4.0.2
      std-env: 3.9.0
      tinybench: 2.9.0
      tinyexec: 0.3.2
      tinyglobby: 0.2.14
      tinypool: 1.1.1
      tinyrainbow: 2.0.0
      vite: 7.0.1(@types/node@20.19.4)(jiti@2.4.2)(lightningcss@1.30.1)(tsx@4.20.3)(yaml@2.8.0)
      vite-node: 3.2.4(@types/node@20.19.4)(jiti@2.4.2)(lightningcss@1.30.1)(tsx@4.20.3)(yaml@2.8.0)
      why-is-node-running: 2.3.0
    optionalDependencies:
      '@types/debug': 4.1.12
      '@types/node': 20.19.4
    transitivePeerDependencies:
      - jiti
      - less
      - lightningcss
      - msw
      - sass
      - sass-embedded
      - stylus
      - sugarss
      - supports-color
      - terser
      - tsx
      - yaml

  web-streams-polyfill@4.0.0-beta.3: {}

  webidl-conversions@3.0.1: {}

  webidl-conversions@4.0.2: {}

  whatwg-url@5.0.0:
    dependencies:
      tr46: 0.0.3
      webidl-conversions: 3.0.1

  whatwg-url@7.1.0:
    dependencies:
      lodash.sortby: 4.7.0
      tr46: 1.0.1
      webidl-conversions: 4.0.2

  which@2.0.2:
    dependencies:
      isexe: 2.0.0

  why-is-node-running@2.3.0:
    dependencies:
      siginfo: 2.0.0
      stackback: 0.0.2

  winston-transport@4.9.0:
    dependencies:
      logform: 2.7.0
      readable-stream: 3.6.2
      triple-beam: 1.4.1

  winston@3.17.0:
    dependencies:
      '@colors/colors': 1.6.0
      '@dabh/diagnostics': 2.0.3
      async: 3.2.6
      is-stream: 2.0.1
      logform: 2.7.0
      one-time: 1.0.0
      readable-stream: 3.6.2
      safe-stable-stringify: 2.5.0
      stack-trace: 0.0.10
      triple-beam: 1.4.1
      winston-transport: 4.9.0

  wrap-ansi@7.0.0:
    dependencies:
      ansi-styles: 4.3.0
      string-width: 4.2.3
      strip-ansi: 6.0.1

  wrap-ansi@8.1.0:
    dependencies:
      ansi-styles: 6.2.1
      string-width: 5.1.2
      strip-ansi: 7.1.0

  wrap-ansi@9.0.0:
    dependencies:
      ansi-styles: 6.2.1
      string-width: 7.2.0
      strip-ansi: 7.1.0

  wrappy@1.0.2: {}

  ws@8.17.1: {}

  ws@8.18.3: {}

  xsschema@0.3.0-beta.5(zod-to-json-schema@3.24.6(zod@3.25.71))(zod@3.25.71):
    optionalDependencies:
      zod: 3.25.71
      zod-to-json-schema: 3.24.6(zod@3.25.71)

  xtend@4.0.2: {}

  y18n@5.0.8: {}

  yallist@5.0.0: {}

  yaml@2.8.0: {}

  yargs-parser@21.1.1: {}

  yargs-parser@22.0.0: {}

  yargs@17.7.2:
    dependencies:
      cliui: 8.0.1
      escalade: 3.2.0
      get-caller-file: 2.0.5
      require-directory: 2.1.1
      string-width: 4.2.3
      y18n: 5.0.8
      yargs-parser: 21.1.1

  yargs@18.0.0:
    dependencies:
      cliui: 9.0.1
      escalade: 3.2.0
      get-caller-file: 2.0.5
      string-width: 7.2.0
      y18n: 5.0.8
      yargs-parser: 22.0.0

  yn@3.1.1: {}

  yocto-queue@0.1.0: {}

  yoctocolors@2.1.1: {}

  zod-to-json-schema@3.24.6(zod@3.25.71):
    dependencies:
      zod: 3.25.71

  zod@3.25.71: {}

  zwitch@2.0.4: {}<|MERGE_RESOLUTION|>--- conflicted
+++ resolved
@@ -190,7 +190,9 @@
       axios:
         specifier: ^1.6.2
         version: 1.10.0
-<<<<<<< HEAD
+      chalk:
+        specifier: ^5.4.1
+        version: 5.4.1
       chokidar:
         specifier: ^4.0.3
         version: 4.0.3
@@ -200,11 +202,6 @@
       cors:
         specifier: ^2.8.5
         version: 2.8.5
-=======
-      chalk:
-        specifier: ^5.4.1
-        version: 5.4.1
->>>>>>> 94743153
       dedent:
         specifier: ^1.6.0
         version: 1.6.0
