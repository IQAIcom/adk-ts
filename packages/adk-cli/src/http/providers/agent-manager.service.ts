--- conflicted
+++ resolved
@@ -138,63 +138,6 @@
 		const userId = `${USER_ID_PREFIX}${agentPath}`;
 		const appName = DEFAULT_APP_NAME;
 
-<<<<<<< HEAD
-			// Check for existing sessions before creating a new one
-			const userId = `${USER_ID_PREFIX}${agentPath}`;
-			const appName = DEFAULT_APP_NAME;
-
-			// Try to find existing sessions for this agent/user combination
-			const existingSessions = await this.sessionService.listSessions(
-				appName,
-				userId,
-			);
-			let sessionToUse: Session;
-
-			if (existingSessions.sessions.length > 0) {
-				// Use the most recently updated session
-				const mostRecentSession = existingSessions.sessions.reduce(
-					(latest, current) =>
-						current.lastUpdateTime > latest.lastUpdateTime ? current : latest,
-				);
-				sessionToUse = mostRecentSession;
-				this.logger.log(
-					format("Reusing existing session: %o", {
-						sessionId: sessionToUse.id,
-						hasState: !!sessionToUse.state,
-						stateKeys: sessionToUse.state
-							? Object.keys(sessionToUse.state)
-							: [],
-						lastUpdateTime: sessionToUse.lastUpdateTime,
-						totalExistingSessions: existingSessions.sessions.length,
-					}),
-				);
-			} else {
-				// No existing sessions found, create a new one
-				this.logger.log("No existing sessions found, creating new session");
-				const agentBuilder = AgentBuilder.create(exportedAgent.name).withAgent(
-					exportedAgent,
-				);
-				agentBuilder.withSessionService(this.sessionService, {
-					userId,
-					appName,
-					state: undefined,
-				});
-				const { session } = await agentBuilder.build();
-				sessionToUse = session;
-				this.logger.log(
-					format("New session created: %o", {
-						sessionId: sessionToUse.id,
-						hasState: !!sessionToUse.state,
-						stateKeys: sessionToUse.state
-							? Object.keys(sessionToUse.state)
-							: [],
-						stateContent: sessionToUse.state,
-					}),
-				);
-			}
-
-			// Always create a fresh runner with the selected session
-=======
 		// Try to find existing sessions for this agent/user combination
 		const existingSessions = await this.sessionService.listSessions(
 			appName,
@@ -222,7 +165,6 @@
 		} else {
 			// No existing sessions found, create a new one
 			this.logger.log("No existing sessions found, creating new session");
->>>>>>> ab4e92a2
 			const agentBuilder = AgentBuilder.create(exportedAgent.name).withAgent(
 				exportedAgent,
 			);
@@ -230,49 +172,7 @@
 				userId,
 				appName,
 				state: undefined,
-				sessionId: sessionToUse.id, // Use the selected session ID
 			});
-<<<<<<< HEAD
-			const { runner } = await agentBuilder.build();
-			// Store the loaded agent with its runner and the selected session
-			const loadedAgent: LoadedAgent = {
-				agent: exportedAgent,
-				runner: runner,
-				sessionId: sessionToUse.id,
-				userId,
-				appName,
-			};
-			this.loadedAgents.set(agentPath, loadedAgent);
-			agent.instance = exportedAgent;
-			agent.name = exportedAgent.name;
-			// Ensure the session is stored in the session service
-			try {
-				const existingSession = await this.sessionService.getSession(
-					loadedAgent.appName,
-					loadedAgent.userId,
-					sessionToUse.id,
-				);
-				if (!existingSession) {
-					this.logger.log(
-						format("Creating session in sessionService: %s", sessionToUse.id),
-					);
-					await this.sessionService.createSession(
-						loadedAgent.appName,
-						loadedAgent.userId,
-						sessionToUse.state,
-						sessionToUse.id,
-					);
-				} else {
-					this.logger.log(
-						format(
-							"Session already exists in sessionService: %s",
-							sessionToUse.id,
-						),
-					);
-				}
-			} catch (error) {
-				this.logger.error("Error ensuring session exists: %o", error);
-=======
 			const { session } = await agentBuilder.build();
 			this.logger.log(
 				format("New session created: %o", {
@@ -354,7 +254,6 @@
 						sessionToUse.id,
 					),
 				);
->>>>>>> ab4e92a2
 			}
 		} catch (error) {
 			this.logger.error("Error ensuring session exists: %o", error);
