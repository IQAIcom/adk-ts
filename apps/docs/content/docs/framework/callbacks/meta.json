{
<<<<<<< HEAD
	"icon": "GitBranch",
	"pages": ["index", "types", "design-patterns", "context-patterns"]
=======
  "icon": "GitBranch",
  "pages": [
    "index",
    "types",
    "callback-patterns"
  ]
>>>>>>> c90b523a
}<|MERGE_RESOLUTION|>--- conflicted
+++ resolved
@@ -1,13 +1,4 @@
 {
-<<<<<<< HEAD
 	"icon": "GitBranch",
-	"pages": ["index", "types", "design-patterns", "context-patterns"]
-=======
-  "icon": "GitBranch",
-  "pages": [
-    "index",
-    "types",
-    "callback-patterns"
-  ]
->>>>>>> c90b523a
+	"pages": ["index", "types", "callback-patterns"]
 }