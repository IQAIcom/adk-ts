--- conflicted
+++ resolved
@@ -2,30 +2,11 @@
 import { join, normalize } from "node:path";
 import { pathToFileURL } from "node:url";
 import { format } from "node:util";
-<<<<<<< HEAD
-import {
-	AgentBuilder,
-	Event,
-	FullMessage,
-	InMemorySessionService,
-	Session,
-	State,
-} from "@iqai/adk";
+import type { BuiltAgent } from "@iqai/adk";
+import { FullMessage, InMemorySessionService } from "@iqai/adk";
 import { Injectable, Logger } from "@nestjs/common";
 import type { Agent, LoadedAgent } from "../../common/types";
 import { AgentLoader } from "./agent-loader.service";
-import { AgentScanner } from "./agent-scanner.service";
-
-const DEFAULT_APP_NAME = "adk-server";
-const USER_ID_PREFIX = "user_";
-
-=======
-import type { BaseAgent, BuiltAgent } from "@iqai/adk";
-import { FullMessage, InMemorySessionService } from "@iqai/adk";
-import { Injectable, Logger } from "@nestjs/common";
-import type { Agent, ContentPart, LoadedAgent } from "../../common/types";
-import { AgentLoader } from "./agent-loader.service";
-import type { ModuleExport, SessionState } from "./agent-loader.types";
 import {
 	clearAgentSessions as clearAgentSessionsHelper,
 	createRunnerWithSession as createRunnerWithSessionHelper,
@@ -37,16 +18,14 @@
 import { extractInitialState as extractInitialStateHelper } from "./agent-manager/state";
 import { AgentScanner } from "./agent-scanner.service";
 
->>>>>>> 5edf82e4
+const _DEFAULT_APP_NAME = "adk-server";
+const _USER_ID_PREFIX = "user_";
 @Injectable()
 export class AgentManager {
 	private agents = new Map<string, Agent>();
 	private loadedAgents = new Map<string, LoadedAgent>();
-<<<<<<< HEAD
-=======
 	private builtAgents = new Map<string, BuiltAgent>();
 	private initialStateHashes = new Map<string, string>();
->>>>>>> 5edf82e4
 	private scanner: AgentScanner;
 	private loader: AgentLoader;
 	private logger: Logger;
@@ -74,10 +53,6 @@
 		this.logger.log(format("Found agents: %o", Array.from(this.agents.keys())));
 	}
 
-<<<<<<< HEAD
-	async startAgent(agentPath: string): Promise<void> {
-		this.logger.log(format("Starting agent: %s", agentPath));
-=======
 	/**
 	 * Start an agent, optionally restoring a previous session.
 	 * @param agentPath - The path to the agent
@@ -97,7 +72,6 @@
 			),
 		);
 
->>>>>>> 5edf82e4
 		const agent = this.validateAndGetAgent(agentPath);
 
 		if (this.loadedAgents.has(agentPath)) {
@@ -105,29 +79,6 @@
 		}
 
 		try {
-<<<<<<< HEAD
-			// Load agent module safely without stack traces on failure
-			let exportedAgent: any;
-			try {
-				exportedAgent = await this.loadAgentModule(agent);
-			} catch (e) {
-				const msg = e instanceof Error ? e.message : String(e);
-				this.logger.error(`❌ Failed to import agent: ${msg}`);
-				throw new Error(msg);
-			}
-
-			const sessionToUse = await this.getOrCreateSession(
-				agentPath,
-				exportedAgent,
-			);
-			const runner = await this.createRunnerWithSession(
-				exportedAgent,
-				sessionToUse,
-				agentPath,
-			);
-
-			await this.storeLoadedAgent(
-=======
 			const agentResult = await this.loadAgentModule(agent, forceFullReload);
 
 			// Check if initial state has changed
@@ -181,9 +132,8 @@
 			);
 			await storeLoadedAgentHelper(
 				this.sessionService,
->>>>>>> 5edf82e4
 				agentPath,
-				exportedAgent,
+				agentResult.agent,
 				runner,
 				sessionToUse,
 				agent,
@@ -220,16 +170,12 @@
 		return agent;
 	}
 
-<<<<<<< HEAD
-	private async loadAgentModule(agent: Agent): Promise<any> {
-=======
 	private async loadAgentModule(
 		agent: Agent,
 		forceInvalidateCache?: boolean,
-	): Promise<{ agent: BaseAgent; builtAgent?: BuiltAgent }> {
+	): Promise<{ agent: any; builtAgent?: any }> {
 		// Try both .js and .ts files, prioritizing .js if it exists
 		// Normalize paths for cross-platform compatibility
->>>>>>> 5edf82e4
 		let agentFilePath = normalize(join(agent.absolutePath, "agent.js"));
 		if (!existsSync(agentFilePath)) {
 			agentFilePath = normalize(join(agent.absolutePath, "agent.ts"));
@@ -243,241 +189,18 @@
 		this.loader.loadEnvironmentVariables(agentFilePath);
 		const agentFileUrl = pathToFileURL(agentFilePath).href;
 
-<<<<<<< HEAD
-		try {
-			const agentModule: Record<string, unknown> = agentFilePath.endsWith(".ts")
-				? await this.loader.importTypeScriptFile(
-						agentFilePath,
-						agent.projectRoot,
-					)
-				: ((await import(agentFileUrl)) as Record<string, unknown>);
-
-			const exportedAgent = await this.loader.resolveAgentExport(agentModule);
-
-			if (!exportedAgent?.agent.name) {
-				throw new Error(
-					`Invalid agent export in ${agentFilePath}. Expected a BaseAgent instance with a name property.`,
-				);
-			}
-
-			return exportedAgent;
-		} catch (e) {
-			const msg = e instanceof Error ? e.message : String(e);
-			throw new Error(msg);
-		}
-	}
-
-	private async getOrCreateSession(
-		agentPath: string,
-		exportedAgent: any,
-	): Promise<Session> {
-		const userId = `${USER_ID_PREFIX}${agentPath}`;
-		const appName = DEFAULT_APP_NAME;
-
-		const existingSessions = await this.sessionService.listSessions(
-			appName,
-			userId,
-		);
-
-		if (existingSessions.sessions.length > 0) {
-			const mostRecentSession = existingSessions.sessions.reduce(
-				(latest, current) =>
-					current.lastUpdateTime > latest.lastUpdateTime ? current : latest,
-			);
-
-			// Check if the session has state, if not, initialize it
-			if (
-				!mostRecentSession.state ||
-				Object.keys(mostRecentSession.state).length === 0
-			) {
-				this.logger.log(
-					"Existing session has no state, will initialize with default state",
-				);
-
-				// Get the default/initial state from the agent if available
-				const initialState = this.getInitialStateForAgent(exportedAgent);
-
-				if (initialState) {
-					const stateUpdateEvent = new Event({
-						author: "system",
-						actions: {
-							stateDelta: initialState,
-							artifactDelta: {},
-						},
-						content: {
-							parts: [
-								{
-									text: "Initialized session with default state from agent definition.",
-								},
-							],
-						},
-					});
-
-					// This updates both the session in storage and the local `mostRecentSession` object.
-					await this.sessionService.appendEvent(
-						mostRecentSession,
-						stateUpdateEvent,
-					);
-					this.logger.log(
-						format("Updated session with initial state: %o", {
-							sessionId: mostRecentSession.id,
-							stateKeys: Object.keys(initialState),
-						}),
-					);
-				}
-			}
-
-			this.logger.log(
-				format("Reusing existing session: %o", {
-					sessionId: mostRecentSession.id,
-					hasState: !!mostRecentSession.state,
-					stateKeys: mostRecentSession.state
-						? Object.keys(mostRecentSession.state)
-						: [],
-					lastUpdateTime: mostRecentSession.lastUpdateTime,
-				}),
-			);
-			return mostRecentSession;
-		}
-
-		this.logger.log("No existing sessions found, creating new session");
-
-		// Get initial state
-		const initialState = this.getInitialStateForAgent(exportedAgent);
-
-		const agentBuilder = AgentBuilder.create(exportedAgent.name).withAgent(
-			exportedAgent,
-		);
-		agentBuilder.withSessionService(this.sessionService, {
-			userId,
-			appName,
-			state: initialState,
-		});
-		const { session } = await agentBuilder.build();
-
-		this.logger.log(
-			format("New session created: %o", {
-				sessionId: session.id,
-				hasState: !!session.state,
-				stateKeys: session.state ? Object.keys(session.state) : [],
-			}),
-		);
-
-		return session;
-	}
-
-	/**
-	 * Extract initial state from the agent definition
-	 * This allows agents to define their default state
-	 */
-	private getInitialStateForAgent(exportedAgent: any) {
-		const sessions = exportedAgent?.sessionService?.sessions;
-		if (!sessions) return undefined;
-
-		for (const [, userSessions] of sessions) {
-			for (const [, session] of userSessions) {
-				// session itself is a Map of actual session objects
-				for (const [, innerSession] of session) {
-					const state = innerSession?.state;
-					if (!state) continue;
-
-					const stateKeys =
-						state instanceof Map
-							? Array.from(state.keys())
-							: Object.keys(state);
-
-					if (
-						(state instanceof Map && state.size > 0) ||
-						(typeof state === "object" && stateKeys.length > 0)
-					) {
-						return state as State;
-					}
-				}
-			}
-		}
-		return undefined;
-	}
-
-	private async createRunnerWithSession(
-		exportedAgent: any,
-		sessionToUse: Session,
-		agentPath: string,
-	): Promise<any> {
-		const userId = `${USER_ID_PREFIX}${agentPath}`;
-		const appName = DEFAULT_APP_NAME;
-
-		const agentBuilder = AgentBuilder.create(exportedAgent.name).withAgent(
-			exportedAgent,
-		);
-
-		agentBuilder.withSessionService(this.sessionService, {
-			userId,
-			appName,
-			state: sessionToUse.state,
-			sessionId: sessionToUse.id,
-		});
-
-		const { runner } = await agentBuilder.build();
-		return runner;
-	}
-
-	private async storeLoadedAgent(
-		agentPath: string,
-		exportedAgent: any,
-		runner: any,
-		sessionToUse: Session,
-		agent: Agent,
-	): Promise<void> {
-		const userId = `${USER_ID_PREFIX}${agentPath}`;
-		const appName = DEFAULT_APP_NAME;
-
-		const loadedAgent: LoadedAgent = {
-			agent: exportedAgent,
-			runner,
-			sessionId: sessionToUse.id,
-			userId,
-			appName,
-		};
-
-		this.loadedAgents.set(agentPath, loadedAgent);
-		agent.instance = exportedAgent;
-		agent.name = exportedAgent.name;
-
-		try {
-			const existingSession = await this.sessionService.getSession(
-				appName,
-				userId,
-				sessionToUse.id,
-			);
-
-			if (!existingSession) {
-				this.logger.log(
-					format("Creating session in sessionService: %s", sessionToUse.id),
-				);
-				await this.sessionService.createSession(
-					appName,
-					userId,
-					sessionToUse.state,
-					sessionToUse.id,
-				);
-			}
-		} catch (error) {
-			const msg = error instanceof Error ? error.message : String(error);
-			this.logger.error(`Error ensuring session exists: ${msg}`);
-		}
-=======
 		// Use dynamic import to load the agent
 		// For TS files, pass the project root to avoid redundant project root discovery
-		const agentModule: ModuleExport = agentFilePath.endsWith(".ts")
+		const agentModule: any = agentFilePath.endsWith(".ts")
 			? await this.loader.importTypeScriptFile(
 					agentFilePath,
 					agent.projectRoot,
 					forceInvalidateCache,
 				)
-			: ((await import(agentFileUrl)) as ModuleExport);
+			: ((await import(agentFileUrl)) as any);
 
 		const agentResult = await this.loader.resolveAgentExport(
-			agentModule as ModuleExport,
+			agentModule as any,
 		);
 
 		// Validate basic shape
@@ -489,7 +212,6 @@
 
 		// Return the full result (agent + builtAgent if available)
 		return agentResult;
->>>>>>> 5edf82e4
 	}
 
 	async stopAgent(agentPath: string): Promise<void> {
@@ -541,26 +263,17 @@
 			}
 			return accumulated.trim();
 		} catch (error) {
-<<<<<<< HEAD
 			const msg = error instanceof Error ? error.message : String(error);
 			this.logger.error(`Error sending message to agent ${agentPath}: ${msg}`);
 			throw new Error(`Failed to send message to agent: ${msg}`);
 		}
-=======
-			const errorMessage =
-				error instanceof Error ? error.message : String(error);
-			this.logger.error(
-				`Error sending message to agent ${agentPath}: ${errorMessage}`,
-			);
-			throw new Error(`Failed to send message to agent: ${errorMessage}`);
-		}
 	}
 
 	/**
 	 * Get initial state for an agent path
 	 * Public method that can be called by other services
 	 */
-	getInitialStateForAgent(agentPath: string): SessionState | undefined {
+	getInitialStateForAgent(agentPath: string): any | undefined {
 		const agent = this.agents.get(agentPath);
 		if (!agent) {
 			return undefined;
@@ -581,9 +294,9 @@
 	 * Extract initial state from an agent result
 	 */
 	private extractInitialState(agentResult: {
-		agent: BaseAgent;
-		builtAgent?: BuiltAgent;
-	}): SessionState | undefined {
+		agent: any;
+		builtAgent?: any;
+	}): any | undefined {
 		return extractInitialStateHelper(agentResult, this.logger);
 	}
 
@@ -640,7 +353,6 @@
 			}
 		}
 		return false;
->>>>>>> 5edf82e4
 	}
 
 	stopAllAgents(): void {
