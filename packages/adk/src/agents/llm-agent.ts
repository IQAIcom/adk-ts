import { Logger } from "@adk/helpers/logger";
import type {
	BaseMemoryService,
	SearchMemoryOptions,
} from "../memory/base-memory-service";
import type { BaseLLM } from "../models/base-llm";
import { LLMRegistry } from "../models/llm-registry";
import { LLMRequest, type Message } from "../models/llm-request";
import type { LLMResponse, ToolCall } from "../models/llm-response";
import type { BasePlanner } from "../planners/base-planner";
import { BuiltInPlanner } from "../planners/built-in-planner";
import type { SessionService } from "../sessions/base-session-service";
import type { BaseTool } from "../tools/base/base-tool";
import { ToolContext } from "../tools/tool-context";
import { BaseAgent } from "./base-agent";
import { CallbackContext } from "./callback-context";
import { InvocationContext } from "./invocation-context";
import { ReadonlyContext } from "./readonly-context";
import type { RunConfig } from "./run-config";
import type { BaseArtifactService } from "../artifacts/base-artifact-service";

/**
 * Configuration for Agent
 */
export interface AgentConfig {
	/**
	 * Name of the agent
	 */
	name: string;

	/**
	 * Description of the agent
	 */
	description: string;

	/**
	 * The LLM model to use
	 */
	model: string;

	/**
	 * Instructions for the agent
	 */
	instructions?: string;

	/**
	 * Tools available to the agent
	 */
	tools?: BaseTool[];

	/**
	 * Maximum number of tool execution steps
	 */
	maxToolExecutionSteps?: number;

	/**
	 * Memory service for long-term storage and retrieval
	 */
	memoryService?: BaseMemoryService;

	/**
	 * Session service for managing conversations
	 */
	sessionService?: SessionService;

	/**
	 * Artifact service for file storage and management
	 */
	artifactService?: BaseArtifactService;

	/**
	 * User ID for the session (required for session persistence)
	 */
	userId?: string;

	/**
	 * Application name (for multi-app environments)
	 */
	appName?: string;

	/**
	 * Whether to automatically augment prompts with relevant memory
	 */
	useMemoryAugmentation?: boolean;

	/**
	 * The maximum number of memory items to include in augmentation
	 */
	maxMemoryItems?: number;

	/**
	 * The minimum relevance score for memory augmentation (0-1)
	 */
	memoryRelevanceThreshold?: number;

	/**
	 * Planner to guide the agent's reasoning and action planning
	 */
	planner?: BasePlanner;
}

/**
 * Standard Agent implementation that uses an LLM
 */
export class Agent extends BaseAgent {
	/**
	 * The LLM model to use
	 */
	private model: string;

	/**
	 * The LLM instance
	 */
	private llm: BaseLLM;

	/**
	 * Instructions for the agent
	 */
	private instructions?: string;

	/**
	 * Tools available to the agent
	 */
	private tools: BaseTool[];

	/**
	 * Maximum number of tool execution steps to prevent infinite loops
	 */
	private maxToolExecutionSteps: number;

	/**
	 * Memory service for long-term storage and retrieval
	 */
	private memoryService?: BaseMemoryService;

	/**
	 * Session service for managing conversations
	 */
	private sessionService?: SessionService;

	/**
	 * Artifact service for binary data storage and management
	 */
	private artifactService?: BaseArtifactService;

	/**
	 * User ID for the session
	 */
	private userId?: string;

	/**
	 * Application name
	 */
	private appName?: string;

	/**
	 * Whether to automatically augment prompts with relevant memory
	 */
	private useMemoryAugmentation: boolean;

	/**
	 * The maximum number of memory items to include in augmentation
	 */
	private maxMemoryItems: number;

	/**
	 * The minimum relevance score for memory augmentation (0-1)
	 */
	private memoryRelevanceThreshold: number;

	/**
	 * Planner to guide the agent's reasoning and action planning
	 */
	private planner?: BasePlanner;

	private logger = new Logger({ name: "LlmAgent" });

	/**
	 * Constructor for Agent
	 */
	constructor(config: AgentConfig) {
		super({
			name: config.name,
			description: config.description,
		});

		this.model = config.model;
		this.instructions = config.instructions;
		this.tools = config.tools || [];
		this.maxToolExecutionSteps = config.maxToolExecutionSteps || 10;
		this.memoryService = config.memoryService;
		this.sessionService = config.sessionService;
		this.artifactService = config.artifactService;
		this.userId = config.userId;
		this.appName = config.appName;
		this.useMemoryAugmentation = config.useMemoryAugmentation ?? false;
		this.maxMemoryItems = config.maxMemoryItems ?? 5;
		this.memoryRelevanceThreshold = config.memoryRelevanceThreshold ?? 0.3;
		this.planner = config.planner;

		// Get the LLM instance
		this.llm = LLMRegistry.newLLM(this.model);
	}

	/**
	 * Finds a tool by name
	 */
	private findTool(name: string): BaseTool | undefined {
		return this.tools.find((tool) => tool.name === name);
	}

	/**
	 * Executes a tool call and returns the result
	 */
	private async executeTool(
		toolCall: ToolCall,
		context: InvocationContext,
	): Promise<{ name: string; result: any }> {
		const { name, arguments: argsString } = toolCall.function;

		this.logger.debug(`Executing tool: ${name}`);

		// Find the tool
		const tool = this.findTool(name);
		if (!tool) {
			console.warn(`Tool '${name}' not found`);
			return {
				name,
				result: `Error: Tool '${name}' not found.`,
			};
		}

		try {
			// Parse arguments
			const args = JSON.parse(argsString);

			// Create a tool execution context
			const toolContext = new ToolContext({
				invocationContext: context,
				parameters: args,
			});

			toolContext.toolName = name;
			toolContext.toolId = toolCall.id;

			// Execute the tool
			const result = await tool.runAsync(args, toolContext);

			this.logger.debug(`Tool ${name} execution complete`);

			return {
				name,
				result: typeof result === "string" ? result : JSON.stringify(result),
			};
		} catch (error) {
			console.error(`Error executing tool ${name}:`, error);
			return {
				name,
				result: `Error executing tool ${name}: ${error instanceof Error ? error.message : String(error)}`,
			};
		}
	}

	/**
	 * Execute multiple tools in parallel
	 */
	private async executeTools(
		toolCalls: ToolCall[],
		context: InvocationContext,
	): Promise<{ name: string; result: any; id: string }[]> {
		// Execute all tools in parallel and include the original tool call ID with the result
		const results = await Promise.all(
			toolCalls.map(async (toolCall) => {
				const result = await this.executeTool(toolCall, context);
				return {
					...result,
					id: toolCall.id, // Include the original tool call ID
				};
			}),
		);
		return results;
	}

	/**
	 * Augments context with relevant memory
	 */
	private async augmentWithMemory(context: InvocationContext): Promise<void> {
		// Skip if memory augmentation is disabled or no memory service
		if (!this.useMemoryAugmentation || !context.memoryService) {
			return;
		}

		try {
			// Extract query from the last user message
			const lastUserMsg = [...context.messages]
				.reverse()
				.find((msg) => msg.role === "user");
			if (!lastUserMsg || !lastUserMsg.content) {
				return;
			}

			// Get the query text
			let query = "";
			if (typeof lastUserMsg.content === "string") {
				query = lastUserMsg.content;
			} else if (Array.isArray(lastUserMsg.content)) {
				// Extract text from content array
				for (const part of lastUserMsg.content) {
					if (part.type === "text") {
						query += `${part.text} `;
					}
				}
			} else if (lastUserMsg.content.type === "text") {
				query = lastUserMsg.content.text;
			}

			if (!query.trim()) {
				return;
			}

			// Search memory with the query
			const searchOptions: SearchMemoryOptions = {
				threshold: this.memoryRelevanceThreshold,
				limit: this.maxMemoryItems,
			};

			const memories = await context.searchMemory(query, searchOptions);

			// Skip if no relevant memories found
			if (!memories.memories.length) {
				return;
			}

			// Generate a summary of relevant memories to add as system message
			const relevantInfo: string[] = [];

			for (const memory of memories.memories) {
				const sessionId = memory.sessionId;
				const events = memory.events as Message[];

				// Format each memory
				const formattedEvents = events.map((event) => {
					const role = event.role === "user" ? "User" : "Assistant";
					let content = "";

					if (typeof event.content === "string") {
						content = event.content;
					} else if (Array.isArray(event.content)) {
						// Extract text from content array
						for (const part of event.content) {
							if (part.type === "text") {
								content += `${part.text} `;
							}
						}
					} else if (event.content && event.content.type === "text") {
						content = event.content.text;
					}

					return `${role}: ${content}`;
				});

				relevantInfo.push(
					`Session ${sessionId.substring(0, 8)}:\n${formattedEvents.join("\n")}`,
				);
			}

			// Add memory information as a system message at the beginning
			if (relevantInfo.length > 0) {
				const memoryMessage: Message = {
					role: "system",
					content: `Relevant information from previous conversations:\n\n${relevantInfo.join("\n\n")}`,
				};

				// Insert after existing system messages
				const lastSystemIndex = context.messages.findIndex(
					(m) => m.role !== "system",
				);
				if (lastSystemIndex > 0) {
					context.messages.splice(lastSystemIndex, 0, memoryMessage);
				} else {
					context.messages.unshift(memoryMessage);
				}
			}
		} catch (error) {
			console.error("Error augmenting with memory:", error);
			// Continue without memory augmentation on error
		}
	}

	/**
	 * Saves the session to memory
	 */
	private async saveToMemory(context: InvocationContext): Promise<void> {
		try {
			if (context.sessionService && this.userId) {
				// Ensure we have the user ID set
				context.userId = context.userId || this.userId;

				// Save the session
				await context.saveSession();
			}
		} catch (error) {
			console.error("Error saving to memory:", error);
			// Continue without saving to memory on error
		}
	}

	/**
	 * Generates a unique session ID
	 */
	private generateSessionId(): string {
		return `${this.name}_${Date.now()}_${Math.random().toString(36).substring(2, 15)}`;
	}

	/**
	 * Applies planner preprocessing to the LLM request
	 */
	private applyPlannerPreprocessing(
		context: InvocationContext,
		request: LLMRequest,
	): void {
		if (!this.planner) {
			return;
		}

		try {
			const readonlyContext = new ReadonlyContext(context);

			// For BuiltInPlanner, apply thinking config
			if (this.planner instanceof BuiltInPlanner) {
				this.planner.applyThinkingConfig(request);
			}

			// Get planning instruction and add to request
			const planningInstruction = this.planner.buildPlanningInstruction(
				readonlyContext,
				request,
			);

			if (planningInstruction) {
				// Add planning instruction as a system message
				const planningMessage: Message = {
					role: "system",
					content: planningInstruction,
				};

				// Insert planning instruction after other system messages
				const lastSystemIndex = context.messages.findIndex(
					(m) => m.role !== "system",
				);
				if (lastSystemIndex > 0) {
					context.messages.splice(lastSystemIndex, 0, planningMessage);
				} else {
					context.messages.unshift(planningMessage);
				}
			}
		} catch (error) {
			this.logger.debug("Error in planner preprocessing:", error);
			// Continue without planner preprocessing on error
		}
	}

	/**
	 * Applies planner postprocessing to the LLM response
	 */
	private applyPlannerPostprocessing(
		context: InvocationContext,
		response: LLMResponse,
	): LLMResponse {
		if (!this.planner || !response.content) {
			return response;
		}

		try {
			const callbackContext = new CallbackContext(context);

			// Convert response content to Part format for planner
			const responseParts = [{ text: response.content }];

			// Process the response with the planner
			const processedParts = this.planner.processPlanningResponse(
				callbackContext,
				responseParts,
			);

			// Update the response if processing returned modified parts
			if (processedParts && processedParts.length > 0) {
				// Extract text from processed parts
				const processedContent = processedParts
					.map((part) => part.text || "")
					.join("");

				if (processedContent.trim()) {
					response.content = processedContent;
				}
			}
		} catch (error) {
			this.logger.debug("Error in planner postprocessing:", error);
			// Continue with original response on error
		}

		return response;
	}

	/**
	 * Runs the agent with the given messages and configuration
	 */
	async runImpl(options: {
		messages: Message[];
		config?: RunConfig;
		sessionId?: string;
	}): Promise<LLMResponse> {
		// Generate session ID if not provided
		const sessionId = options.sessionId || this.generateSessionId();

		const context = new InvocationContext({
			sessionId,
			messages: [...options.messages],
			config: options.config,
			userId: this.userId,
			appName: this.appName,
			memoryService: this.memoryService,
			sessionService: this.sessionService,
			artifactService: this.artifactService,
		});

		try {
			// Add system message with instructions if provided
			if (this.instructions) {
				context.messages.unshift({
					role: "system",
					content: this.instructions,
				});
			}

			// Add tool declarations if any tools are available
			const functions = this.tools.map((tool) => tool.getDeclaration());

			// Create the initial LLM request
			const llmRequest = new LLMRequest({
				messages: context.messages,
				config: {
					...options.config,
					functions: functions.length > 0 ? functions : undefined,
				},
			});

			// Apply planner preprocessing
			this.applyPlannerPreprocessing(context, llmRequest);

			const responseGenerator = await this.llm.generateContentAsync(llmRequest);

			let response: LLMResponse | undefined;
			for await (const chunk of responseGenerator) {
				response = chunk;
			}

			if (!response) {
				throw new Error("No response from LLM");
			}

			let stepCount = 0;
			while (stepCount < this.maxToolExecutionSteps) {
				stepCount++;

				this.logger.debug(`Step ${stepCount}: Thinking...`);

				// Request a response from the LLM
				const llmRequest = new LLMRequest({
					messages: context.messages,
					config: {
						...options.config,
						functions: functions.length > 0 ? functions : undefined,
					},
				});

				// Apply planner preprocessing to ALL requests (not just initial)
				this.applyPlannerPreprocessing(context, llmRequest);

				// Use generateContentAsync instead of generateContent
				const responseIterator = this.llm.generateContentAsync(llmRequest);
				let currentResponse: LLMResponse | undefined;

				for await (const chunk of responseIterator) {
					currentResponse = chunk;
				}

				if (!currentResponse) {
					throw new Error("No response from LLM");
				}

				// Apply planner postprocessing
				currentResponse = this.applyPlannerPostprocessing(
					context,
					currentResponse,
				);

				if (
					currentResponse.tool_calls &&
					currentResponse.tool_calls.length > 0
				) {
					// The LLM wants to use tools
					this.logger.debug(
						`Tool calls: ${JSON.stringify(currentResponse.tool_calls)}`,
					);

					// Add the assistant message with tool_calls to the conversation first
					context.addMessage({
						role: "assistant",
						content: currentResponse.content || "",
						tool_calls: currentResponse.tool_calls,
					});

					// Execute the tools
					const toolResults = await this.executeTools(
						currentResponse.tool_calls,
						context,
					);

					// Add the results to the context manually
					for (const result of toolResults) {
						context.addMessage({
							role: "tool",
							tool_call_id: result.id,
							content: result.result,
							name: result.name,
						});
					}
				} else {
					// This is a final response without tool calls
					this.logger.debug("No tool calls, finishing...");

					// Add the final assistant message to the conversation
					context.addMessage({
						role: "assistant",
						content: currentResponse.content || "",
					});

					// Save to memory if enabled
					await this.saveToMemory(context);

					// Return the final response
					return currentResponse;
				}
			}

			return response;
		} catch (error) {
			console.error("Error in agent execution:", error);
			throw error;
		}
	}

	/**
	 * Runs the agent with streaming support
	 */
	async *runStreamingImpl(options: {
		messages: Message[];
		config?: RunConfig;
		sessionId?: string;
	}): AsyncGenerator<LLMResponse> {
		const context = new InvocationContext({
			sessionId: options.sessionId,
			messages: options.messages,
			config: options.config,
			userId: this.userId,
			appName: this.appName,
			memoryService: this.memoryService,
			sessionService: this.sessionService,
			artifactService: this.artifactService,
		});

		// Add system instructions if provided
		if (this.instructions) {
			context.messages.unshift({
				role: "system",
				content: this.instructions,
			});
		}

		// Augment with memory if enabled
		await this.augmentWithMemory(context);

		// Execute agent loop (thinking and tool execution)
		let stepCount = 0;
		let hadToolCalls = false;

		while (stepCount < this.maxToolExecutionSteps) {
			this.logger.debug(`Step ${stepCount}: Thinking...`);

			// Get tool declarations
			const toolDeclarations = this.tools
				.map((tool) => tool.getDeclaration())
				.filter((declaration) => declaration !== null);

			// Create the request
<<<<<<< HEAD
			const request = {
				model: this.model,
=======
			const request = new LLMRequest({
>>>>>>> cbe5b03e
				messages: context.messages,
				config: {
					functions: toolDeclarations as any[],
					// Pass through all the runtime config settings
					...context.config,
					// Ensure streaming is enabled
					stream: true,
				},
			});

			// Apply planner preprocessing
			this.applyPlannerPreprocessing(context, request);

			// Stream response from LLM
			const responseGenerator = this.llm.generateContentAsync(request, true);

			// Capture the final response for tool execution
			let finalResponse: LLMResponse | null = null;
			hadToolCalls = false;

			// Stream response chunks
			for await (const responseChunk of responseGenerator) {
				// Update current full response
				finalResponse = responseChunk;

				// Yield the chunk
				yield responseChunk;

				// Check if there are tool calls to execute
				hadToolCalls =
					Boolean(responseChunk.function_call) ||
					(responseChunk.tool_calls !== undefined &&
						responseChunk.tool_calls.length > 0);
			}

			if (!finalResponse) {
				throw new Error("No response received from LLM");
			}

			// Apply planner postprocessing
			finalResponse = this.applyPlannerPostprocessing(context, finalResponse);

			// Add assistant response to conversation history
			context.addMessage({
				role: "assistant",
				content: finalResponse.content || "",
				function_call: finalResponse.function_call,
			});

			// If no tool calls, we're done
			if (!hadToolCalls) {
				this.logger.debug("No tool calls, finishing...");
				break;
			}

			this.logger.debug(`Step ${stepCount + 1}: Executing tools...`);
			stepCount++;

			// Execute function_call for backward compatibility
			if (finalResponse.function_call) {
				const toolCall = {
					id: "function-call",
					function: {
						name: finalResponse.function_call.name,
						arguments: finalResponse.function_call.arguments,
					},
				};

				// For function_call, we don't modify the assistant message that was already added

				const [result] = await this.executeTools([toolCall], context);

				// Add function response to conversation history
				context.addMessage({
					role: "function",
					name: result.name,
					content: JSON.stringify(result.result),
				});
			}
			// Execute tool_calls
			else if (
				finalResponse.tool_calls &&
				finalResponse.tool_calls.length > 0
			) {
				this.logger.debug(
					`Step ${stepCount + 1}: Executing ${finalResponse.tool_calls.length} tool(s)...`,
				);

				// Replace the assistant message with one that includes tool_calls
				// First, remove the last message (which should be the assistant message we just added)
				context.messages.pop();

				// Add the assistant message with tool_calls
				context.addMessage({
					role: "assistant",
					content: finalResponse.content || "",
					tool_calls: finalResponse.tool_calls,
				});

				const results = await this.executeTools(
					finalResponse.tool_calls,
					context,
				);

				// Add tool responses to conversation history
				for (const result of results) {
					context.addMessage({
						role: "tool",
						tool_call_id: result.id,
						content: result.result,
					});
				}
			}
		}

		// Save to memory if enabled
		await this.saveToMemory(context);
	}
}<|MERGE_RESOLUTION|>--- conflicted
+++ resolved
@@ -1,4 +1,5 @@
 import { Logger } from "@adk/helpers/logger";
+import type { BaseArtifactService } from "../artifacts/base-artifact-service";
 import type {
 	BaseMemoryService,
 	SearchMemoryOptions,
@@ -17,7 +18,6 @@
 import { InvocationContext } from "./invocation-context";
 import { ReadonlyContext } from "./readonly-context";
 import type { RunConfig } from "./run-config";
-import type { BaseArtifactService } from "../artifacts/base-artifact-service";
 
 /**
  * Configuration for Agent
@@ -694,12 +694,7 @@
 				.filter((declaration) => declaration !== null);
 
 			// Create the request
-<<<<<<< HEAD
-			const request = {
-				model: this.model,
-=======
 			const request = new LLMRequest({
->>>>>>> cbe5b03e
 				messages: context.messages,
 				config: {
 					functions: toolDeclarations as any[],
