--- conflicted
+++ resolved
@@ -1,18 +1,8 @@
-<<<<<<< HEAD
-import { existsSync, mkdirSync } from "node:fs";
-=======
 import { createHash } from "node:crypto";
-import {
-	existsSync,
-	mkdirSync,
-	readFileSync,
-	rmSync,
-	statSync,
-	unlinkSync,
-} from "node:fs";
->>>>>>> 8dd319c5
+import { existsSync, mkdirSync, statSync, unlinkSync } from "node:fs";
 import { createRequire } from "node:module";
 import { dirname, join, normalize, resolve } from "node:path";
+import { pathToFileURL } from "node:url";
 import { BaseAgent } from "@iqai/adk";
 import { Injectable, Logger } from "@nestjs/common";
 import { findProjectRoot } from "../../common/find-project-root";
@@ -68,8 +58,6 @@
 		this.envUtils.loadEnvironmentVariables(agentFilePath);
 	}
 
-<<<<<<< HEAD
-=======
 	/**
 	 * Check if a rebuild is needed based on file modification times
 	 */
@@ -99,7 +87,6 @@
 
 			return needRebuild;
 		} catch (error) {
-			// Log the error to help diagnose cache issues
 			if (!this.quiet) {
 				this.logger.warn(
 					`Failed to check cache freshness for ${outFile}: ${
@@ -114,7 +101,6 @@
 	/**
 	 * Import a TypeScript file by compiling it on-demand
 	 */
->>>>>>> 8dd319c5
 	async importTypeScriptFile(
 		filePath: string,
 		providedProjectRoot?: string,
@@ -131,47 +117,18 @@
 
 		try {
 			const { build } = await import("esbuild");
-<<<<<<< HEAD
 			const cacheDir = join(projectRoot, CACHE_DIR);
-			if (!existsSync(cacheDir)) mkdirSync(cacheDir, { recursive: true });
-
-			const outFile = this.cacheUtils.createTempFilePath(projectRoot);
-			this.cacheUtils.trackCacheFile(outFile, projectRoot);
-
-			const tsconfigPath = join(projectRoot, "tsconfig.json");
-			const plugins = [
-				this.pathUtils.createPathMappingPlugin(projectRoot),
-				this.pathUtils.createExternalizePlugin(),
-			];
-
-			await build({
-				entryPoints: [this.pathUtils.normalizePath(normalizedFilePath)],
-				outfile: outFile,
-				bundle: true,
-				format: "cjs",
-				platform: "node",
-				target: ["node22"],
-				sourcemap: false,
-				logLevel: "silent",
-				plugins,
-				absWorkingDir: projectRoot,
-				external: ["@iqai/adk"],
-				...(existsSync(tsconfigPath) ? { tsconfig: tsconfigPath } : {}),
-			});
-=======
-			const cacheDir = join(projectRoot, ADK_CACHE_DIR);
 			if (!existsSync(cacheDir)) {
 				mkdirSync(cacheDir, { recursive: true });
 			}
 
-			// Deterministic cache file path per source file to avoid unbounded cache growth
+			// Deterministic cache file path per source file
 			const cacheKey = createHash("sha1")
-				.update(this.normalizePath(normalizedFilePath))
+				.update(this.pathUtils.normalizePath(normalizedFilePath))
 				.digest("hex");
 			const outFile = normalize(join(cacheDir, `agent-${cacheKey}.cjs`));
-			this.trackCacheFile(outFile, projectRoot);
-
-			// Define tsconfigPath once for reuse
+			this.cacheUtils.trackCacheFile(outFile, projectRoot);
+
 			const tsconfigPath = join(projectRoot, "tsconfig.json");
 
 			// Check if we need to rebuild
@@ -181,45 +138,13 @@
 				tsconfigPath,
 			);
 
-			const ALWAYS_EXTERNAL_SCOPES = ["@iqai/"];
-			const alwaysExternal = ["@iqai/adk"];
-
-			const plugin = {
-				name: "externalize-bare-imports",
-				setup(build: {
-					onResolve: (
-						options: { filter: RegExp },
-						callback: (args: {
-							path: string;
-						}) => { path: string; external: boolean } | undefined,
-					) => void;
-				}) {
-					build.onResolve({ filter: /.*/ }, (args: { path: string }) => {
-						const isWindowsAbsolutePath = /^[a-zA-Z]:/.test(args.path);
-						if (
-							args.path.startsWith(".") ||
-							args.path.startsWith("/") ||
-							args.path.startsWith("..") ||
-							isWindowsAbsolutePath
-						) {
-							return;
-						}
-						if (
-							ALWAYS_EXTERNAL_SCOPES.some((s) => args.path.startsWith(s)) ||
-							alwaysExternal.includes(args.path)
-						) {
-							return { path: args.path, external: true };
-						}
-						return { path: args.path, external: true };
-					});
-				},
-			};
-
-			const pathMappingPlugin = this.createPathMappingPlugin(projectRoot);
-			const plugins = [pathMappingPlugin, plugin];
+			const plugins = [
+				this.pathUtils.createPathMappingPlugin(projectRoot),
+				this.pathUtils.createExternalizePlugin(),
+			];
 
 			if (needRebuild) {
-				// Delete old cache file before rebuilding to avoid stale cache on build failure
+				// Delete old cache file before rebuilding
 				try {
 					if (existsSync(outFile)) {
 						unlinkSync(outFile);
@@ -238,7 +163,7 @@
 				}
 
 				await build({
-					entryPoints: [this.normalizePath(normalizedFilePath)],
+					entryPoints: [this.pathUtils.normalizePath(normalizedFilePath)],
 					outfile: outFile,
 					bundle: true,
 					format: "cjs",
@@ -248,14 +173,14 @@
 					logLevel: "silent",
 					plugins,
 					absWorkingDir: projectRoot,
-					external: [...alwaysExternal],
+					external: ["@iqai/adk"],
 					...(existsSync(tsconfigPath) ? { tsconfig: tsconfigPath } : {}),
 				});
 			}
->>>>>>> 8dd319c5
 
 			const dynamicRequire = createRequire(outFile);
-			// Bust require cache if we rebuilt the same outFile path
+
+			// Bust require cache if we rebuilt
 			try {
 				if (needRebuild) {
 					const resolved = (dynamicRequire as any).resolve
@@ -266,7 +191,6 @@
 					}
 				}
 			} catch (error) {
-				// FIXED ISSUE #2: Log warning about cache invalidation failure
 				if (!this.quiet) {
 					this.logger.warn(
 						`Failed to invalidate require cache for ${outFile}: ${
@@ -279,16 +203,6 @@
 			let mod: Record<string, unknown>;
 
 			try {
-<<<<<<< HEAD
-				mod = dynamicRequire(outFile);
-			} catch (error) {
-				// ✅ handle env-related import errors first
-				mod = await this.errorUtils.handleImportError(
-					error,
-					outFile,
-					projectRoot,
-				);
-=======
 				mod = dynamicRequire(outFile) as Record<string, unknown>;
 			} catch (loadErr) {
 				this.logger.warn(
@@ -302,21 +216,13 @@
 						unknown
 					>;
 				} catch (fallbackErr) {
-					throw new Error(
-						`Both require() and import() failed for built agent file '${outFile}': ${
-							fallbackErr instanceof Error
-								? fallbackErr.message
-								: String(fallbackErr)
-						}`,
+					// Handle env-related import errors
+					mod = await this.errorUtils.handleImportError(
+						fallbackErr,
+						outFile,
+						projectRoot,
 					);
 				}
-			}
-
-			let agentExport = (mod as any)?.agent;
-			if (!agentExport && (mod as any)?.default) {
-				const defaultExport = (mod as any).default as Record<string, unknown>;
-				agentExport = (defaultExport as any)?.agent ?? defaultExport;
->>>>>>> 8dd319c5
 			}
 
 			this.logger.log(
