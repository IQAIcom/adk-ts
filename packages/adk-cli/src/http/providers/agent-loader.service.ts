import { createHash } from "node:crypto";
import { existsSync, mkdirSync, statSync, unlinkSync } from "node:fs";
import { createRequire } from "node:module";
import { dirname, join, normalize, resolve } from "node:path";
import { pathToFileURL } from "node:url";
import { BaseAgent } from "@iqai/adk";
import { Injectable, Logger } from "@nestjs/common";
import { findProjectRoot } from "../../common/find-project-root";
<<<<<<< HEAD
import { AgentResolver } from "./agent-loader/agent-resolver";
import { CACHE_DIR, CacheUtils } from "./agent-loader/cache-utils";
import { EnvUtils } from "./agent-loader/env-utils";
import { ErrorHandlingUtils } from "./agent-loader/error-handling-utils";
import { PathUtils } from "./agent-loader/path-utils";
import { TypeGuards } from "./agent-loader/type-guards";
=======
import type {
	AgentExportResult,
	AgentExportValue,
	ESBuildOnResolveArgs,
	ESBuildPlugin,
	ESBuildPluginSetup,
	ModuleExport,
	RequireLike,
	TsConfigPaths,
} from "./agent-loader.types";
import { TsConfigSchema } from "./agent-loader.types";

const ADK_CACHE_DIR = ".adk-cache";
>>>>>>> a519ea97

@Injectable()
export class AgentLoader {
	private logger: Logger;
	private static cacheCleanupRegistered = false;
	private readonly cacheUtils: CacheUtils;
	private readonly envUtils: EnvUtils;
	private readonly pathUtils: PathUtils;
	private readonly errorUtils: ErrorHandlingUtils;
	private readonly guards: TypeGuards;
	private readonly resolver: AgentResolver;

	constructor(private quiet = false) {
		this.logger = new Logger("agent-loader");
		this.registerCleanupHandlers();

		this.cacheUtils = new CacheUtils(this.logger, this.quiet);
		this.envUtils = new EnvUtils(this.logger, this.quiet);
		this.pathUtils = new PathUtils(this.logger, this.quiet);
		this.errorUtils = new ErrorHandlingUtils(this.logger);
		this.guards = new TypeGuards();
		this.resolver = new AgentResolver(this.logger, this.quiet, this.guards);
	}

	private registerCleanupHandlers(): void {
		if (AgentLoader.cacheCleanupRegistered) return;
		AgentLoader.cacheCleanupRegistered = true;

		process.on("uncaughtException", (error) => {
			this.logger.error("Uncaught exception:", error);
			process.exit(1);
		});
		process.on("unhandledRejection", (reason, promise) => {
			this.logger.error("Unhandled rejection at:", promise, "reason:", reason);
			process.exit(1);
		});
	}

	static cleanupAllCacheFiles(logger?: Logger, quiet = false): void {
		CacheUtils.cleanupAllCacheFiles(logger, quiet);
	}

<<<<<<< HEAD
	loadEnvironmentVariables(agentFilePath: string): void {
		this.envUtils.loadEnvironmentVariables(agentFilePath);
=======
	/**
	 * Normalize path to use forward slashes (cross-platform)
	 */
	private normalizePath(path: string): string {
		return path.replace(/\\/g, "/");
	}

	/**
	 * Parse TypeScript path mappings from tsconfig.json
	 */
	private parseTsConfigPaths(projectRoot: string): TsConfigPaths {
		const tsconfigPath = join(projectRoot, "tsconfig.json");
		if (!existsSync(tsconfigPath)) {
			return {};
		}

		try {
			const tsconfigContent = readFileSync(tsconfigPath, "utf-8");
			const tsconfigJson: unknown = JSON.parse(tsconfigContent);
			const parsed = TsConfigSchema.safeParse(tsconfigJson);

			if (!parsed.success) {
				this.logger.warn(
					`Invalid tsconfig.json structure: ${parsed.error.message}`,
				);
				return {};
			}
			const compilerOptions = parsed.data.compilerOptions || {};

			return {
				baseUrl: compilerOptions.baseUrl,
				paths: compilerOptions.paths,
			};
		} catch (error) {
			this.logger.warn(
				`Failed to parse tsconfig.json: ${error instanceof Error ? error.message : String(error)}`,
			);
			return {};
		}
	}

	/**
	 * Create an esbuild plugin to handle TypeScript path mappings and relative imports
	 */
	private createPathMappingPlugin(projectRoot: string): ESBuildPlugin {
		const { baseUrl, paths } = this.parseTsConfigPaths(projectRoot);
		const resolvedBaseUrl = baseUrl
			? resolve(projectRoot, baseUrl)
			: projectRoot;
		const logger = this.logger;
		const quiet = this.quiet;
		const normalizePath = this.normalizePath.bind(this);

		return {
			name: "typescript-path-mapping",
			setup(build: ESBuildPluginSetup) {
				build.onResolve({ filter: /.*/ }, (args: ESBuildOnResolveArgs) => {
					if (!quiet) {
						logger.debug(
							`Resolving import: "${args.path}" from "${args.importer || "unknown"}"`,
						);
					}
					if (paths && !args.path.startsWith(".") && !isAbsolute(args.path)) {
						for (const [alias, mappings] of Object.entries(paths)) {
							const aliasPattern = alias.replace("*", "(.*)");
							const aliasRegex = new RegExp(`^${aliasPattern}$`);
							const match = args.path.match(aliasRegex);

							if (match) {
								for (const mapping of mappings) {
									let resolvedPath = mapping;
									if (match[1] && mapping.includes("*")) {
										resolvedPath = mapping.replace("*", match[1]);
									}
									const fullPath = normalize(
										resolve(resolvedBaseUrl, resolvedPath),
									);
									const extensions = [".ts", ".js", ".tsx", ".jsx", ""];
									for (const ext of extensions) {
										const pathWithExt = ext ? fullPath + ext : fullPath;
										if (existsSync(pathWithExt)) {
											logger.debug(
												`Path mapping resolved: ${args.path} -> ${pathWithExt}`,
											);
											return { path: normalizePath(pathWithExt) };
										}
									}
								}
							}
						}
					}

					if (args.path === "env" && baseUrl) {
						const envPath = resolve(resolvedBaseUrl, "env");
						const extensions = [".ts", ".js"];
						for (const ext of extensions) {
							const pathWithExt = normalize(envPath + ext);
							if (existsSync(pathWithExt)) {
								logger.debug(
									`Direct env import resolved: ${args.path} -> ${pathWithExt}`,
								);
								return { path: normalizePath(pathWithExt) };
							}
						}
					}

					if (baseUrl && args.path.startsWith("../")) {
						const relativePath = args.path.replace("../", "");
						const fullPath = resolve(resolvedBaseUrl, relativePath);
						const extensions = [".ts", ".js", ".tsx", ".jsx", ""];
						for (const ext of extensions) {
							const pathWithExt = normalize(ext ? fullPath + ext : fullPath);
							if (existsSync(pathWithExt)) {
								logger.debug(
									`Relative import resolved via baseUrl: ${args.path} -> ${pathWithExt}`,
								);
								return { path: normalizePath(pathWithExt) };
							}
						}
					}
					return;
				});
			},
		};
>>>>>>> a519ea97
	}

	/**
	 * Check if a rebuild is needed based on file modification times
	 */
	private isRebuildNeeded(
		outFile: string,
		sourceFile: string,
		tsconfigPath: string,
	): boolean {
		if (!existsSync(outFile)) {
			return true;
		}

		try {
			const outStat = statSync(outFile);
			const srcStat = statSync(sourceFile);
			const tsconfigMtime = existsSync(tsconfigPath)
				? statSync(tsconfigPath).mtimeMs
				: 0;

			const needRebuild = !(
				outStat.mtimeMs >= srcStat.mtimeMs && outStat.mtimeMs >= tsconfigMtime
			);

			if (!needRebuild && !this.quiet) {
				this.logger.debug(`Reusing cached build: ${outFile}`);
			}

			return needRebuild;
		} catch (error) {
			if (!this.quiet) {
				this.logger.warn(
					`Failed to check cache freshness for ${outFile}: ${
						error instanceof Error ? error.message : String(error)
					}. Forcing rebuild.`,
				);
			}
			return true;
		}
	}

	/**
	 * Import a TypeScript file by compiling it on-demand
	 */
	async importTypeScriptFile(
		filePath: string,
		providedProjectRoot?: string,
<<<<<<< HEAD
	): Promise<Record<string, unknown>> {
=======
	): Promise<ModuleExport> {
		// Normalize the input file path
>>>>>>> a519ea97
		const normalizedFilePath = normalize(resolve(filePath));
		const projectRoot =
			providedProjectRoot ?? findProjectRoot(dirname(normalizedFilePath));

		if (!this.quiet) {
			this.logger.log(
				`Using project root: ${projectRoot} for agent: ${normalizedFilePath}`,
			);
		}

		try {
			const { build } = await import("esbuild");
			const cacheDir = join(projectRoot, CACHE_DIR);
			if (!existsSync(cacheDir)) {
				mkdirSync(cacheDir, { recursive: true });
			}

			// Deterministic cache file path per source file
			const cacheKey = createHash("sha1")
				.update(this.pathUtils.normalizePath(normalizedFilePath))
				.digest("hex");
			const outFile = normalize(join(cacheDir, `agent-${cacheKey}.cjs`));
			this.cacheUtils.trackCacheFile(outFile, projectRoot);

			const tsconfigPath = join(projectRoot, "tsconfig.json");

			// Check if we need to rebuild
			const needRebuild = this.isRebuildNeeded(
				outFile,
				normalizedFilePath,
				tsconfigPath,
			);

<<<<<<< HEAD
			const plugins = [
				this.pathUtils.createPathMappingPlugin(projectRoot),
				this.pathUtils.createExternalizePlugin(),
			];
=======
			const ALWAYS_EXTERNAL_SCOPES = ["@iqai/"];
			const alwaysExternal = ["@iqai/adk"];

			const plugin: ESBuildPlugin = {
				name: "externalize-bare-imports",
				setup(build: ESBuildPluginSetup) {
					build.onResolve({ filter: /.*/ }, (args: ESBuildOnResolveArgs) => {
						const isWindowsAbsolutePath = /^[a-zA-Z]:/.test(args.path);
						if (
							args.path.startsWith(".") ||
							args.path.startsWith("/") ||
							args.path.startsWith("..") ||
							isWindowsAbsolutePath
						) {
							return;
						}
						if (
							ALWAYS_EXTERNAL_SCOPES.some((s) => args.path.startsWith(s)) ||
							alwaysExternal.includes(args.path)
						) {
							return { path: args.path, external: true };
						}
						return { path: args.path, external: true };
					});
				},
			};

			const pathMappingPlugin = this.createPathMappingPlugin(projectRoot);
			const plugins = [pathMappingPlugin, plugin];
>>>>>>> a519ea97

			if (needRebuild) {
				// Delete old cache file before rebuilding
				try {
					if (existsSync(outFile)) {
						unlinkSync(outFile);
						if (!this.quiet) {
							this.logger.debug(`Deleted old cache file: ${outFile}`);
						}
					}
				} catch (error) {
					if (!this.quiet) {
						this.logger.warn(
							`Failed to delete old cache file ${outFile}: ${
								error instanceof Error ? error.message : String(error)
							}`,
						);
					}
				}

				await build({
					entryPoints: [this.pathUtils.normalizePath(normalizedFilePath)],
					outfile: outFile,
					bundle: true,
					format: "cjs",
					platform: "node",
					target: ["node22"],
					sourcemap: false,
					logLevel: "silent",
					plugins,
					absWorkingDir: projectRoot,
					external: ["@iqai/adk"],
					...(existsSync(tsconfigPath) ? { tsconfig: tsconfigPath } : {}),
				});
			}

<<<<<<< HEAD
			const dynamicRequire = createRequire(outFile);

			// Bust require cache if we rebuilt
=======
			const dynamicRequire = createRequire(outFile) as RequireLike;
			// Bust require cache if we rebuilt the same outFile path
>>>>>>> a519ea97
			try {
				if (needRebuild) {
					const resolved = dynamicRequire.resolve
						? dynamicRequire.resolve(outFile)
						: outFile;
					if (dynamicRequire.cache?.[resolved]) {
						delete dynamicRequire.cache[resolved];
					}
				}
			} catch (error) {
				if (!this.quiet) {
					this.logger.warn(
						`Failed to invalidate require cache for ${outFile}: ${
							error instanceof Error ? error.message : String(error)
						}. Stale code may be executed.`,
					);
				}
			}

<<<<<<< HEAD
			let mod: Record<string, unknown>;

=======
			let mod: ModuleExport;
>>>>>>> a519ea97
			try {
				mod = dynamicRequire(outFile) as ModuleExport;
			} catch (loadErr) {
				this.logger.warn(
					`Primary require failed for built agent '${outFile}': ${
						loadErr instanceof Error ? loadErr.message : String(loadErr)
					}. Falling back to dynamic import...`,
				);
				try {
					mod = (await import(pathToFileURL(outFile).href)) as ModuleExport;
				} catch (fallbackErr) {
					// Handle env-related import errors
					mod = await this.errorUtils.handleImportError(
						fallbackErr,
						outFile,
						projectRoot,
					);
				}
			}

<<<<<<< HEAD
			this.logger.log(
				`TS agent imported via esbuild: ${normalizedFilePath} ✅`,
			);
=======
			let agentExport = mod.agent;
			if (!agentExport && mod.default) {
				const defaultExport = mod.default;
				if (
					defaultExport &&
					typeof defaultExport === "object" &&
					"agent" in defaultExport
				) {
					const defaultObj = defaultExport as ModuleExport;
					agentExport = defaultObj.agent ?? defaultExport;
				} else {
					agentExport = defaultExport;
				}
			}

			if (agentExport) {
				const isPrimitive = (
					v: unknown,
				): v is null | undefined | string | number | boolean =>
					v == null || ["string", "number", "boolean"].includes(typeof v);
				if (!isPrimitive(agentExport)) {
					this.logger.log(
						`TS agent imported via esbuild: ${normalizedFilePath} ✅`,
					);
					return { agent: agentExport as unknown };
				}
				this.logger.log(
					`Ignoring primitive 'agent' export in ${normalizedFilePath}; scanning module for factory...`,
				);
			}
>>>>>>> a519ea97
			return mod;
		} catch (e) {
			const msg = e instanceof Error ? e.message : String(e);

			const envCheck = this.errorUtils.isMissingEnvError(e);
			if (!envCheck.isMissing) {
				if ("formatUserError" in this.errorUtils) {
					this.logger.error(this.errorUtils.formatUserError(e));
				} else {
					this.logger.error(`❌ Error loading TypeScript agent: ${msg}`);
				}
			}
<<<<<<< HEAD

			if (/Cannot find module/.test(msg)) {
				this.logger.error(
					`Module resolution failed while loading agent file '${filePath}'.\n> ${msg}\n` +
						"This usually means the dependency is declared in a parent workspace package and got externalized,\n" +
						"but is not installed in the agent project's own node_modules.\n" +
						"Fix: add it to the agent project's package.json or run: pnpm add <missing-pkg> -F <agent-workspace>.",
				);
			}

			throw new Error(`Failed to import TS agent via esbuild: ${msg}`);
=======
		}
	}

	/**
	 * Type guard to check if object is likely a BaseAgent instance
	 */
	private isLikelyAgentInstance(obj: unknown): obj is BaseAgent {
		return (
			obj != null &&
			typeof obj === "object" &&
			typeof (obj as BaseAgent).name === "string" &&
			typeof (obj as BaseAgent).runAsync === "function"
		);
	}

	/**
	 * Type guard to check if object is an AgentBuilder
	 */
	private isAgentBuilder(obj: unknown): obj is AgentBuilder {
		return (
			obj != null &&
			typeof obj === "object" &&
			typeof (obj as AgentBuilder).build === "function" &&
			typeof (obj as AgentBuilder).withModel === "function"
		);
	}

	/**
	 * Type guard to check if object is a BuiltAgent
	 */
	private isBuiltAgent(obj: unknown): obj is BuiltAgent {
		return (
			obj != null &&
			typeof obj === "object" &&
			"agent" in obj &&
			"runner" in obj &&
			"session" in obj
		);
	}

	/**
	 * Type guard to check if value is a primitive type
	 */
	private isPrimitive(
		v: unknown,
	): v is null | undefined | string | number | boolean {
		return v == null || ["string", "number", "boolean"].includes(typeof v);
	}

	/**
	 * Safely invoke a function, handling both sync and async results
	 */
	private async invokeFunctionSafely(
		fn: () => AgentExportValue,
	): Promise<AgentExportValue> {
		let result: unknown = fn();
		if (result && typeof result === "object" && "then" in result) {
			try {
				result = await (result as Promise<AgentExportValue>);
			} catch (e) {
				throw new Error(
					`Failed to await function result: ${e instanceof Error ? e.message : String(e)}`,
				);
			}
		}
		return result as AgentExportValue;
	}

	/**
	 * Extract BaseAgent from different possible types
	 * Returns both the agent and the full built context (if available)
	 *
	 * Note: `unknown` here is legitimate - we're dynamically inspecting module exports
	 * from dynamically loaded code where the actual types are determined at runtime.
	 */
	private async extractBaseAgent(
		item: unknown,
	): Promise<AgentExportResult | null> {
		if (this.isLikelyAgentInstance(item)) {
			return { agent: item as BaseAgent };
		}
		if (this.isAgentBuilder(item)) {
			const built = await (item as AgentBuilder).build();
			return { agent: built.agent, builtAgent: built };
		}
		if (this.isBuiltAgent(item)) {
			const builtItem = item as BuiltAgent;
			return {
				agent: builtItem.agent,
				builtAgent: builtItem,
			};
		}
		return null;
	}

	/**
	 * Search through module exports to find potential agent exports
	 */
	private async scanModuleExports(
		mod: ModuleExport,
	): Promise<AgentExportResult | null> {
		for (const [key, value] of Object.entries(mod)) {
			if (key === "default") continue;
			const keyLower = key.toLowerCase();
			if (this.isPrimitive(value)) continue;

			const result = await this.extractBaseAgent(value);
			if (result) {
				return result;
			}

			if (value && typeof value === "object" && "agent" in value) {
				const container = value as ModuleExport;
				const containerResult = await this.extractBaseAgent(container.agent);
				if (containerResult) {
					return containerResult;
				}
			}

			if (
				typeof value === "function" &&
				(() => {
					if (/(agent|build|create)/i.test(keyLower)) return true;
					const fnLike = value as { name?: string };
					const fnName = fnLike?.name;
					return !!(
						fnName && /(agent|build|create)/i.test(fnName.toLowerCase())
					);
				})()
			) {
				try {
					const functionResult = await this.invokeFunctionSafely(
						value as () => AgentExportValue,
					);
					const result = await this.extractBaseAgent(functionResult);
					if (result) {
						return result;
					}

					if (
						functionResult &&
						typeof functionResult === "object" &&
						"agent" in functionResult
					) {
						const containerResult = await this.extractBaseAgent(
							(functionResult as { agent: unknown }).agent,
						);
						if (containerResult) {
							return containerResult;
						}
					}
				} catch (_e) {
					// Swallow and continue searching
				}
			}
>>>>>>> a519ea97
		}
	}

<<<<<<< HEAD
	async resolveAgentExport(mod: Record<string, unknown>): Promise<BaseAgent> {
		return this.resolver.resolveAgentExport(mod);
=======
	async resolveAgentExport(mod: ModuleExport): Promise<AgentExportResult> {
		const moduleDefault =
			mod.default && typeof mod.default === "object"
				? (mod.default as ModuleExport)
				: undefined;
		const candidateToResolve: unknown =
			mod.agent ?? moduleDefault?.agent ?? moduleDefault ?? mod;

		const directResult = await this.tryResolvingDirectCandidate(
			candidateToResolve,
			mod,
		);
		if (directResult) {
			return directResult;
		}

		const exportResult = await this.scanModuleExports(mod);
		if (exportResult) {
			return exportResult;
		}

		if (typeof candidateToResolve === "function") {
			const functionResult =
				await this.tryResolvingFunctionCandidate(candidateToResolve);
			if (functionResult) {
				return functionResult;
			}
		}

		throw new Error(
			"No agent export resolved (expected BaseAgent, AgentBuilder, or BuiltAgent)",
		);
	}

	/**
	 * Try to resolve a direct candidate (not from scanning exports)
	 */
	private async tryResolvingDirectCandidate(
		candidateToResolve: unknown,
		mod: ModuleExport,
	): Promise<AgentExportResult | null> {
		if (
			this.isPrimitive(candidateToResolve) ||
			(candidateToResolve && candidateToResolve === (mod as unknown))
		) {
			return null;
		}

		const result = await this.extractBaseAgent(candidateToResolve);
		if (result) {
			return result;
		}

		if (
			candidateToResolve &&
			typeof candidateToResolve === "object" &&
			"agent" in candidateToResolve
		) {
			const container = candidateToResolve as ModuleExport;
			return await this.extractBaseAgent(container.agent);
		}

		return null;
	}

	/**
	 * Try to resolve a function candidate by invoking it
	 */
	private async tryResolvingFunctionCandidate(
		functionCandidate: unknown,
	): Promise<AgentExportResult | null> {
		try {
			const functionResult = await this.invokeFunctionSafely(
				functionCandidate as () => AgentExportValue,
			);

			const result = await this.extractBaseAgent(functionResult);
			if (result) {
				return result;
			}

			if (
				functionResult &&
				typeof functionResult === "object" &&
				"agent" in functionResult
			) {
				const containerResult = await this.extractBaseAgent(
					(functionResult as { agent: unknown }).agent,
				);
				if (containerResult) {
					return containerResult;
				}
			}
		} catch (e) {
			throw new Error(
				`Failed executing exported agent function: ${
					e instanceof Error ? e.message : String(e)
				}`,
			);
		}

		return null;
>>>>>>> a519ea97
	}
}<|MERGE_RESOLUTION|>--- conflicted
+++ resolved
@@ -3,31 +3,15 @@
 import { createRequire } from "node:module";
 import { dirname, join, normalize, resolve } from "node:path";
 import { pathToFileURL } from "node:url";
-import { BaseAgent } from "@iqai/adk";
 import { Injectable, Logger } from "@nestjs/common";
 import { findProjectRoot } from "../../common/find-project-root";
-<<<<<<< HEAD
 import { AgentResolver } from "./agent-loader/agent-resolver";
 import { CACHE_DIR, CacheUtils } from "./agent-loader/cache-utils";
 import { EnvUtils } from "./agent-loader/env-utils";
 import { ErrorHandlingUtils } from "./agent-loader/error-handling-utils";
 import { PathUtils } from "./agent-loader/path-utils";
 import { TypeGuards } from "./agent-loader/type-guards";
-=======
-import type {
-	AgentExportResult,
-	AgentExportValue,
-	ESBuildOnResolveArgs,
-	ESBuildPlugin,
-	ESBuildPluginSetup,
-	ModuleExport,
-	RequireLike,
-	TsConfigPaths,
-} from "./agent-loader.types";
-import { TsConfigSchema } from "./agent-loader.types";
-
-const ADK_CACHE_DIR = ".adk-cache";
->>>>>>> a519ea97
+import type { AgentExportResult, ModuleExport } from "./agent-loader.types";
 
 @Injectable()
 export class AgentLoader {
@@ -70,135 +54,8 @@
 		CacheUtils.cleanupAllCacheFiles(logger, quiet);
 	}
 
-<<<<<<< HEAD
 	loadEnvironmentVariables(agentFilePath: string): void {
 		this.envUtils.loadEnvironmentVariables(agentFilePath);
-=======
-	/**
-	 * Normalize path to use forward slashes (cross-platform)
-	 */
-	private normalizePath(path: string): string {
-		return path.replace(/\\/g, "/");
-	}
-
-	/**
-	 * Parse TypeScript path mappings from tsconfig.json
-	 */
-	private parseTsConfigPaths(projectRoot: string): TsConfigPaths {
-		const tsconfigPath = join(projectRoot, "tsconfig.json");
-		if (!existsSync(tsconfigPath)) {
-			return {};
-		}
-
-		try {
-			const tsconfigContent = readFileSync(tsconfigPath, "utf-8");
-			const tsconfigJson: unknown = JSON.parse(tsconfigContent);
-			const parsed = TsConfigSchema.safeParse(tsconfigJson);
-
-			if (!parsed.success) {
-				this.logger.warn(
-					`Invalid tsconfig.json structure: ${parsed.error.message}`,
-				);
-				return {};
-			}
-			const compilerOptions = parsed.data.compilerOptions || {};
-
-			return {
-				baseUrl: compilerOptions.baseUrl,
-				paths: compilerOptions.paths,
-			};
-		} catch (error) {
-			this.logger.warn(
-				`Failed to parse tsconfig.json: ${error instanceof Error ? error.message : String(error)}`,
-			);
-			return {};
-		}
-	}
-
-	/**
-	 * Create an esbuild plugin to handle TypeScript path mappings and relative imports
-	 */
-	private createPathMappingPlugin(projectRoot: string): ESBuildPlugin {
-		const { baseUrl, paths } = this.parseTsConfigPaths(projectRoot);
-		const resolvedBaseUrl = baseUrl
-			? resolve(projectRoot, baseUrl)
-			: projectRoot;
-		const logger = this.logger;
-		const quiet = this.quiet;
-		const normalizePath = this.normalizePath.bind(this);
-
-		return {
-			name: "typescript-path-mapping",
-			setup(build: ESBuildPluginSetup) {
-				build.onResolve({ filter: /.*/ }, (args: ESBuildOnResolveArgs) => {
-					if (!quiet) {
-						logger.debug(
-							`Resolving import: "${args.path}" from "${args.importer || "unknown"}"`,
-						);
-					}
-					if (paths && !args.path.startsWith(".") && !isAbsolute(args.path)) {
-						for (const [alias, mappings] of Object.entries(paths)) {
-							const aliasPattern = alias.replace("*", "(.*)");
-							const aliasRegex = new RegExp(`^${aliasPattern}$`);
-							const match = args.path.match(aliasRegex);
-
-							if (match) {
-								for (const mapping of mappings) {
-									let resolvedPath = mapping;
-									if (match[1] && mapping.includes("*")) {
-										resolvedPath = mapping.replace("*", match[1]);
-									}
-									const fullPath = normalize(
-										resolve(resolvedBaseUrl, resolvedPath),
-									);
-									const extensions = [".ts", ".js", ".tsx", ".jsx", ""];
-									for (const ext of extensions) {
-										const pathWithExt = ext ? fullPath + ext : fullPath;
-										if (existsSync(pathWithExt)) {
-											logger.debug(
-												`Path mapping resolved: ${args.path} -> ${pathWithExt}`,
-											);
-											return { path: normalizePath(pathWithExt) };
-										}
-									}
-								}
-							}
-						}
-					}
-
-					if (args.path === "env" && baseUrl) {
-						const envPath = resolve(resolvedBaseUrl, "env");
-						const extensions = [".ts", ".js"];
-						for (const ext of extensions) {
-							const pathWithExt = normalize(envPath + ext);
-							if (existsSync(pathWithExt)) {
-								logger.debug(
-									`Direct env import resolved: ${args.path} -> ${pathWithExt}`,
-								);
-								return { path: normalizePath(pathWithExt) };
-							}
-						}
-					}
-
-					if (baseUrl && args.path.startsWith("../")) {
-						const relativePath = args.path.replace("../", "");
-						const fullPath = resolve(resolvedBaseUrl, relativePath);
-						const extensions = [".ts", ".js", ".tsx", ".jsx", ""];
-						for (const ext of extensions) {
-							const pathWithExt = normalize(ext ? fullPath + ext : fullPath);
-							if (existsSync(pathWithExt)) {
-								logger.debug(
-									`Relative import resolved via baseUrl: ${args.path} -> ${pathWithExt}`,
-								);
-								return { path: normalizePath(pathWithExt) };
-							}
-						}
-					}
-					return;
-				});
-			},
-		};
->>>>>>> a519ea97
 	}
 
 	/**
@@ -247,12 +104,7 @@
 	async importTypeScriptFile(
 		filePath: string,
 		providedProjectRoot?: string,
-<<<<<<< HEAD
-	): Promise<Record<string, unknown>> {
-=======
 	): Promise<ModuleExport> {
-		// Normalize the input file path
->>>>>>> a519ea97
 		const normalizedFilePath = normalize(resolve(filePath));
 		const projectRoot =
 			providedProjectRoot ?? findProjectRoot(dirname(normalizedFilePath));
@@ -286,42 +138,10 @@
 				tsconfigPath,
 			);
 
-<<<<<<< HEAD
 			const plugins = [
 				this.pathUtils.createPathMappingPlugin(projectRoot),
 				this.pathUtils.createExternalizePlugin(),
 			];
-=======
-			const ALWAYS_EXTERNAL_SCOPES = ["@iqai/"];
-			const alwaysExternal = ["@iqai/adk"];
-
-			const plugin: ESBuildPlugin = {
-				name: "externalize-bare-imports",
-				setup(build: ESBuildPluginSetup) {
-					build.onResolve({ filter: /.*/ }, (args: ESBuildOnResolveArgs) => {
-						const isWindowsAbsolutePath = /^[a-zA-Z]:/.test(args.path);
-						if (
-							args.path.startsWith(".") ||
-							args.path.startsWith("/") ||
-							args.path.startsWith("..") ||
-							isWindowsAbsolutePath
-						) {
-							return;
-						}
-						if (
-							ALWAYS_EXTERNAL_SCOPES.some((s) => args.path.startsWith(s)) ||
-							alwaysExternal.includes(args.path)
-						) {
-							return { path: args.path, external: true };
-						}
-						return { path: args.path, external: true };
-					});
-				},
-			};
-
-			const pathMappingPlugin = this.createPathMappingPlugin(projectRoot);
-			const plugins = [pathMappingPlugin, plugin];
->>>>>>> a519ea97
 
 			if (needRebuild) {
 				// Delete old cache file before rebuilding
@@ -358,21 +178,16 @@
 				});
 			}
 
-<<<<<<< HEAD
 			const dynamicRequire = createRequire(outFile);
 
 			// Bust require cache if we rebuilt
-=======
-			const dynamicRequire = createRequire(outFile) as RequireLike;
-			// Bust require cache if we rebuilt the same outFile path
->>>>>>> a519ea97
 			try {
 				if (needRebuild) {
-					const resolved = dynamicRequire.resolve
-						? dynamicRequire.resolve(outFile)
+					const resolved = (dynamicRequire as any).resolve
+						? (dynamicRequire as any).resolve(outFile)
 						: outFile;
-					if (dynamicRequire.cache?.[resolved]) {
-						delete dynamicRequire.cache[resolved];
+					if ((dynamicRequire as any).cache?.[resolved]) {
+						delete (dynamicRequire as any).cache[resolved];
 					}
 				}
 			} catch (error) {
@@ -385,12 +200,8 @@
 				}
 			}
 
-<<<<<<< HEAD
-			let mod: Record<string, unknown>;
-
-=======
 			let mod: ModuleExport;
->>>>>>> a519ea97
+
 			try {
 				mod = dynamicRequire(outFile) as ModuleExport;
 			} catch (loadErr) {
@@ -411,42 +222,9 @@
 				}
 			}
 
-<<<<<<< HEAD
 			this.logger.log(
 				`TS agent imported via esbuild: ${normalizedFilePath} ✅`,
 			);
-=======
-			let agentExport = mod.agent;
-			if (!agentExport && mod.default) {
-				const defaultExport = mod.default;
-				if (
-					defaultExport &&
-					typeof defaultExport === "object" &&
-					"agent" in defaultExport
-				) {
-					const defaultObj = defaultExport as ModuleExport;
-					agentExport = defaultObj.agent ?? defaultExport;
-				} else {
-					agentExport = defaultExport;
-				}
-			}
-
-			if (agentExport) {
-				const isPrimitive = (
-					v: unknown,
-				): v is null | undefined | string | number | boolean =>
-					v == null || ["string", "number", "boolean"].includes(typeof v);
-				if (!isPrimitive(agentExport)) {
-					this.logger.log(
-						`TS agent imported via esbuild: ${normalizedFilePath} ✅`,
-					);
-					return { agent: agentExport as unknown };
-				}
-				this.logger.log(
-					`Ignoring primitive 'agent' export in ${normalizedFilePath}; scanning module for factory...`,
-				);
-			}
->>>>>>> a519ea97
 			return mod;
 		} catch (e) {
 			const msg = e instanceof Error ? e.message : String(e);
@@ -459,7 +237,6 @@
 					this.logger.error(`❌ Error loading TypeScript agent: ${msg}`);
 				}
 			}
-<<<<<<< HEAD
 
 			if (/Cannot find module/.test(msg)) {
 				this.logger.error(
@@ -471,272 +248,13 @@
 			}
 
 			throw new Error(`Failed to import TS agent via esbuild: ${msg}`);
-=======
-		}
-	}
-
-	/**
-	 * Type guard to check if object is likely a BaseAgent instance
-	 */
-	private isLikelyAgentInstance(obj: unknown): obj is BaseAgent {
-		return (
-			obj != null &&
-			typeof obj === "object" &&
-			typeof (obj as BaseAgent).name === "string" &&
-			typeof (obj as BaseAgent).runAsync === "function"
+		}
+	}
+
+	async resolveAgentExport(mod: ModuleExport): Promise<AgentExportResult> {
+		const agent = await this.resolver.resolveAgentExport(
+			mod as unknown as Record<string, unknown>,
 		);
-	}
-
-	/**
-	 * Type guard to check if object is an AgentBuilder
-	 */
-	private isAgentBuilder(obj: unknown): obj is AgentBuilder {
-		return (
-			obj != null &&
-			typeof obj === "object" &&
-			typeof (obj as AgentBuilder).build === "function" &&
-			typeof (obj as AgentBuilder).withModel === "function"
-		);
-	}
-
-	/**
-	 * Type guard to check if object is a BuiltAgent
-	 */
-	private isBuiltAgent(obj: unknown): obj is BuiltAgent {
-		return (
-			obj != null &&
-			typeof obj === "object" &&
-			"agent" in obj &&
-			"runner" in obj &&
-			"session" in obj
-		);
-	}
-
-	/**
-	 * Type guard to check if value is a primitive type
-	 */
-	private isPrimitive(
-		v: unknown,
-	): v is null | undefined | string | number | boolean {
-		return v == null || ["string", "number", "boolean"].includes(typeof v);
-	}
-
-	/**
-	 * Safely invoke a function, handling both sync and async results
-	 */
-	private async invokeFunctionSafely(
-		fn: () => AgentExportValue,
-	): Promise<AgentExportValue> {
-		let result: unknown = fn();
-		if (result && typeof result === "object" && "then" in result) {
-			try {
-				result = await (result as Promise<AgentExportValue>);
-			} catch (e) {
-				throw new Error(
-					`Failed to await function result: ${e instanceof Error ? e.message : String(e)}`,
-				);
-			}
-		}
-		return result as AgentExportValue;
-	}
-
-	/**
-	 * Extract BaseAgent from different possible types
-	 * Returns both the agent and the full built context (if available)
-	 *
-	 * Note: `unknown` here is legitimate - we're dynamically inspecting module exports
-	 * from dynamically loaded code where the actual types are determined at runtime.
-	 */
-	private async extractBaseAgent(
-		item: unknown,
-	): Promise<AgentExportResult | null> {
-		if (this.isLikelyAgentInstance(item)) {
-			return { agent: item as BaseAgent };
-		}
-		if (this.isAgentBuilder(item)) {
-			const built = await (item as AgentBuilder).build();
-			return { agent: built.agent, builtAgent: built };
-		}
-		if (this.isBuiltAgent(item)) {
-			const builtItem = item as BuiltAgent;
-			return {
-				agent: builtItem.agent,
-				builtAgent: builtItem,
-			};
-		}
-		return null;
-	}
-
-	/**
-	 * Search through module exports to find potential agent exports
-	 */
-	private async scanModuleExports(
-		mod: ModuleExport,
-	): Promise<AgentExportResult | null> {
-		for (const [key, value] of Object.entries(mod)) {
-			if (key === "default") continue;
-			const keyLower = key.toLowerCase();
-			if (this.isPrimitive(value)) continue;
-
-			const result = await this.extractBaseAgent(value);
-			if (result) {
-				return result;
-			}
-
-			if (value && typeof value === "object" && "agent" in value) {
-				const container = value as ModuleExport;
-				const containerResult = await this.extractBaseAgent(container.agent);
-				if (containerResult) {
-					return containerResult;
-				}
-			}
-
-			if (
-				typeof value === "function" &&
-				(() => {
-					if (/(agent|build|create)/i.test(keyLower)) return true;
-					const fnLike = value as { name?: string };
-					const fnName = fnLike?.name;
-					return !!(
-						fnName && /(agent|build|create)/i.test(fnName.toLowerCase())
-					);
-				})()
-			) {
-				try {
-					const functionResult = await this.invokeFunctionSafely(
-						value as () => AgentExportValue,
-					);
-					const result = await this.extractBaseAgent(functionResult);
-					if (result) {
-						return result;
-					}
-
-					if (
-						functionResult &&
-						typeof functionResult === "object" &&
-						"agent" in functionResult
-					) {
-						const containerResult = await this.extractBaseAgent(
-							(functionResult as { agent: unknown }).agent,
-						);
-						if (containerResult) {
-							return containerResult;
-						}
-					}
-				} catch (_e) {
-					// Swallow and continue searching
-				}
-			}
->>>>>>> a519ea97
-		}
-	}
-
-<<<<<<< HEAD
-	async resolveAgentExport(mod: Record<string, unknown>): Promise<BaseAgent> {
-		return this.resolver.resolveAgentExport(mod);
-=======
-	async resolveAgentExport(mod: ModuleExport): Promise<AgentExportResult> {
-		const moduleDefault =
-			mod.default && typeof mod.default === "object"
-				? (mod.default as ModuleExport)
-				: undefined;
-		const candidateToResolve: unknown =
-			mod.agent ?? moduleDefault?.agent ?? moduleDefault ?? mod;
-
-		const directResult = await this.tryResolvingDirectCandidate(
-			candidateToResolve,
-			mod,
-		);
-		if (directResult) {
-			return directResult;
-		}
-
-		const exportResult = await this.scanModuleExports(mod);
-		if (exportResult) {
-			return exportResult;
-		}
-
-		if (typeof candidateToResolve === "function") {
-			const functionResult =
-				await this.tryResolvingFunctionCandidate(candidateToResolve);
-			if (functionResult) {
-				return functionResult;
-			}
-		}
-
-		throw new Error(
-			"No agent export resolved (expected BaseAgent, AgentBuilder, or BuiltAgent)",
-		);
-	}
-
-	/**
-	 * Try to resolve a direct candidate (not from scanning exports)
-	 */
-	private async tryResolvingDirectCandidate(
-		candidateToResolve: unknown,
-		mod: ModuleExport,
-	): Promise<AgentExportResult | null> {
-		if (
-			this.isPrimitive(candidateToResolve) ||
-			(candidateToResolve && candidateToResolve === (mod as unknown))
-		) {
-			return null;
-		}
-
-		const result = await this.extractBaseAgent(candidateToResolve);
-		if (result) {
-			return result;
-		}
-
-		if (
-			candidateToResolve &&
-			typeof candidateToResolve === "object" &&
-			"agent" in candidateToResolve
-		) {
-			const container = candidateToResolve as ModuleExport;
-			return await this.extractBaseAgent(container.agent);
-		}
-
-		return null;
-	}
-
-	/**
-	 * Try to resolve a function candidate by invoking it
-	 */
-	private async tryResolvingFunctionCandidate(
-		functionCandidate: unknown,
-	): Promise<AgentExportResult | null> {
-		try {
-			const functionResult = await this.invokeFunctionSafely(
-				functionCandidate as () => AgentExportValue,
-			);
-
-			const result = await this.extractBaseAgent(functionResult);
-			if (result) {
-				return result;
-			}
-
-			if (
-				functionResult &&
-				typeof functionResult === "object" &&
-				"agent" in functionResult
-			) {
-				const containerResult = await this.extractBaseAgent(
-					(functionResult as { agent: unknown }).agent,
-				);
-				if (containerResult) {
-					return containerResult;
-				}
-			}
-		} catch (e) {
-			throw new Error(
-				`Failed executing exported agent function: ${
-					e instanceof Error ? e.message : String(e)
-				}`,
-			);
-		}
-
-		return null;
->>>>>>> a519ea97
+		return { agent };
 	}
 }