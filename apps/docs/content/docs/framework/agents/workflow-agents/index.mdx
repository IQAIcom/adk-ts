--- conflicted
+++ resolved
@@ -130,13 +130,10 @@
     title="🧠 Sessions & Memory"
     description="How agents share state and data in workflows"
     href="/docs/framework/sessions/session"
-<<<<<<< HEAD
   />
   <Card
     title="🛠️ Tools"
     description="See how to add capabilities to your agents using built-in and custom tools."
     href="/docs/framework/tools"
-=======
->>>>>>> cec1eaa3
   />
 </Cards>