--- conflicted
+++ resolved
@@ -1172,21 +1172,12 @@
   />
   <Card
     title="🛠️ Tools"
-<<<<<<< HEAD
     description="See how to add capabilities to your agents using built-in and custom tools."
     href="/docs/framework/tools"
   />
   <Card
     title="💾 Sessions & State"
     description="Manage data flow and persistence across agent interactions"
-=======
-    description="Extend agent capabilities with custom tools"
-    href="/docs/framework/tools"
-  />
-  <Card
-    title="💾 Sessions"
-    description="State management across agent interactions"
->>>>>>> cec1eaa3
     href="/docs/framework/sessions/session"
   />
   <Card
