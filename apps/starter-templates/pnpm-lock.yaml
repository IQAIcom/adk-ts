lockfileVersion: '9.0'

settings:
  autoInstallPeers: true
  excludeLinksFromLockfile: false

importers:

  discord-bot:
    dependencies:
      '@iqai/adk':
        specifier: ^0.3.2
        version: 0.3.2(@opentelemetry/core@2.1.0(@opentelemetry/api@1.9.0))(@types/node@24.3.1)(@types/pg@8.15.5)(bufferutil@4.0.9)(typescript@5.9.2)(utf-8-validate@5.0.10)(ws@8.18.3(bufferutil@4.0.9)(utf-8-validate@5.0.10))
      dotenv:
        specifier: ^17.2.2
        version: 17.2.2
      zod:
        specifier: ^4.1.5
        version: 4.1.5
    devDependencies:
      '@types/node':
        specifier: ^24.3.1
        version: 24.3.1
      rimraf:
        specifier: ^6.0.1
        version: 6.0.1
      tsx:
        specifier: ^4.20.5
        version: 4.20.5
      typescript:
        specifier: ^5.9.2
        version: 5.9.2

  hono-server:
    dependencies:
      '@hono/node-server':
        specifier: ^1.19.2
        version: 1.19.2(hono@4.9.6)
      '@iqai/adk':
        specifier: ^0.3.2
        version: 0.3.2(@opentelemetry/core@2.1.0(@opentelemetry/api@1.9.0))(@types/node@24.3.1)(@types/pg@8.15.5)(bufferutil@4.0.9)(typescript@5.9.2)(utf-8-validate@5.0.10)(ws@8.18.3(bufferutil@4.0.9)(utf-8-validate@5.0.10))
      dotenv:
        specifier: ^17.2.2
        version: 17.2.2
      hono:
        specifier: ^4.9.6
        version: 4.9.6
      zod:
        specifier: ^4.1.5
        version: 4.1.5
    devDependencies:
      '@types/node':
        specifier: ^24.3.1
        version: 24.3.1
      rimraf:
        specifier: ^6.0.1
        version: 6.0.1
      tsx:
        specifier: ^4.20.5
        version: 4.20.5
      typescript:
        specifier: ^5.9.2
        version: 5.9.2

  mcp-starter:
    dependencies:
      dedent:
        specifier: ^1.7.0
        version: 1.7.0
      fastmcp:
        specifier: ^3.16.0
        version: 3.16.0
      zod:
        specifier: ^4.1.5
        version: 4.1.5
    devDependencies:
      '@changesets/cli':
        specifier: ^2.29.7
        version: 2.29.7(@types/node@24.3.1)
      '@types/node':
        specifier: ^24.3.1
        version: 24.3.1
      shx:
        specifier: ^0.4.0
        version: 0.4.0
      typescript:
        specifier: ^5.9.2
        version: 5.9.2

  next-js-starter:
    dependencies:
      next:
        specifier: 15.5.5
        version: 15.5.5(@opentelemetry/api@1.9.0)(react-dom@19.1.0(react@19.1.0))(react@19.1.0)
      react:
        specifier: 19.1.0
        version: 19.1.0
      react-dom:
        specifier: 19.1.0
        version: 19.1.0(react@19.1.0)
    devDependencies:
      '@biomejs/biome':
        specifier: 2.2.0
        version: 2.2.0
      '@tailwindcss/postcss':
        specifier: ^4
        version: 4.1.14
      '@types/node':
        specifier: ^20
        version: 20.19.21
      '@types/react':
        specifier: ^19
        version: 19.2.2
      '@types/react-dom':
        specifier: ^19
        version: 19.2.2(@types/react@19.2.2)
      tailwindcss:
        specifier: ^4
        version: 4.1.14
      typescript:
        specifier: ^5
        version: 5.9.2

  shade-agent:
    dependencies:
      '@hono/node-server':
        specifier: ^1.19.2
        version: 1.19.2(hono@4.9.6)
      '@iqai/adk':
        specifier: ^0.3.2
        version: 0.3.2(@opentelemetry/core@2.1.0(@opentelemetry/api@1.9.0))(@types/node@24.3.1)(@types/pg@8.15.5)(bufferutil@4.0.9)(typescript@5.9.2)(utf-8-validate@5.0.10)(ws@8.18.3(bufferutil@4.0.9)(utf-8-validate@5.0.10))
      '@neardefi/shade-agent-js':
        specifier: ^1.0.4
        version: 1.0.4
      chainsig.js:
        specifier: ^1.1.11
        version: 1.1.11(@near-js/tokens@2.2.5)(bufferutil@4.0.9)(got@11.8.6)(typescript@5.9.2)(utf-8-validate@5.0.10)(zod@4.1.5)
      cors:
        specifier: ^2.8.5
        version: 2.8.5
      dedent:
        specifier: ^1.7.0
        version: 1.7.0
      dotenv:
        specifier: ^17.2.2
        version: 17.2.2
      ethers:
        specifier: ^6.15.0
        version: 6.15.0(bufferutil@4.0.9)(utf-8-validate@5.0.10)
      hono:
        specifier: ^4.9.6
        version: 4.9.6
      rss-parser:
        specifier: ^3.13.0
        version: 3.13.0
      viem:
        specifier: ^2.37.5
        version: 2.37.5(bufferutil@4.0.9)(typescript@5.9.2)(utf-8-validate@5.0.10)(zod@4.1.5)
      zod:
        specifier: ^4.1.5
        version: 4.1.5
    devDependencies:
      '@types/node':
        specifier: ^24.3.1
        version: 24.3.1
      rimraf:
        specifier: ^6.0.1
        version: 6.0.1
      tsx:
        specifier: ^4.20.5
        version: 4.20.5
      typescript:
        specifier: ^5.9.2
        version: 5.9.2

  simple-agent:
    dependencies:
      '@iqai/adk':
        specifier: ^0.3.2
        version: 0.3.2(@opentelemetry/core@2.1.0(@opentelemetry/api@1.9.0))(@types/node@24.3.1)(@types/pg@8.15.5)(bufferutil@4.0.9)(typescript@5.9.2)(utf-8-validate@5.0.10)(ws@8.18.3(bufferutil@4.0.9)(utf-8-validate@5.0.10))
      dotenv:
        specifier: ^17.2.2
        version: 17.2.2
      zod:
        specifier: ^4.1.5
        version: 4.1.5
    devDependencies:
      '@types/node':
        specifier: ^24.3.1
        version: 24.3.1
      rimraf:
        specifier: ^6.0.1
        version: 6.0.1
      tsx:
        specifier: ^4.20.5
        version: 4.20.5
      typescript:
        specifier: ^5.9.2
        version: 5.9.2

  telegram-bot:
    dependencies:
      '@iqai/adk':
        specifier: ^0.3.2
        version: 0.3.2(@opentelemetry/core@2.1.0(@opentelemetry/api@1.9.0))(@types/node@24.3.1)(@types/pg@8.15.5)(bufferutil@4.0.9)(typescript@5.9.2)(utf-8-validate@5.0.10)(ws@8.18.3(bufferutil@4.0.9)(utf-8-validate@5.0.10))
      dotenv:
        specifier: ^17.2.2
        version: 17.2.2
      zod:
        specifier: ^4.1.5
        version: 4.1.5
    devDependencies:
      '@types/node':
        specifier: ^24.3.1
        version: 24.3.1
      rimraf:
        specifier: ^6.0.1
        version: 6.0.1
      tsx:
        specifier: ^4.20.5
        version: 4.20.5
      typescript:
        specifier: ^5.9.2
        version: 5.9.2

packages:

  '@0no-co/graphql.web@1.2.0':
    resolution: {integrity: sha512-/1iHy9TTr63gE1YcR5idjx8UREz1s0kFhydf3bBLCXyqjhkIc6igAzTOx3zPifCwFR87tsh/4Pa9cNts6d2otw==}
    peerDependencies:
      graphql: ^14.0.0 || ^15.0.0 || ^16.0.0
    peerDependenciesMeta:
      graphql:
        optional: true

  '@0no-co/graphqlsp@1.15.0':
    resolution: {integrity: sha512-SReJAGmOeXrHGod+9Odqrz4s43liK0b2DFUetb/jmYvxFpWmeNfFYo0seCh0jz8vG3p1pnYMav0+Tm7XwWtOJw==}
    peerDependencies:
      graphql: ^15.5.0 || ^16.0.0 || ^17.0.0
      typescript: ^5.0.0

  '@adraffy/ens-normalize@1.10.1':
    resolution: {integrity: sha512-96Z2IP3mYmF1Xg2cDm8f1gWGf/HUVedQ3FMifV4kG/PQ4yEP51xDtRAEfhVNt5f/uzpNkZHwWQuUcu6D6K+Ekw==}

  '@adraffy/ens-normalize@1.11.0':
    resolution: {integrity: sha512-/3DDPKHqqIqxUULp8yP4zODUY1i+2xvVWsv8A79xGWdCAG+8sb0hRh0Rk2QyOJUnnbyPUAZYcpBuRe3nS2OIUg==}

  '@ai-sdk/gateway@1.0.20':
    resolution: {integrity: sha512-2K0kGnHyLfT1v2+3xXbLqohfWBJ/vmIh1FTWnrvZfvuUuBdOi2DMgnSQzkLvFVLyM8mhOcx+ZwU6IOOsuyOv/w==}
    engines: {node: '>=18'}
    peerDependencies:
      zod: ^3.25.76 || ^4

  '@ai-sdk/provider-utils@3.0.8':
    resolution: {integrity: sha512-cDj1iigu7MW2tgAQeBzOiLhjHOUM9vENsgh4oAVitek0d//WdgfPCsKO3euP7m7LyO/j9a1vr/So+BGNdpFXYw==}
    engines: {node: '>=18'}
    peerDependencies:
      zod: ^3.25.76 || ^4

  '@ai-sdk/provider@2.0.0':
    resolution: {integrity: sha512-6o7Y2SeO9vFKB8lArHXehNuusnpddKPk7xqL7T2/b+OvXMRIXUO1rR4wcv1hAFUAT9avGZshty3Wlua/XA7TvA==}
    engines: {node: '>=18'}

  '@alloc/quick-lru@5.2.0':
    resolution: {integrity: sha512-UrcABB+4bUrFABwbluTIBErXwvbsU/V7TZWfmbgJfbkwiBuziS9gxdODUyuiecfdGQ85jglMW6juS3+z5TsKLw==}
    engines: {node: '>=10'}

  '@anthropic-ai/sdk@0.61.0':
    resolution: {integrity: sha512-GnlOXrPxow0uoaVB3DGNh9EJBU1MyagCBCLpU+bwDVlj/oOPYIwoiasMWlykkfYcQOrDP2x/zHnRD0xN7PeZPw==}
    hasBin: true

  '@aptos-labs/aptos-cli@1.0.2':
    resolution: {integrity: sha512-PYPsd0Kk3ynkxNfe3S4fanI3DiUICCoh4ibQderbvjPFL5A0oK6F4lPEO2t0MDsQySTk2t4vh99Xjy6Bd9y+aQ==}
    hasBin: true

  '@aptos-labs/aptos-client@2.0.0':
    resolution: {integrity: sha512-A23T3zTCRXEKURodp00dkadVtIrhWjC9uo08dRDBkh69OhCnBAxkENmUy/rcBarfLoFr60nRWt7cBkc8wxr1mg==}
    engines: {node: '>=20.0.0'}
    peerDependencies:
      got: ^11.8.6

  '@aptos-labs/ts-sdk@2.0.1':
    resolution: {integrity: sha512-k39Ks+qNcWxWujQrixMaV3ZIO8G9/qzIpDuV7+Td12GWNxXxKze5BqD6pFI3Q1iwI4mw65v1yxTi/jt5ted39Q==}
    engines: {node: '>=20.0.0'}

  '@babel/runtime@7.28.4':
    resolution: {integrity: sha512-Q/N6JNWvIvPnLDvjlE1OUBLPQHH6l3CltCEsHIujp45zQUSSh8K+gHnaEX45yAT1nyngnINhvWtzN+Nb9D8RAQ==}
    engines: {node: '>=6.9.0'}

  '@balena/dockerignore@1.0.2':
    resolution: {integrity: sha512-wMue2Sy4GAVTk6Ic4tJVcnfdau+gx2EnG7S+uAEe+TWJFqE4YoWN4/H8MSLj4eYJKxGg26lZwboEniNiNwZQ6Q==}

  '@biomejs/biome@2.2.0':
    resolution: {integrity: sha512-3On3RSYLsX+n9KnoSgfoYlckYBoU6VRM22cw1gB4Y0OuUVSYd/O/2saOJMrA4HFfA1Ff0eacOvMN1yAAvHtzIw==}
    engines: {node: '>=14.21.3'}
    hasBin: true

  '@biomejs/cli-darwin-arm64@2.2.0':
    resolution: {integrity: sha512-zKbwUUh+9uFmWfS8IFxmVD6XwqFcENjZvEyfOxHs1epjdH3wyyMQG80FGDsmauPwS2r5kXdEM0v/+dTIA9FXAg==}
    engines: {node: '>=14.21.3'}
    cpu: [arm64]
    os: [darwin]

  '@biomejs/cli-darwin-x64@2.2.0':
    resolution: {integrity: sha512-+OmT4dsX2eTfhD5crUOPw3RPhaR+SKVspvGVmSdZ9y9O/AgL8pla6T4hOn1q+VAFBHuHhsdxDRJgFCSC7RaMOw==}
    engines: {node: '>=14.21.3'}
    cpu: [x64]
    os: [darwin]

  '@biomejs/cli-linux-arm64-musl@2.2.0':
    resolution: {integrity: sha512-egKpOa+4FL9YO+SMUMLUvf543cprjevNc3CAgDNFLcjknuNMcZ0GLJYa3EGTCR2xIkIUJDVneBV3O9OcIlCEZQ==}
    engines: {node: '>=14.21.3'}
    cpu: [arm64]
    os: [linux]

  '@biomejs/cli-linux-arm64@2.2.0':
    resolution: {integrity: sha512-6eoRdF2yW5FnW9Lpeivh7Mayhq0KDdaDMYOJnH9aT02KuSIX5V1HmWJCQQPwIQbhDh68Zrcpl8inRlTEan0SXw==}
    engines: {node: '>=14.21.3'}
    cpu: [arm64]
    os: [linux]

  '@biomejs/cli-linux-x64-musl@2.2.0':
    resolution: {integrity: sha512-I5J85yWwUWpgJyC1CcytNSGusu2p9HjDnOPAFG4Y515hwRD0jpR9sT9/T1cKHtuCvEQ/sBvx+6zhz9l9wEJGAg==}
    engines: {node: '>=14.21.3'}
    cpu: [x64]
    os: [linux]

  '@biomejs/cli-linux-x64@2.2.0':
    resolution: {integrity: sha512-5UmQx/OZAfJfi25zAnAGHUMuOd+LOsliIt119x2soA2gLggQYrVPA+2kMUxR6Mw5M1deUF/AWWP2qpxgH7Nyfw==}
    engines: {node: '>=14.21.3'}
    cpu: [x64]
    os: [linux]

  '@biomejs/cli-win32-arm64@2.2.0':
    resolution: {integrity: sha512-n9a1/f2CwIDmNMNkFs+JI0ZjFnMO0jdOyGNtihgUNFnlmd84yIYY2KMTBmMV58ZlVHjgmY5Y6E1hVTnSRieggA==}
    engines: {node: '>=14.21.3'}
    cpu: [arm64]
    os: [win32]

  '@biomejs/cli-win32-x64@2.2.0':
    resolution: {integrity: sha512-Nawu5nHjP/zPKTIryh2AavzTc/KEg4um/MxWdXW0A6P/RZOyIpa7+QSjeXwAwX/utJGaCoXRPWtF3m5U/bB3Ww==}
    engines: {node: '>=14.21.3'}
    cpu: [x64]
    os: [win32]

  '@borewit/text-codec@0.1.1':
    resolution: {integrity: sha512-5L/uBxmjaCIX5h8Z+uu+kA9BQLkc/Wl06UGR5ajNRxu+/XjonB5i8JpgFMrPj3LXTCPA0pv8yxUvbUi+QthGGA==}

  '@chain-registry/types@0.50.207':
    resolution: {integrity: sha512-f4/XMrW/SaWCGE50skmq10qm3+LaCbrSgGmpeeirSCa1G0DENetGz89cl/CBJ7DoPZUEP2VElhSBm9usopKGOg==}

  '@changesets/apply-release-plan@7.0.13':
    resolution: {integrity: sha512-BIW7bofD2yAWoE8H4V40FikC+1nNFEKBisMECccS16W1rt6qqhNTBDmIw5HaqmMgtLNz9e7oiALiEUuKrQ4oHg==}

  '@changesets/assemble-release-plan@6.0.9':
    resolution: {integrity: sha512-tPgeeqCHIwNo8sypKlS3gOPmsS3wP0zHt67JDuL20P4QcXiw/O4Hl7oXiuLnP9yg+rXLQ2sScdV1Kkzde61iSQ==}

  '@changesets/changelog-git@0.2.1':
    resolution: {integrity: sha512-x/xEleCFLH28c3bQeQIyeZf8lFXyDFVn1SgcBiR2Tw/r4IAWlk1fzxCEZ6NxQAjF2Nwtczoen3OA2qR+UawQ8Q==}

  '@changesets/cli@2.29.7':
    resolution: {integrity: sha512-R7RqWoaksyyKXbKXBTbT4REdy22yH81mcFK6sWtqSanxUCbUi9Uf+6aqxZtDQouIqPdem2W56CdxXgsxdq7FLQ==}
    hasBin: true

  '@changesets/config@3.1.1':
    resolution: {integrity: sha512-bd+3Ap2TKXxljCggI0mKPfzCQKeV/TU4yO2h2C6vAihIo8tzseAn2e7klSuiyYYXvgu53zMN1OeYMIQkaQoWnA==}

  '@changesets/errors@0.2.0':
    resolution: {integrity: sha512-6BLOQUscTpZeGljvyQXlWOItQyU71kCdGz7Pi8H8zdw6BI0g3m43iL4xKUVPWtG+qrrL9DTjpdn8eYuCQSRpow==}

  '@changesets/get-dependents-graph@2.1.3':
    resolution: {integrity: sha512-gphr+v0mv2I3Oxt19VdWRRUxq3sseyUpX9DaHpTUmLj92Y10AGy+XOtV+kbM6L/fDcpx7/ISDFK6T8A/P3lOdQ==}

  '@changesets/get-release-plan@4.0.13':
    resolution: {integrity: sha512-DWG1pus72FcNeXkM12tx+xtExyH/c9I1z+2aXlObH3i9YA7+WZEVaiHzHl03thpvAgWTRaH64MpfHxozfF7Dvg==}

  '@changesets/get-version-range-type@0.4.0':
    resolution: {integrity: sha512-hwawtob9DryoGTpixy1D3ZXbGgJu1Rhr+ySH2PvTLHvkZuQ7sRT4oQwMh0hbqZH1weAooedEjRsbrWcGLCeyVQ==}

  '@changesets/git@3.0.4':
    resolution: {integrity: sha512-BXANzRFkX+XcC1q/d27NKvlJ1yf7PSAgi8JG6dt8EfbHFHi4neau7mufcSca5zRhwOL8j9s6EqsxmT+s+/E6Sw==}

  '@changesets/logger@0.1.1':
    resolution: {integrity: sha512-OQtR36ZlnuTxKqoW4Sv6x5YIhOmClRd5pWsjZsddYxpWs517R0HkyiefQPIytCVh4ZcC5x9XaG8KTdd5iRQUfg==}

  '@changesets/parse@0.4.1':
    resolution: {integrity: sha512-iwksMs5Bf/wUItfcg+OXrEpravm5rEd9Bf4oyIPL4kVTmJQ7PNDSd6MDYkpSJR1pn7tz/k8Zf2DhTCqX08Ou+Q==}

  '@changesets/pre@2.0.2':
    resolution: {integrity: sha512-HaL/gEyFVvkf9KFg6484wR9s0qjAXlZ8qWPDkTyKF6+zqjBe/I2mygg3MbpZ++hdi0ToqNUF8cjj7fBy0dg8Ug==}

  '@changesets/read@0.6.5':
    resolution: {integrity: sha512-UPzNGhsSjHD3Veb0xO/MwvasGe8eMyNrR/sT9gR8Q3DhOQZirgKhhXv/8hVsI0QpPjR004Z9iFxoJU6in3uGMg==}

  '@changesets/should-skip-package@0.1.2':
    resolution: {integrity: sha512-qAK/WrqWLNCP22UDdBTMPH5f41elVDlsNyat180A33dWxuUDyNpg6fPi/FyTZwRriVjg0L8gnjJn2F9XAoF0qw==}

  '@changesets/types@4.1.0':
    resolution: {integrity: sha512-LDQvVDv5Kb50ny2s25Fhm3d9QSZimsoUGBsUioj6MC3qbMUCuC8GPIvk/M6IvXx3lYhAs0lwWUQLb+VIEUCECw==}

  '@changesets/types@6.1.0':
    resolution: {integrity: sha512-rKQcJ+o1nKNgeoYRHKOS07tAMNd3YSN0uHaJOZYjBAgxfV7TUE7JE+z4BzZdQwb5hKaYbayKN5KrYV7ODb2rAA==}

  '@changesets/write@0.4.0':
    resolution: {integrity: sha512-CdTLvIOPiCNuH71pyDu3rA+Q0n65cmAbXnwWH84rKGiFumFzkmHNT8KHTMEchcxN+Kl8I54xGUhJ7l3E7X396Q==}

  '@clack/core@0.5.0':
    resolution: {integrity: sha512-p3y0FIOwaYRUPRcMO7+dlmLh8PSRcrjuTndsiA0WAFbWES0mLZlrjVoBRZ9DzkPFJZG6KGkJmoEAY0ZcVWTkow==}

  '@clack/prompts@0.11.0':
    resolution: {integrity: sha512-pMN5FcrEw9hUkZA4f+zLlzivQSeQf5dRGJjSUbvVYDLvpKCdQx5OaknvKzgbtXOizhP+SJJJjqEbOe55uKKfAw==}

  '@confio/ics23@0.6.8':
    resolution: {integrity: sha512-wB6uo+3A50m0sW/EWcU64xpV/8wShZ6bMTa7pF8eYsTrSkQA7oLUIJcs/wb8g4y2Oyq701BaGiO6n/ak5WXO1w==}
    deprecated: Unmaintained. The codebase for this package was moved to https://github.com/cosmos/ics23 but then the JS implementation was removed in https://github.com/cosmos/ics23/pull/353. Please consult the maintainers of https://github.com/cosmos for further assistance.

  '@cosmjs/amino@0.32.4':
    resolution: {integrity: sha512-zKYOt6hPy8obIFtLie/xtygCkH9ZROiQ12UHfKsOkWaZfPQUvVbtgmu6R4Kn1tFLI/SRkw7eqhaogmW/3NYu/Q==}

  '@cosmjs/crypto@0.32.4':
    resolution: {integrity: sha512-zicjGU051LF1V9v7bp8p7ovq+VyC91xlaHdsFOTo2oVry3KQikp8L/81RkXmUIT8FxMwdx1T7DmFwVQikcSDIw==}
    deprecated: This uses elliptic for cryptographic operations, which contains several security-relevant bugs. To what degree this affects your application is something you need to carefully investigate. See https://github.com/cosmos/cosmjs/issues/1708 for further pointers. Starting with version 0.34.0 the cryptographic library has been replaced. However, private keys might still be at risk.

  '@cosmjs/encoding@0.32.4':
    resolution: {integrity: sha512-tjvaEy6ZGxJchiizzTn7HVRiyTg1i4CObRRaTRPknm5EalE13SV+TCHq38gIDfyUeden4fCuaBVEdBR5+ti7Hw==}

  '@cosmjs/json-rpc@0.32.4':
    resolution: {integrity: sha512-/jt4mBl7nYzfJ2J/VJ+r19c92mUKF0Lt0JxM3MXEJl7wlwW5haHAWtzRujHkyYMXOwIR+gBqT2S0vntXVBRyhQ==}

  '@cosmjs/math@0.32.4':
    resolution: {integrity: sha512-++dqq2TJkoB8zsPVYCvrt88oJWsy1vMOuSOKcdlnXuOA/ASheTJuYy4+oZlTQ3Fr8eALDLGGPhJI02W2HyAQaw==}

  '@cosmjs/proto-signing@0.32.4':
    resolution: {integrity: sha512-QdyQDbezvdRI4xxSlyM1rSVBO2st5sqtbEIl3IX03uJ7YiZIQHyv6vaHVf1V4mapusCqguiHJzm4N4gsFdLBbQ==}

  '@cosmjs/socket@0.32.4':
    resolution: {integrity: sha512-davcyYziBhkzfXQTu1l5NrpDYv0K9GekZCC9apBRvL1dvMc9F/ygM7iemHjUA+z8tJkxKxrt/YPjJ6XNHzLrkw==}

  '@cosmjs/stargate@0.32.4':
    resolution: {integrity: sha512-usj08LxBSsPRq9sbpCeVdyLx2guEcOHfJS9mHGCLCXpdAPEIEQEtWLDpEUc0LEhWOx6+k/ChXTc5NpFkdrtGUQ==}

  '@cosmjs/stream@0.32.4':
    resolution: {integrity: sha512-Gih++NYHEiP+oyD4jNEUxU9antoC0pFSg+33Hpp0JlHwH0wXhtD3OOKnzSfDB7OIoEbrzLJUpEjOgpCp5Z+W3A==}

  '@cosmjs/tendermint-rpc@0.32.4':
    resolution: {integrity: sha512-MWvUUno+4bCb/LmlMIErLypXxy7ckUuzEmpufYYYd9wgbdCXaTaO08SZzyFM5PI8UJ/0S2AmUrgWhldlbxO8mw==}

  '@cosmjs/utils@0.32.4':
    resolution: {integrity: sha512-D1Yc+Zy8oL/hkUkFUL/bwxvuDBzRGpc4cF7/SkdhxX4iHpSLgdOuTt1mhCh9+kl6NQREy9t7SYZ6xeW5gFe60w==}

  '@cspotcode/source-map-support@0.8.1':
    resolution: {integrity: sha512-IchNf6dN4tHoMFIn/7OE8LWZ19Y6q/67Bmf6vnGREv8RSbBVb9LPJxEcnwrcwX6ixSvaiGoomAUvu4YSxXrVgw==}
    engines: {node: '>=12'}

  '@electric-sql/pglite@0.3.8':
    resolution: {integrity: sha512-VlAz/R7mktifp9IHzNvjxWJM8p3fPH2lHpustYuRSOXOpXiAMTlA5qqxcufPaDnfee6CZCE9qrT1MHDT7riSHg==}

  '@emnapi/runtime@1.5.0':
    resolution: {integrity: sha512-97/BJ3iXHww3djw6hYIfErCZFee7qCtrneuLa20UXFCOTCfBM2cvQHjWJ2EG0s0MtdNwInarqCTz35i4wWXHsQ==}

  '@esbuild/aix-ppc64@0.25.9':
    resolution: {integrity: sha512-OaGtL73Jck6pBKjNIe24BnFE6agGl+6KxDtTfHhy1HmhthfKouEcOhqpSL64K4/0WCtbKFLOdzD/44cJ4k9opA==}
    engines: {node: '>=18'}
    cpu: [ppc64]
    os: [aix]

  '@esbuild/android-arm64@0.25.9':
    resolution: {integrity: sha512-IDrddSmpSv51ftWslJMvl3Q2ZT98fUSL2/rlUXuVqRXHCs5EUF1/f+jbjF5+NG9UffUDMCiTyh8iec7u8RlTLg==}
    engines: {node: '>=18'}
    cpu: [arm64]
    os: [android]

  '@esbuild/android-arm@0.25.9':
    resolution: {integrity: sha512-5WNI1DaMtxQ7t7B6xa572XMXpHAaI/9Hnhk8lcxF4zVN4xstUgTlvuGDorBguKEnZO70qwEcLpfifMLoxiPqHQ==}
    engines: {node: '>=18'}
    cpu: [arm]
    os: [android]

  '@esbuild/android-x64@0.25.9':
    resolution: {integrity: sha512-I853iMZ1hWZdNllhVZKm34f4wErd4lMyeV7BLzEExGEIZYsOzqDWDf+y082izYUE8gtJnYHdeDpN/6tUdwvfiw==}
    engines: {node: '>=18'}
    cpu: [x64]
    os: [android]

  '@esbuild/darwin-arm64@0.25.9':
    resolution: {integrity: sha512-XIpIDMAjOELi/9PB30vEbVMs3GV1v2zkkPnuyRRURbhqjyzIINwj+nbQATh4H9GxUgH1kFsEyQMxwiLFKUS6Rg==}
    engines: {node: '>=18'}
    cpu: [arm64]
    os: [darwin]

  '@esbuild/darwin-x64@0.25.9':
    resolution: {integrity: sha512-jhHfBzjYTA1IQu8VyrjCX4ApJDnH+ez+IYVEoJHeqJm9VhG9Dh2BYaJritkYK3vMaXrf7Ogr/0MQ8/MeIefsPQ==}
    engines: {node: '>=18'}
    cpu: [x64]
    os: [darwin]

  '@esbuild/freebsd-arm64@0.25.9':
    resolution: {integrity: sha512-z93DmbnY6fX9+KdD4Ue/H6sYs+bhFQJNCPZsi4XWJoYblUqT06MQUdBCpcSfuiN72AbqeBFu5LVQTjfXDE2A6Q==}
    engines: {node: '>=18'}
    cpu: [arm64]
    os: [freebsd]

  '@esbuild/freebsd-x64@0.25.9':
    resolution: {integrity: sha512-mrKX6H/vOyo5v71YfXWJxLVxgy1kyt1MQaD8wZJgJfG4gq4DpQGpgTB74e5yBeQdyMTbgxp0YtNj7NuHN0PoZg==}
    engines: {node: '>=18'}
    cpu: [x64]
    os: [freebsd]

  '@esbuild/linux-arm64@0.25.9':
    resolution: {integrity: sha512-BlB7bIcLT3G26urh5Dmse7fiLmLXnRlopw4s8DalgZ8ef79Jj4aUcYbk90g8iCa2467HX8SAIidbL7gsqXHdRw==}
    engines: {node: '>=18'}
    cpu: [arm64]
    os: [linux]

  '@esbuild/linux-arm@0.25.9':
    resolution: {integrity: sha512-HBU2Xv78SMgaydBmdor38lg8YDnFKSARg1Q6AT0/y2ezUAKiZvc211RDFHlEZRFNRVhcMamiToo7bDx3VEOYQw==}
    engines: {node: '>=18'}
    cpu: [arm]
    os: [linux]

  '@esbuild/linux-ia32@0.25.9':
    resolution: {integrity: sha512-e7S3MOJPZGp2QW6AK6+Ly81rC7oOSerQ+P8L0ta4FhVi+/j/v2yZzx5CqqDaWjtPFfYz21Vi1S0auHrap3Ma3A==}
    engines: {node: '>=18'}
    cpu: [ia32]
    os: [linux]

  '@esbuild/linux-loong64@0.25.9':
    resolution: {integrity: sha512-Sbe10Bnn0oUAB2AalYztvGcK+o6YFFA/9829PhOCUS9vkJElXGdphz0A3DbMdP8gmKkqPmPcMJmJOrI3VYB1JQ==}
    engines: {node: '>=18'}
    cpu: [loong64]
    os: [linux]

  '@esbuild/linux-mips64el@0.25.9':
    resolution: {integrity: sha512-YcM5br0mVyZw2jcQeLIkhWtKPeVfAerES5PvOzaDxVtIyZ2NUBZKNLjC5z3/fUlDgT6w89VsxP2qzNipOaaDyA==}
    engines: {node: '>=18'}
    cpu: [mips64el]
    os: [linux]

  '@esbuild/linux-ppc64@0.25.9':
    resolution: {integrity: sha512-++0HQvasdo20JytyDpFvQtNrEsAgNG2CY1CLMwGXfFTKGBGQT3bOeLSYE2l1fYdvML5KUuwn9Z8L1EWe2tzs1w==}
    engines: {node: '>=18'}
    cpu: [ppc64]
    os: [linux]

  '@esbuild/linux-riscv64@0.25.9':
    resolution: {integrity: sha512-uNIBa279Y3fkjV+2cUjx36xkx7eSjb8IvnL01eXUKXez/CBHNRw5ekCGMPM0BcmqBxBcdgUWuUXmVWwm4CH9kg==}
    engines: {node: '>=18'}
    cpu: [riscv64]
    os: [linux]

  '@esbuild/linux-s390x@0.25.9':
    resolution: {integrity: sha512-Mfiphvp3MjC/lctb+7D287Xw1DGzqJPb/J2aHHcHxflUo+8tmN/6d4k6I2yFR7BVo5/g7x2Monq4+Yew0EHRIA==}
    engines: {node: '>=18'}
    cpu: [s390x]
    os: [linux]

  '@esbuild/linux-x64@0.25.9':
    resolution: {integrity: sha512-iSwByxzRe48YVkmpbgoxVzn76BXjlYFXC7NvLYq+b+kDjyyk30J0JY47DIn8z1MO3K0oSl9fZoRmZPQI4Hklzg==}
    engines: {node: '>=18'}
    cpu: [x64]
    os: [linux]

  '@esbuild/netbsd-arm64@0.25.9':
    resolution: {integrity: sha512-9jNJl6FqaUG+COdQMjSCGW4QiMHH88xWbvZ+kRVblZsWrkXlABuGdFJ1E9L7HK+T0Yqd4akKNa/lO0+jDxQD4Q==}
    engines: {node: '>=18'}
    cpu: [arm64]
    os: [netbsd]

  '@esbuild/netbsd-x64@0.25.9':
    resolution: {integrity: sha512-RLLdkflmqRG8KanPGOU7Rpg829ZHu8nFy5Pqdi9U01VYtG9Y0zOG6Vr2z4/S+/3zIyOxiK6cCeYNWOFR9QP87g==}
    engines: {node: '>=18'}
    cpu: [x64]
    os: [netbsd]

  '@esbuild/openbsd-arm64@0.25.9':
    resolution: {integrity: sha512-YaFBlPGeDasft5IIM+CQAhJAqS3St3nJzDEgsgFixcfZeyGPCd6eJBWzke5piZuZ7CtL656eOSYKk4Ls2C0FRQ==}
    engines: {node: '>=18'}
    cpu: [arm64]
    os: [openbsd]

  '@esbuild/openbsd-x64@0.25.9':
    resolution: {integrity: sha512-1MkgTCuvMGWuqVtAvkpkXFmtL8XhWy+j4jaSO2wxfJtilVCi0ZE37b8uOdMItIHz4I6z1bWWtEX4CJwcKYLcuA==}
    engines: {node: '>=18'}
    cpu: [x64]
    os: [openbsd]

  '@esbuild/openharmony-arm64@0.25.9':
    resolution: {integrity: sha512-4Xd0xNiMVXKh6Fa7HEJQbrpP3m3DDn43jKxMjxLLRjWnRsfxjORYJlXPO4JNcXtOyfajXorRKY9NkOpTHptErg==}
    engines: {node: '>=18'}
    cpu: [arm64]
    os: [openharmony]

  '@esbuild/sunos-x64@0.25.9':
    resolution: {integrity: sha512-WjH4s6hzo00nNezhp3wFIAfmGZ8U7KtrJNlFMRKxiI9mxEK1scOMAaa9i4crUtu+tBr+0IN6JCuAcSBJZfnphw==}
    engines: {node: '>=18'}
    cpu: [x64]
    os: [sunos]

  '@esbuild/win32-arm64@0.25.9':
    resolution: {integrity: sha512-mGFrVJHmZiRqmP8xFOc6b84/7xa5y5YvR1x8djzXpJBSv/UsNK6aqec+6JDjConTgvvQefdGhFDAs2DLAds6gQ==}
    engines: {node: '>=18'}
    cpu: [arm64]
    os: [win32]

  '@esbuild/win32-ia32@0.25.9':
    resolution: {integrity: sha512-b33gLVU2k11nVx1OhX3C8QQP6UHQK4ZtN56oFWvVXvz2VkDoe6fbG8TOgHFxEvqeqohmRnIHe5A1+HADk4OQww==}
    engines: {node: '>=18'}
    cpu: [ia32]
    os: [win32]

  '@esbuild/win32-x64@0.25.9':
    resolution: {integrity: sha512-PPOl1mi6lpLNQxnGoyAfschAodRFYXJ+9fs6WHXz7CSWKbOqiMZsubC+BQsVKuul+3vKLuwTHsS2c2y9EoKwxQ==}
    engines: {node: '>=18'}
    cpu: [x64]
    os: [win32]

  '@google-cloud/paginator@5.0.2':
    resolution: {integrity: sha512-DJS3s0OVH4zFDB1PzjxAsHqJT6sKVbRwwML0ZBP9PbU7Yebtu/7SWMRzvO2J3nUi9pRNITCfu4LJeooM2w4pjg==}
    engines: {node: '>=14.0.0'}

  '@google-cloud/projectify@4.0.0':
    resolution: {integrity: sha512-MmaX6HeSvyPbWGwFq7mXdo0uQZLGBYCwziiLIGq5JVX+/bdI3SAq6bP98trV5eTWfLuvsMcIC1YJOF2vfteLFA==}
    engines: {node: '>=14.0.0'}

  '@google-cloud/promisify@4.0.0':
    resolution: {integrity: sha512-Orxzlfb9c67A15cq2JQEyVc7wEsmFBmHjZWZYQMUyJ1qivXyMwdyNOs9odi79hze+2zqdTtu1E19IM/FtqZ10g==}
    engines: {node: '>=14'}

  '@google-cloud/storage@7.17.0':
    resolution: {integrity: sha512-5m9GoZqKh52a1UqkxDBu/+WVFDALNtHg5up5gNmNbXQWBcV813tzJKsyDtKjOPrlR1em1TxtD7NSPCrObH7koQ==}
    engines: {node: '>=14'}

  '@google-cloud/vertexai@1.10.0':
    resolution: {integrity: sha512-HqYqoivNtkq59po8m7KI0n+lWKdz4kabENncYQXZCX/hBWJfXtKAfR/2nUQsP+TwSfHKoA7zDL2RrJYIv/j3VQ==}
    engines: {node: '>=18.0.0'}

  '@google/genai@1.19.0':
    resolution: {integrity: sha512-mIMV3M/KfzzFA//0fziK472wKBJ1TdJLhozIUJKTPLyTDN1NotU+hyoHW/N0cfrcEWUK20YA0GxCeHC4z0SbMA==}
    engines: {node: '>=20.0.0'}
    peerDependencies:
      '@modelcontextprotocol/sdk': ^1.11.4
    peerDependenciesMeta:
      '@modelcontextprotocol/sdk':
        optional: true

  '@gql.tada/cli-utils@1.7.1':
    resolution: {integrity: sha512-wg5ysZNQxtNQm67T3laVWmZzLpGb7QfyYWZdaUD2r1OjDj5Bgftq7eQlplmH+hsdffjuUyhJw/b5XAjeE2mJtg==}
    peerDependencies:
      '@0no-co/graphqlsp': ^1.12.13
      '@gql.tada/svelte-support': 1.0.1
      '@gql.tada/vue-support': 1.0.1
      graphql: ^15.5.0 || ^16.0.0 || ^17.0.0
      typescript: ^5.0.0
    peerDependenciesMeta:
      '@gql.tada/svelte-support':
        optional: true
      '@gql.tada/vue-support':
        optional: true

  '@gql.tada/internal@1.0.8':
    resolution: {integrity: sha512-XYdxJhtHC5WtZfdDqtKjcQ4d7R1s0d1rnlSs3OcBEUbYiPoJJfZU7tWsVXuv047Z6msvmr4ompJ7eLSK5Km57g==}
    peerDependencies:
      graphql: ^15.5.0 || ^16.0.0 || ^17.0.0
      typescript: ^5.0.0

  '@graphql-typed-document-node/core@3.2.0':
    resolution: {integrity: sha512-mB9oAsNCm9aM3/SOv4YtBMqZbYj10R7dkq8byBqxGY/ncFwhf2oQzMV+LCRlWoDSEBJ3COiR1yeDvMtsoOsuFQ==}
    peerDependencies:
      graphql: ^0.8.0 || ^0.9.0 || ^0.10.0 || ^0.11.0 || ^0.12.0 || ^0.13.0 || ^14.0.0 || ^15.0.0 || ^16.0.0 || ^17.0.0

  '@grpc/grpc-js@1.13.4':
    resolution: {integrity: sha512-GsFaMXCkMqkKIvwCQjCrwH+GHbPKBjhwo/8ZuUkWHqbI73Kky9I+pQltrlT0+MWpedCoosda53lgjYfyEPgxBg==}
    engines: {node: '>=12.10.0'}

  '@grpc/proto-loader@0.7.15':
    resolution: {integrity: sha512-tMXdRCfYVixjuFK+Hk0Q1s38gV9zDiDJfWL3h1rv4Qc39oILCu1TRTDt7+fGUI8K4G1Fj125Hx/ru3azECWTyQ==}
    engines: {node: '>=6'}
    hasBin: true

  '@hono/node-server@1.19.2':
    resolution: {integrity: sha512-lndWsd9De/btN998Aiv6gkeMVV2h9Cc0AR0qwFTmxx/YFh/PbrjgoxTpHaNaRn6F4GAkPiVJwI0W0gQF4Wn8EA==}
    engines: {node: '>=18.14.1'}
    peerDependencies:
      hono: ^4

  '@img/colour@1.0.0':
    resolution: {integrity: sha512-A5P/LfWGFSl6nsckYtjw9da+19jB8hkJ6ACTGcDfEJ0aE+l2n2El7dsVM7UVHZQ9s2lmYMWlrS21YLy2IR1LUw==}
    engines: {node: '>=18'}

  '@img/sharp-darwin-arm64@0.34.4':
    resolution: {integrity: sha512-sitdlPzDVyvmINUdJle3TNHl+AG9QcwiAMsXmccqsCOMZNIdW2/7S26w0LyU8euiLVzFBL3dXPwVCq/ODnf2vA==}
    engines: {node: ^18.17.0 || ^20.3.0 || >=21.0.0}
    cpu: [arm64]
    os: [darwin]

  '@img/sharp-darwin-x64@0.34.4':
    resolution: {integrity: sha512-rZheupWIoa3+SOdF/IcUe1ah4ZDpKBGWcsPX6MT0lYniH9micvIU7HQkYTfrx5Xi8u+YqwLtxC/3vl8TQN6rMg==}
    engines: {node: ^18.17.0 || ^20.3.0 || >=21.0.0}
    cpu: [x64]
    os: [darwin]

  '@img/sharp-libvips-darwin-arm64@1.2.3':
    resolution: {integrity: sha512-QzWAKo7kpHxbuHqUC28DZ9pIKpSi2ts2OJnoIGI26+HMgq92ZZ4vk8iJd4XsxN+tYfNJxzH6W62X5eTcsBymHw==}
    cpu: [arm64]
    os: [darwin]

  '@img/sharp-libvips-darwin-x64@1.2.3':
    resolution: {integrity: sha512-Ju+g2xn1E2AKO6YBhxjj+ACcsPQRHT0bhpglxcEf+3uyPY+/gL8veniKoo96335ZaPo03bdDXMv0t+BBFAbmRA==}
    cpu: [x64]
    os: [darwin]

  '@img/sharp-libvips-linux-arm64@1.2.3':
    resolution: {integrity: sha512-I4RxkXU90cpufazhGPyVujYwfIm9Nk1QDEmiIsaPwdnm013F7RIceaCc87kAH+oUB1ezqEvC6ga4m7MSlqsJvQ==}
    cpu: [arm64]
    os: [linux]

  '@img/sharp-libvips-linux-arm@1.2.3':
    resolution: {integrity: sha512-x1uE93lyP6wEwGvgAIV0gP6zmaL/a0tGzJs/BIDDG0zeBhMnuUPm7ptxGhUbcGs4okDJrk4nxgrmxpib9g6HpA==}
    cpu: [arm]
    os: [linux]

  '@img/sharp-libvips-linux-ppc64@1.2.3':
    resolution: {integrity: sha512-Y2T7IsQvJLMCBM+pmPbM3bKT/yYJvVtLJGfCs4Sp95SjvnFIjynbjzsa7dY1fRJX45FTSfDksbTp6AGWudiyCg==}
    cpu: [ppc64]
    os: [linux]

  '@img/sharp-libvips-linux-s390x@1.2.3':
    resolution: {integrity: sha512-RgWrs/gVU7f+K7P+KeHFaBAJlNkD1nIZuVXdQv6S+fNA6syCcoboNjsV2Pou7zNlVdNQoQUpQTk8SWDHUA3y/w==}
    cpu: [s390x]
    os: [linux]

  '@img/sharp-libvips-linux-x64@1.2.3':
    resolution: {integrity: sha512-3JU7LmR85K6bBiRzSUc/Ff9JBVIFVvq6bomKE0e63UXGeRw2HPVEjoJke1Yx+iU4rL7/7kUjES4dZ/81Qjhyxg==}
    cpu: [x64]
    os: [linux]

  '@img/sharp-libvips-linuxmusl-arm64@1.2.3':
    resolution: {integrity: sha512-F9q83RZ8yaCwENw1GieztSfj5msz7GGykG/BA+MOUefvER69K/ubgFHNeSyUu64amHIYKGDs4sRCMzXVj8sEyw==}
    cpu: [arm64]
    os: [linux]

  '@img/sharp-libvips-linuxmusl-x64@1.2.3':
    resolution: {integrity: sha512-U5PUY5jbc45ANM6tSJpsgqmBF/VsL6LnxJmIf11kB7J5DctHgqm0SkuXzVWtIY90GnJxKnC/JT251TDnk1fu/g==}
    cpu: [x64]
    os: [linux]

  '@img/sharp-linux-arm64@0.34.4':
    resolution: {integrity: sha512-YXU1F/mN/Wu786tl72CyJjP/Ngl8mGHN1hST4BGl+hiW5jhCnV2uRVTNOcaYPs73NeT/H8Upm3y9582JVuZHrQ==}
    engines: {node: ^18.17.0 || ^20.3.0 || >=21.0.0}
    cpu: [arm64]
    os: [linux]

  '@img/sharp-linux-arm@0.34.4':
    resolution: {integrity: sha512-Xyam4mlqM0KkTHYVSuc6wXRmM7LGN0P12li03jAnZ3EJWZqj83+hi8Y9UxZUbxsgsK1qOEwg7O0Bc0LjqQVtxA==}
    engines: {node: ^18.17.0 || ^20.3.0 || >=21.0.0}
    cpu: [arm]
    os: [linux]

  '@img/sharp-linux-ppc64@0.34.4':
    resolution: {integrity: sha512-F4PDtF4Cy8L8hXA2p3TO6s4aDt93v+LKmpcYFLAVdkkD3hSxZzee0rh6/+94FpAynsuMpLX5h+LRsSG3rIciUQ==}
    engines: {node: ^18.17.0 || ^20.3.0 || >=21.0.0}
    cpu: [ppc64]
    os: [linux]

  '@img/sharp-linux-s390x@0.34.4':
    resolution: {integrity: sha512-qVrZKE9Bsnzy+myf7lFKvng6bQzhNUAYcVORq2P7bDlvmF6u2sCmK2KyEQEBdYk+u3T01pVsPrkj943T1aJAsw==}
    engines: {node: ^18.17.0 || ^20.3.0 || >=21.0.0}
    cpu: [s390x]
    os: [linux]

  '@img/sharp-linux-x64@0.34.4':
    resolution: {integrity: sha512-ZfGtcp2xS51iG79c6Vhw9CWqQC8l2Ot8dygxoDoIQPTat/Ov3qAa8qpxSrtAEAJW+UjTXc4yxCjNfxm4h6Xm2A==}
    engines: {node: ^18.17.0 || ^20.3.0 || >=21.0.0}
    cpu: [x64]
    os: [linux]

  '@img/sharp-linuxmusl-arm64@0.34.4':
    resolution: {integrity: sha512-8hDVvW9eu4yHWnjaOOR8kHVrew1iIX+MUgwxSuH2XyYeNRtLUe4VNioSqbNkB7ZYQJj9rUTT4PyRscyk2PXFKA==}
    engines: {node: ^18.17.0 || ^20.3.0 || >=21.0.0}
    cpu: [arm64]
    os: [linux]

  '@img/sharp-linuxmusl-x64@0.34.4':
    resolution: {integrity: sha512-lU0aA5L8QTlfKjpDCEFOZsTYGn3AEiO6db8W5aQDxj0nQkVrZWmN3ZP9sYKWJdtq3PWPhUNlqehWyXpYDcI9Sg==}
    engines: {node: ^18.17.0 || ^20.3.0 || >=21.0.0}
    cpu: [x64]
    os: [linux]

  '@img/sharp-wasm32@0.34.4':
    resolution: {integrity: sha512-33QL6ZO/qpRyG7woB/HUALz28WnTMI2W1jgX3Nu2bypqLIKx/QKMILLJzJjI+SIbvXdG9fUnmrxR7vbi1sTBeA==}
    engines: {node: ^18.17.0 || ^20.3.0 || >=21.0.0}
    cpu: [wasm32]

  '@img/sharp-win32-arm64@0.34.4':
    resolution: {integrity: sha512-2Q250do/5WXTwxW3zjsEuMSv5sUU4Tq9VThWKlU2EYLm4MB7ZeMwF+SFJutldYODXF6jzc6YEOC+VfX0SZQPqA==}
    engines: {node: ^18.17.0 || ^20.3.0 || >=21.0.0}
    cpu: [arm64]
    os: [win32]

  '@img/sharp-win32-ia32@0.34.4':
    resolution: {integrity: sha512-3ZeLue5V82dT92CNL6rsal6I2weKw1cYu+rGKm8fOCCtJTR2gYeUfY3FqUnIJsMUPIH68oS5jmZ0NiJ508YpEw==}
    engines: {node: ^18.17.0 || ^20.3.0 || >=21.0.0}
    cpu: [ia32]
    os: [win32]

  '@img/sharp-win32-x64@0.34.4':
    resolution: {integrity: sha512-xIyj4wpYs8J18sVN3mSQjwrw7fKUqRw+Z5rnHNCy5fYTxigBz81u5mOMPmFumwjcn8+ld1ppptMBCLic1nz6ig==}
    engines: {node: ^18.17.0 || ^20.3.0 || >=21.0.0}
    cpu: [x64]
    os: [win32]

  '@inquirer/external-editor@1.0.1':
    resolution: {integrity: sha512-Oau4yL24d2B5IL4ma4UpbQigkVhzPDXLoqy1ggK4gnHg/stmkffJE4oOXHXF3uz0UEpywG68KcyXsyYpA1Re/Q==}
    engines: {node: '>=18'}
    peerDependencies:
      '@types/node': '>=18'
    peerDependenciesMeta:
      '@types/node':
        optional: true

  '@iqai/adk@0.3.2':
    resolution: {integrity: sha512-ggBVKqpaeozZ7rpA6ZqaNiqsesq8GVNuBoNQShi3jP/pM6C/mhpA7Cy8Ryp4lom3thj1HhdqinI/fBrD26I+Nw==}
    engines: {node: '>=22.0'}
    hasBin: true
    peerDependencies:
      better-sqlite3: ^11.10.0
      mysql2: ^3.14.1
      pg: ^8.16.0
    peerDependenciesMeta:
      better-sqlite3:
        optional: true
      mysql2:
        optional: true
      pg:
        optional: true

  '@isaacs/balanced-match@4.0.1':
    resolution: {integrity: sha512-yzMTt9lEb8Gv7zRioUilSglI0c0smZ9k5D65677DLWLtWJaXIS3CqcGyUFByYKlnUj6TkjLVs54fBl6+TiGQDQ==}
    engines: {node: 20 || >=22}

  '@isaacs/brace-expansion@5.0.0':
    resolution: {integrity: sha512-ZT55BDLV0yv0RBm2czMiZ+SqCGO7AvmOM3G/w2xhVPH+te0aKgFjmBvGlL1dH+ql2tgGO3MVrbb3jCKyvpgnxA==}
    engines: {node: 20 || >=22}

  '@isaacs/cliui@8.0.2':
    resolution: {integrity: sha512-O8jcjabXaleOG9DQ0+ARXWZBTfnP4WNAqzuiJK7ll44AmxGKv/J2M4TPjxjY3znBCfvBXFzucm1twdyFybFqEA==}
    engines: {node: '>=12'}

  '@isaacs/fs-minipass@4.0.1':
    resolution: {integrity: sha512-wgm9Ehl2jpeqP3zw/7mo3kRHFp5MEDhqAdwy1fTGkHAwnkGOVsgpvQhL8B5n1qlb01jV3n/bI0ZfZp5lWA1k4w==}
    engines: {node: '>=18.0.0'}

  '@jridgewell/gen-mapping@0.3.13':
    resolution: {integrity: sha512-2kkt/7niJ6MgEPxF0bYdQ6etZaA+fQvDcLKckhy1yIQOzaoKjBBjSj63/aLVjYE3qhRt5dvM+uUyfCg6UKCBbA==}

  '@jridgewell/remapping@2.3.5':
    resolution: {integrity: sha512-LI9u/+laYG4Ds1TDKSJW2YPrIlcVYOwi2fUC6xB43lueCjgxV4lffOCZCtYFiH6TNOX+tQKXx97T4IKHbhyHEQ==}

  '@jridgewell/resolve-uri@3.1.2':
    resolution: {integrity: sha512-bRISgCIjP20/tbWSPWMEi54QVPRZExkuD9lJL+UIxUKtwVJA8wW1Trb1jMs1RFXo1CBTNZ/5hpC9QvmKWdopKw==}
    engines: {node: '>=6.0.0'}

  '@jridgewell/sourcemap-codec@1.5.5':
    resolution: {integrity: sha512-cYQ9310grqxueWbl+WuIUIaiUaDcj7WOq5fVhEljNVgRfOUhY9fy2zTvfoqWsnebh8Sl70VScFbICvJnLKB0Og==}

  '@jridgewell/trace-mapping@0.3.31':
    resolution: {integrity: sha512-zzNR+SdQSDJzc8joaeP8QQoCQr8NuYx2dIIytl1QeBEZHJ9uW6hebsrYgbz8hJwUQao3TWCMtmfV8Nu1twOLAw==}

  '@jridgewell/trace-mapping@0.3.9':
    resolution: {integrity: sha512-3Belt6tdc8bPgAtbcmdtNJlirVoTmEb5e2gC94PnkwEW9jI6CAHUeoG85tjWP5WquqfavoMtMwiG4P926ZKKuQ==}

  '@js-sdsl/ordered-map@4.4.2':
    resolution: {integrity: sha512-iUKgm52T8HOE/makSxjqoWhe95ZJA1/G1sYsGev2JDKUSS14KAgg1LHb+Ba+IPow0xflbnSkOsZcO08C7w1gYw==}

  '@manypkg/find-root@1.1.0':
    resolution: {integrity: sha512-mki5uBvhHzO8kYYix/WRy2WX8S3B5wdVSc9D6KcU5lQNglP2yt58/VfLuAK49glRXChosY8ap2oJ1qgma3GUVA==}

  '@manypkg/get-packages@1.1.3':
    resolution: {integrity: sha512-fo+QhuU3qE/2TQMQmbVMqaQ6EWbMhi4ABWP+O4AM1NqPBuy0OrApV5LO6BrrgnhtAHS2NH6RrVk9OL181tTi8A==}

  '@modelcontextprotocol/sdk@1.17.5':
    resolution: {integrity: sha512-QakrKIGniGuRVfWBdMsDea/dx1PNE739QJ7gCM41s9q+qaCYTHCdsIBXQVVXry3mfWAiaM9kT22Hyz53Uw8mfg==}
    engines: {node: '>=18'}

  '@mysten/bcs@1.8.0':
    resolution: {integrity: sha512-bDoLN1nN+XPONsvpNyNyqYHndM3PKWS419GLeRnbLoWyNm4bnyD1X4luEpJLLDq400hBuXiCan4RWjofvyTUIQ==}

  '@mysten/sui@1.38.0':
    resolution: {integrity: sha512-tH6V4BJsYi5d97MOiLoOhyldrYxkm/cu8dYV52asqh1i88HrSVMbPAJ9sVoeWN2Ju+QsJ/Go4ldSjdCkaBCyJQ==}
    engines: {node: '>=18'}

  '@mysten/utils@0.2.0':
    resolution: {integrity: sha512-CM6kJcJHX365cK6aXfFRLBiuyXc5WSBHQ43t94jqlCAIRw8umgNcTb5EnEA9n31wPAQgLDGgbG/rCUISCTJ66w==}

  '@near-js/accounts@1.4.1':
    resolution: {integrity: sha512-ni3QT9H3NdrbVVKyx56yvz93r89Dvpc/vgVtiIK2OdXjkK6jcj+UKMDRQ6F7rd9qJOInLkHZbVBtcR6j1CXLjw==}

  '@near-js/accounts@2.3.1':
    resolution: {integrity: sha512-87n1yP7UJ6oKh1I6JoMMVFLhPKijtybWUA5Suco+FpYKRBW+5gyWG5mM9OrntkMDM3sAnChwXn7f6dw3gGypSA==}
    peerDependencies:
      '@near-js/crypto': ^2.0.1
      '@near-js/providers': ^2.0.1
      '@near-js/signers': ^2.0.1
      '@near-js/tokens': ^2.0.1
      '@near-js/transactions': ^2.0.1
      '@near-js/types': ^2.0.1
      '@near-js/utils': ^2.0.1

  '@near-js/crypto@1.4.2':
    resolution: {integrity: sha512-GRfchsyfWvSAPA1gI9hYhw5FH94Ac1BUo+Cmp5rSJt/V0K3xVzCWgOQxvv4R3kDnWjaXJEuAmpEEnr4Bp3FWrA==}

  '@near-js/crypto@2.3.1':
    resolution: {integrity: sha512-lo0qn4mzkf//CU5rEBX7IrBAqGD414Dfcz9nkdG7CH3Z0PtkCEyOHw4DnKdOt3KHO2SJkeRm1mhyIk0g68Xb2w==}
    peerDependencies:
      '@near-js/types': ^2.0.1
      '@near-js/utils': ^2.0.1

  '@near-js/keystores-browser@0.2.2':
    resolution: {integrity: sha512-Pxqm7WGtUu6zj32vGCy9JcEDpZDSB5CCaLQDTQdF3GQyL0flyRv2I/guLAgU5FLoYxU7dJAX9mslJhPW7P2Bfw==}

  '@near-js/keystores-node@0.1.2':
    resolution: {integrity: sha512-MWLvTszZOVziiasqIT/LYNhUyWqOJjDGlsthOsY6dTL4ZcXjjmhmzrbFydIIeQr+CcEl5wukTo68ORI9JrHl6g==}

  '@near-js/keystores@0.2.2':
    resolution: {integrity: sha512-DLhi/3a4qJUY+wgphw2Jl4S+L0AKsUYm1mtU0WxKYV5OBwjOXvbGrXNfdkheYkfh3nHwrQgtjvtszX6LrRXLLw==}

  '@near-js/keystores@2.3.1':
    resolution: {integrity: sha512-3MFwgOlbM/VaQ+dMxRWim7DmBB4BSQGxhEqiZXWFzWPSVOAbQNEhwuRx6R12xt1wd39SeNh5+n+rrGEQ/RsAfQ==}
    peerDependencies:
      '@near-js/crypto': ^2.0.1
      '@near-js/types': ^2.0.1

  '@near-js/providers@1.0.3':
    resolution: {integrity: sha512-VJMboL14R/+MGKnlhhE3UPXCGYvMd1PpvF9OqZ9yBbulV7QVSIdTMfY4U1NnDfmUC2S3/rhAEr+3rMrIcNS7Fg==}

  '@near-js/providers@2.3.1':
    resolution: {integrity: sha512-7FGCI1AmBbgFW6nvrSh+zuQziWp47lxYcQn6IcokdMyDiw8llcAuAvSmYCCPJvKyVj18V0y4fE83Tq2vXWp+rw==}
    peerDependencies:
      '@near-js/crypto': ^2.0.1
      '@near-js/transactions': ^2.0.1
      '@near-js/types': ^2.0.1
      '@near-js/utils': ^2.0.1

  '@near-js/signers@0.2.2':
    resolution: {integrity: sha512-M6ib+af9zXAPRCjH2RyIS0+RhCmd9gxzCeIkQ+I2A3zjgGiEDkBZbYso9aKj8Zh2lPKKSH7h+u8JGymMOSwgyw==}

  '@near-js/signers@2.1.0':
    resolution: {integrity: sha512-K9gIMlBzGxvjCqcDnI8IFYLI0ArM41pyOYta9vTpX1A5wGeM/R0BIWnHBM3mt0eXoi6XIw8Edxy8S+P/885pOg==}
    peerDependencies:
      '@near-js/crypto': ^2.0.1
      '@near-js/keystores': ^2.0.1
      '@near-js/transactions': ^2.0.1

  '@near-js/signers@2.3.1':
    resolution: {integrity: sha512-7XQFzV3Vd58Vu0zXNfSLlZgYkfZdfGqzVFR/rByzTm/hoMyfhzKMkRNcxmZc4ePo8u/xIQfx14o2W80fO27DIQ==}
    peerDependencies:
      '@near-js/crypto': ^2.0.1
      '@near-js/keystores': ^2.0.1
      '@near-js/transactions': ^2.0.1

  '@near-js/tokens@2.2.5':
    resolution: {integrity: sha512-naRXn0dBRQR6oM/KWJ5EPPXs6oFx2hcGQnKRvak3e4QxRCOvQqZuxHhV0eD1pvhbZgPyYcw3gr06FKXM9Hx5CQ==}

  '@near-js/transactions@1.3.3':
    resolution: {integrity: sha512-1AXD+HuxlxYQmRTLQlkVmH+RAmV3HwkAT8dyZDu+I2fK/Ec9BQHXakOJUnOBws3ihF+akQhamIBS5T0EXX/Ylw==}

  '@near-js/transactions@2.3.1':
    resolution: {integrity: sha512-RyFFX7U+S9O9gk5uaonAGnW/z49WE8Z/DHh2x03St+efxNmJwrtzDr+dCjTmdJA9EZuIQIMbTaA7spZAHnFofw==}
    peerDependencies:
      '@near-js/crypto': ^2.0.1
      '@near-js/types': ^2.0.1
      '@near-js/utils': ^2.0.1

  '@near-js/types@0.3.1':
    resolution: {integrity: sha512-8qIA7ynAEAuVFNAQc0cqz2xRbfyJH3PaAG5J2MgPPhD18lu/tCGd6pzYg45hjhtiJJRFDRjh/FUWKS+ZiIIxUw==}

  '@near-js/types@2.3.1':
    resolution: {integrity: sha512-RFqX2Hs/jGDrOHn2PSw4YBNqCQLEd2QdtL0HZsP5vL3NrHXIv7Fwlvg+zCzdeXPEWK1RRXqkqB6ZvYf00Yp/Sw==}

  '@near-js/utils@1.1.0':
    resolution: {integrity: sha512-5XWRq7xpu8Wud9pRXe2U347KXyi0mXofedUY2DQ9TaqiZUcMIaN9xj7DbCs2v6dws3pJyYrT1KWxeNp5fSaY3w==}

  '@near-js/utils@2.3.1':
    resolution: {integrity: sha512-0P9xxv4PADjyhJEmRdMHf3yVlEuCkUYgrXtUJAQr0oXec4XHINjvwkC/XIfEre4Q+maXM9gaxshqqKkyWiTubg==}
    peerDependencies:
      '@near-js/types': ^2.0.1

  '@near-js/wallet-account@1.3.3':
    resolution: {integrity: sha512-GDzg/Kz0GBYF7tQfyQQQZ3vviwV8yD+8F2lYDzsWJiqIln7R1ov0zaXN4Tii86TeS21KPn2hHAsVu3Y4txa8OQ==}

  '@near-wallet-selector/core@9.5.1':
    resolution: {integrity: sha512-XRVvGb8MbWW7L9x713k9Q2RGgbgaee/mzSidqqNcK928zDRugdTnAs+A1iMnOyMzHD+BVndsKgCf7STDxiA2Gw==}
    peerDependencies:
      near-api-js: ^4.0.0 || ^5.0.0

  '@neardefi/shade-agent-js@1.0.4':
    resolution: {integrity: sha512-bFbthz4DV54YCGFMCf8hX9w7lco5HQ9FY662VWBIU8Sc8FDOvsBRLD3rS07cVI7j5tkVclT8h12nOZF1isz4Eg==}

  '@next/env@15.5.5':
    resolution: {integrity: sha512-2Zhvss36s/yL+YSxD5ZL5dz5pI6ki1OLxYlh6O77VJ68sBnlUrl5YqhBgCy7FkdMsp9RBeGFwpuDCdpJOqdKeQ==}

  '@next/swc-darwin-arm64@15.5.5':
    resolution: {integrity: sha512-lYExGHuFIHeOxf40mRLWoA84iY2sLELB23BV5FIDHhdJkN1LpRTPc1MDOawgTo5ifbM5dvAwnGuHyNm60G1+jw==}
    engines: {node: '>= 10'}
    cpu: [arm64]
    os: [darwin]

  '@next/swc-darwin-x64@15.5.5':
    resolution: {integrity: sha512-cacs/WQqa96IhqUm+7CY+z/0j9sW6X80KE07v3IAJuv+z0UNvJtKSlT/T1w1SpaQRa9l0wCYYZlRZUhUOvEVmg==}
    engines: {node: '>= 10'}
    cpu: [x64]
    os: [darwin]

  '@next/swc-linux-arm64-gnu@15.5.5':
    resolution: {integrity: sha512-tLd90SvkRFik6LSfuYjcJEmwqcNEnVYVOyKTacSazya/SLlSwy/VYKsDE4GIzOBd+h3gW+FXqShc2XBavccHCg==}
    engines: {node: '>= 10'}
    cpu: [arm64]
    os: [linux]

  '@next/swc-linux-arm64-musl@15.5.5':
    resolution: {integrity: sha512-ekV76G2R/l3nkvylkfy9jBSYHeB4QcJ7LdDseT6INnn1p51bmDS1eGoSoq+RxfQ7B1wt+Qa0pIl5aqcx0GLpbw==}
    engines: {node: '>= 10'}
    cpu: [arm64]
    os: [linux]

  '@next/swc-linux-x64-gnu@15.5.5':
    resolution: {integrity: sha512-tI+sBu+3FmWtqlqD4xKJcj3KJtqbniLombKTE7/UWyyoHmOyAo3aZ7QcEHIOgInXOG1nt0rwh0KGmNbvSB0Djg==}
    engines: {node: '>= 10'}
    cpu: [x64]
    os: [linux]

  '@next/swc-linux-x64-musl@15.5.5':
    resolution: {integrity: sha512-kDRh+epN/ulroNJLr+toDjN+/JClY5L+OAWjOrrKCI0qcKvTw9GBx7CU/rdA2bgi4WpZN3l0rf/3+b8rduEwrQ==}
    engines: {node: '>= 10'}
    cpu: [x64]
    os: [linux]

  '@next/swc-win32-arm64-msvc@15.5.5':
    resolution: {integrity: sha512-GDgdNPFFqiKjTrmfw01sMMRWhVN5wOCmFzPloxa7ksDfX6TZt62tAK986f0ZYqWpvDFqeBCLAzmgTURvtQBdgw==}
    engines: {node: '>= 10'}
    cpu: [arm64]
    os: [win32]

  '@next/swc-win32-x64-msvc@15.5.5':
    resolution: {integrity: sha512-5kE3oRJxc7M8RmcTANP8RGoJkaYlwIiDD92gSwCjJY0+j8w8Sl1lvxgQ3bxfHY2KkHFai9tpy/Qx1saWV8eaJQ==}
    engines: {node: '>= 10'}
    cpu: [x64]
    os: [win32]

  '@noble/ciphers@1.3.0':
    resolution: {integrity: sha512-2I0gnIVPtfnMw9ee9h1dJG7tp81+8Ob3OJb3Mv37rx5L40/b0i7djjCVvGOVqc9AEIQyvyu1i6ypKdFw8R8gQw==}
    engines: {node: ^14.21.3 || >=16}

  '@noble/curves@1.2.0':
    resolution: {integrity: sha512-oYclrNgRaM9SsBUBVbb8M6DTV7ZHRTKugureoYEncY5c65HOmRzvSiTE3y5CYaPYJA/GVkrhXEoF0M3Ya9PMnw==}

  '@noble/curves@1.8.1':
    resolution: {integrity: sha512-warwspo+UYUPep0Q+vtdVB4Ugn8GGQj8iyB3gnRWsztmUHTI3S1nhdiWNsPUGL0vud7JlRRk1XEu7Lq1KGTnMQ==}
    engines: {node: ^14.21.3 || >=16}

  '@noble/curves@1.9.1':
    resolution: {integrity: sha512-k11yZxZg+t+gWvBbIswW0yoJlu8cHOC7dhunwOzoWH/mXGBiYyR4YY6hAEK/3EUs4UpB8la1RfdRpeGsFHkWsA==}
    engines: {node: ^14.21.3 || >=16}

  '@noble/curves@1.9.7':
    resolution: {integrity: sha512-gbKGcRUYIjA3/zCCNaWDciTMFI0dCkvou3TL8Zmy5Nc7sJ47a0jtOeZoTaMxkuqRo9cRhjOdZJXegxYE5FN/xw==}
    engines: {node: ^14.21.3 || >=16}

  '@noble/hashes@1.3.2':
    resolution: {integrity: sha512-MVC8EAQp7MvEcm30KWENFjgR+Mkmf+D189XJTkFIlwohU5hcBbn1ZkKq7KVTi2Hme3PMGF390DaL52beVrIihQ==}
    engines: {node: '>= 16'}

  '@noble/hashes@1.3.3':
    resolution: {integrity: sha512-V7/fPHgl+jsVPXqqeOzT8egNj2iBIVt+ECeMMG8TdcnTikP3oaBtUVqpT/gYCR68aEBJSF+XbYUxStjbFMqIIA==}
    engines: {node: '>= 16'}

  '@noble/hashes@1.7.1':
    resolution: {integrity: sha512-B8XBPsn4vT/KJAGqDzbwztd+6Yte3P4V7iafm24bxgDe/mlRuK6xmWPuCNrKt2vDafZ8MfJLlchDG/vYafQEjQ==}
    engines: {node: ^14.21.3 || >=16}

  '@noble/hashes@1.8.0':
    resolution: {integrity: sha512-jCs9ldd7NwzpgXDIf6P3+NrHh9/sD6CQdxHyjQI+h/6rDNo88ypBxxz45UDuZHz9r3tNz7N/VInSVoVdtXEI4A==}
    engines: {node: ^14.21.3 || >=16}

  '@nodelib/fs.scandir@2.1.5':
    resolution: {integrity: sha512-vq24Bq3ym5HEQm2NKCr3yXDwjc7vTsEThRDnkp2DK9p1uqLR+DHurm/NOTo0KG7HYHU7eppKZj3MyqYuMBf62g==}
    engines: {node: '>= 8'}

  '@nodelib/fs.stat@2.0.5':
    resolution: {integrity: sha512-RkhPPp2zrqDAQA/2jNhnztcPAlv64XdhIp7a7454A5ovI7Bukxgt7MX7udwAu3zg1DcpPU0rz3VV1SeaqvY4+A==}
    engines: {node: '>= 8'}

  '@nodelib/fs.walk@1.2.8':
    resolution: {integrity: sha512-oGB+UxlgWcgQkgwo8GcEGwemoTFt3FIO9ababBmaGwXIoBKZ+GTy0pP185beGg7Llih/NSHSV2XAs1lnznocSg==}
    engines: {node: '>= 8'}

  '@opentelemetry/api-logs@0.204.0':
    resolution: {integrity: sha512-DqxY8yoAaiBPivoJD4UtgrMS8gEmzZ5lnaxzPojzLVHBGqPxgWm4zcuvcUHZiqQ6kRX2Klel2r9y8cA2HAtqpw==}
    engines: {node: '>=8.0.0'}

  '@opentelemetry/api@1.9.0':
    resolution: {integrity: sha512-3giAOQvZiH5F9bMlMiv8+GSPMeqg0dbaeo58/0SlA9sxSqZhnUtxzX9/2FzyhS9sWQf5S0GJE0AKBrFqjpeYcg==}
    engines: {node: '>=8.0.0'}

  '@opentelemetry/auto-instrumentations-node@0.63.0':
    resolution: {integrity: sha512-qAUWAq9khWoEY8WR7l7vSGZaDHqn6pjUB+kp4b41GHyoWwlXu9o2JNcNd+7C0vbDyPtPptt2Yvy+NLH/1RMldA==}
    engines: {node: ^18.19.0 || >=20.6.0}
    peerDependencies:
      '@opentelemetry/api': ^1.4.1
      '@opentelemetry/core': ^2.0.0

  '@opentelemetry/context-async-hooks@2.1.0':
    resolution: {integrity: sha512-zOyetmZppnwTyPrt4S7jMfXiSX9yyfF0hxlA8B5oo2TtKl+/RGCy7fi4DrBfIf3lCPrkKsRBWZZD7RFojK7FDg==}
    engines: {node: ^18.19.0 || >=20.6.0}
    peerDependencies:
      '@opentelemetry/api': '>=1.0.0 <1.10.0'

  '@opentelemetry/core@2.1.0':
    resolution: {integrity: sha512-RMEtHsxJs/GiHHxYT58IY57UXAQTuUnZVco6ymDEqTNlJKTimM4qPUPVe8InNFyBjhHBEAx4k3Q8LtNayBsbUQ==}
    engines: {node: ^18.19.0 || >=20.6.0}
    peerDependencies:
      '@opentelemetry/api': '>=1.0.0 <1.10.0'

  '@opentelemetry/exporter-logs-otlp-grpc@0.204.0':
    resolution: {integrity: sha512-0dBqvTU04wvJVze4o5cGxFR2qmMkzJ0rnqL7vt35Xkn+OVrl7CUxmhZtkWxEePuWnyjIWQeCyDIrQUVXeXhQAQ==}
    engines: {node: ^18.19.0 || >=20.6.0}
    peerDependencies:
      '@opentelemetry/api': ^1.3.0

  '@opentelemetry/exporter-logs-otlp-http@0.204.0':
    resolution: {integrity: sha512-cQyIIZxUnXy3M6n9LTW3uhw/cem4WP+k7NtrXp8pf4U3v0RljSCBeD0kA8TRotPJj2YutCjUIDrWOn0u+06PSA==}
    engines: {node: ^18.19.0 || >=20.6.0}
    peerDependencies:
      '@opentelemetry/api': ^1.3.0

  '@opentelemetry/exporter-logs-otlp-proto@0.204.0':
    resolution: {integrity: sha512-TeinnqCmgAW9WjZJtmzyTlJxu76WMWvGQ+qkYBHXm1yvsRzClHoUcpODD7X7sZqEELGL6bjpfEMUJap7Eh3tlA==}
    engines: {node: ^18.19.0 || >=20.6.0}
    peerDependencies:
      '@opentelemetry/api': ^1.3.0

  '@opentelemetry/exporter-metrics-otlp-grpc@0.204.0':
    resolution: {integrity: sha512-wA4a97B9fGUw9ezrtjcMEh3NPzDXhXzHudEorSrc9JjO7pBdV2kHz8nLB5BG/h955I/5m+yj1bzSf9BiYtJkQw==}
    engines: {node: ^18.19.0 || >=20.6.0}
    peerDependencies:
      '@opentelemetry/api': ^1.3.0

  '@opentelemetry/exporter-metrics-otlp-http@0.204.0':
    resolution: {integrity: sha512-E+2GjtHcOdYscUhKBgNI/+9pDRqknm4MwXlW8mDRImDwcwbdalTNbiJGjUUmdFK/1IVNHR5DsI/o9ASLAN6f+w==}
    engines: {node: ^18.19.0 || >=20.6.0}
    peerDependencies:
      '@opentelemetry/api': ^1.3.0

  '@opentelemetry/exporter-metrics-otlp-proto@0.204.0':
    resolution: {integrity: sha512-3jUOeqwtw1QNo3mtjxYHu5sZQqT08nJbntyt0Irpya0a46+Z2GLwcB13Eg8Lr459vbxC7T+T9hL1YhaRr1b/Cg==}
    engines: {node: ^18.19.0 || >=20.6.0}
    peerDependencies:
      '@opentelemetry/api': ^1.3.0

  '@opentelemetry/exporter-prometheus@0.204.0':
    resolution: {integrity: sha512-X+P2Qk2ZBG1etKX0A2T64D5Vj2itmzNavDmzgO4t22C9P6V3yUEsbdcZZLFl04pi7wxUaYe72dCf6EvC3v0R9Q==}
    engines: {node: ^18.19.0 || >=20.6.0}
    peerDependencies:
      '@opentelemetry/api': ^1.3.0

  '@opentelemetry/exporter-trace-otlp-grpc@0.204.0':
    resolution: {integrity: sha512-sBnu+sEmHrHH8FGYFLH4ipfQx8p2KjtXTzbMhfUKEcR7vb4WTfTdNSUhyrVgM7HolKFM3IUbEj3Kahnp5lrRvw==}
    engines: {node: ^18.19.0 || >=20.6.0}
    peerDependencies:
      '@opentelemetry/api': ^1.3.0

  '@opentelemetry/exporter-trace-otlp-http@0.204.0':
    resolution: {integrity: sha512-yS/yPKJF0p+/9aE3MaZuB12NGTPGeBky1NwE3jUGzSM7cQ8tLxpSTPN3uMtLMoNtHRiGTWgE4nkaGgX2vQIqkA==}
    engines: {node: ^18.19.0 || >=20.6.0}
    peerDependencies:
      '@opentelemetry/api': ^1.3.0

  '@opentelemetry/exporter-trace-otlp-proto@0.204.0':
    resolution: {integrity: sha512-lqoHMT+NgqdjGp+jeRKsdm3fxBayGVUPOMWXFndSE9Q4Ph6LoG5W3o/a4s9df3MAUHLpFsJPUT5ktI0C/mwETg==}
    engines: {node: ^18.19.0 || >=20.6.0}
    peerDependencies:
      '@opentelemetry/api': ^1.3.0

  '@opentelemetry/exporter-zipkin@2.1.0':
    resolution: {integrity: sha512-0mEI0VDZrrX9t5RE1FhAyGz+jAGt96HSuXu73leswtY3L5YZD11gtcpARY2KAx/s6Z2+rj5Mhj566JsI2C7mfA==}
    engines: {node: ^18.19.0 || >=20.6.0}
    peerDependencies:
      '@opentelemetry/api': ^1.0.0

  '@opentelemetry/instrumentation-amqplib@0.51.0':
    resolution: {integrity: sha512-XGmjYwjVRktD4agFnWBWQXo9SiYHKBxR6Ag3MLXwtLE4R99N3a08kGKM5SC1qOFKIELcQDGFEFT9ydXMH00Luw==}
    engines: {node: ^18.19.0 || >=20.6.0}
    peerDependencies:
      '@opentelemetry/api': ^1.3.0

  '@opentelemetry/instrumentation-aws-lambda@0.55.0':
    resolution: {integrity: sha512-9BQob37unFy4B/anIxa+hWu6ZDPmNwtWWUJsSmRpol/xFFFXT6Em6TpY26Qief9zzDfgcceXVIGfiiRIG16Fqw==}
    engines: {node: ^18.19.0 || >=20.6.0}
    peerDependencies:
      '@opentelemetry/api': ^1.3.0

  '@opentelemetry/instrumentation-aws-sdk@0.59.0':
    resolution: {integrity: sha512-GN/9YGBMb//s0vnchM2jMCkCaIKDB/Piau72fcuqcDXNBffMgu+AA9vCHZD2umriciXLtXJ2GXTh2/yaaHwLIw==}
    engines: {node: ^18.19.0 || >=20.6.0}
    peerDependencies:
      '@opentelemetry/api': ^1.3.0

  '@opentelemetry/instrumentation-bunyan@0.50.0':
    resolution: {integrity: sha512-phTNmUmLYE9/z0euoElk8Llen6AETTHRu9edixAMNRLV6qSslL4jYrvM+25cpzrgJav62MvljtSUhXe+z8cI5A==}
    engines: {node: ^18.19.0 || >=20.6.0}
    peerDependencies:
      '@opentelemetry/api': ^1.3.0

  '@opentelemetry/instrumentation-cassandra-driver@0.50.0':
    resolution: {integrity: sha512-6q8i8aYBaFR9UakeLvd3w4nMxTjIlL/qBlzrrCsC7CAKHXCRCb78X2GpZWecblU9Z0j6YRx29NvZfJeIuFh/PQ==}
    engines: {node: ^18.19.0 || >=20.6.0}
    peerDependencies:
      '@opentelemetry/api': ^1.3.0

  '@opentelemetry/instrumentation-connect@0.48.0':
    resolution: {integrity: sha512-OMjc3SFL4pC16PeK+tDhwP7MRvDPalYCGSvGqUhX5rASkI2H0RuxZHOWElYeXkV0WP+70Gw6JHWac/2Zqwmhdw==}
    engines: {node: ^18.19.0 || >=20.6.0}
    peerDependencies:
      '@opentelemetry/api': ^1.3.0

  '@opentelemetry/instrumentation-cucumber@0.20.0':
    resolution: {integrity: sha512-YkrOZvJzXxAY0uO8oA8t0tIZyLou/9OqDtk6RhD8nkDKFnhlXGFBPf7zZXZHl6yFQDvB5PuvXG2ztw96C/NTgg==}
    engines: {node: ^18.19.0 || >=20.6.0}
    peerDependencies:
      '@opentelemetry/api': ^1.0.0

  '@opentelemetry/instrumentation-dataloader@0.22.0':
    resolution: {integrity: sha512-bXnTcwtngQsI1CvodFkTemrrRSQjAjZxqHVc+CJZTDnidT0T6wt3jkKhnsjU/Kkkc0lacr6VdRpCu2CUWa0OKw==}
    engines: {node: ^18.19.0 || >=20.6.0}
    peerDependencies:
      '@opentelemetry/api': ^1.3.0

  '@opentelemetry/instrumentation-dns@0.48.0':
    resolution: {integrity: sha512-lxt6AHhnK+i9ByhRsPWcd35ImJZ3fVRMFJyQOH+I0hXUQAdbsInJgydfK+CocEq8kd1JU+31Vt6l6QObjXh8tA==}
    engines: {node: ^18.19.0 || >=20.6.0}
    peerDependencies:
      '@opentelemetry/api': ^1.3.0

  '@opentelemetry/instrumentation-express@0.53.0':
    resolution: {integrity: sha512-r/PBafQmFYRjuxLYEHJ3ze1iBnP2GDA1nXOSS6E02KnYNZAVjj6WcDA1MSthtdAUUK0XnotHvvWM8/qz7DMO5A==}
    engines: {node: ^18.19.0 || >=20.6.0}
    peerDependencies:
      '@opentelemetry/api': ^1.3.0

  '@opentelemetry/instrumentation-fastify@0.49.0':
    resolution: {integrity: sha512-lOxGSWL8wD+tKuDZt8x6c1CVfwT5cA/BCIa16Uxr67H+2mKmSrmxgkBAiMzA31Wl5gnQaBl48kTPqM1bnLhuqQ==}
    engines: {node: ^18.19.0 || >=20.6.0}
    peerDependencies:
      '@opentelemetry/api': ^1.3.0

  '@opentelemetry/instrumentation-fs@0.24.0':
    resolution: {integrity: sha512-HjIxJ6CBRD770KNVaTdMXIv29Sjz4C1kPCCK5x1Ujpc6SNnLGPqUVyJYZ3LUhhnHAqdbrl83ogVWjCgeT4Q0yw==}
    engines: {node: ^18.19.0 || >=20.6.0}
    peerDependencies:
      '@opentelemetry/api': ^1.3.0

  '@opentelemetry/instrumentation-generic-pool@0.48.0':
    resolution: {integrity: sha512-TLv/On8pufynNR+pUbpkyvuESVASZZKMlqCm4bBImTpXKTpqXaJJ3o/MUDeMlM91rpen+PEv2SeyOKcHCSlgag==}
    engines: {node: ^18.19.0 || >=20.6.0}
    peerDependencies:
      '@opentelemetry/api': ^1.3.0

  '@opentelemetry/instrumentation-graphql@0.52.0':
    resolution: {integrity: sha512-3fEJ8jOOMwopvldY16KuzHbRhPk8wSsOTSF0v2psmOCGewh6ad+ZbkTx/xyUK9rUdUMWAxRVU0tFpj4Wx1vkPA==}
    engines: {node: ^18.19.0 || >=20.6.0}
    peerDependencies:
      '@opentelemetry/api': ^1.3.0

  '@opentelemetry/instrumentation-grpc@0.204.0':
    resolution: {integrity: sha512-K7aBUFNxnMUHFzOJKZ7jarkvpm/WNmtzKv/Ah35+0CVn3R5lK4jpVZDKKmV9OSF3JQq8+uaEveQzxCAxGLyprA==}
    engines: {node: ^18.19.0 || >=20.6.0}
    peerDependencies:
      '@opentelemetry/api': ^1.3.0

  '@opentelemetry/instrumentation-hapi@0.51.0':
    resolution: {integrity: sha512-qyf27DaFNL1Qhbo/da+04MSCw982B02FhuOS5/UF+PMhM61CcOiu7fPuXj8TvbqyReQuJFljXE6UirlvoT/62g==}
    engines: {node: ^18.19.0 || >=20.6.0}
    peerDependencies:
      '@opentelemetry/api': ^1.3.0

  '@opentelemetry/instrumentation-http@0.204.0':
    resolution: {integrity: sha512-1afJYyGRA4OmHTv0FfNTrTAzoEjPQUYgd+8ih/lX0LlZBnGio/O80vxA0lN3knsJPS7FiDrsDrWq25K7oAzbkw==}
    engines: {node: ^18.19.0 || >=20.6.0}
    peerDependencies:
      '@opentelemetry/api': ^1.3.0

  '@opentelemetry/instrumentation-ioredis@0.52.0':
    resolution: {integrity: sha512-rUvlyZwI90HRQPYicxpDGhT8setMrlHKokCtBtZgYxQWRF5RBbG4q0pGtbZvd7kyseuHbFpA3I/5z7M8b/5ywg==}
    engines: {node: ^18.19.0 || >=20.6.0}
    peerDependencies:
      '@opentelemetry/api': ^1.3.0

  '@opentelemetry/instrumentation-kafkajs@0.14.0':
    resolution: {integrity: sha512-kbB5yXS47dTIdO/lfbbXlzhvHFturbux4EpP0+6H78Lk0Bn4QXiZQW7rmZY1xBCY16mNcCb8Yt0mhz85hTnSVA==}
    engines: {node: ^18.19.0 || >=20.6.0}
    peerDependencies:
      '@opentelemetry/api': ^1.3.0

  '@opentelemetry/instrumentation-knex@0.49.0':
    resolution: {integrity: sha512-NKsRRT27fbIYL4Ix+BjjP8h4YveyKc+2gD6DMZbr5R5rUeDqfC8+DTfIt3c3ex3BIc5Vvek4rqHnN7q34ZetLQ==}
    engines: {node: ^18.19.0 || >=20.6.0}
    peerDependencies:
      '@opentelemetry/api': ^1.3.0

  '@opentelemetry/instrumentation-koa@0.52.0':
    resolution: {integrity: sha512-JJSBYLDx/mNSy8Ibi/uQixu2rH0bZODJa8/cz04hEhRaiZQoeJ5UrOhO/mS87IdgVsHrnBOsZ6vDu09znupyuA==}
    engines: {node: ^18.19.0 || >=20.6.0}
    peerDependencies:
      '@opentelemetry/api': ^1.3.0

  '@opentelemetry/instrumentation-lru-memoizer@0.49.0':
    resolution: {integrity: sha512-ctXu+O/1HSadAxtjoEg2w307Z5iPyLOMM8IRNwjaKrIpNAthYGSOanChbk1kqY6zU5CrpkPHGdAT6jk8dXiMqw==}
    engines: {node: ^18.19.0 || >=20.6.0}
    peerDependencies:
      '@opentelemetry/api': ^1.3.0

  '@opentelemetry/instrumentation-memcached@0.48.0':
    resolution: {integrity: sha512-+Pv6XMu+A5VGoLoQu1nekz411xjXRbkX3M9EZYNax+i/r5LDABmMYNC1Njh22j36G3S382QLyYshh0g7sj7TsA==}
    engines: {node: ^18.19.0 || >=20.6.0}
    peerDependencies:
      '@opentelemetry/api': ^1.3.0

  '@opentelemetry/instrumentation-mongodb@0.57.0':
    resolution: {integrity: sha512-KD6Rg0KSHWDkik+qjIOWoksi1xqSpix8TSPfquIK1DTmd9OTFb5PHmMkzJe16TAPVEuElUW8gvgP59cacFcrMQ==}
    engines: {node: ^18.19.0 || >=20.6.0}
    peerDependencies:
      '@opentelemetry/api': ^1.3.0

  '@opentelemetry/instrumentation-mongoose@0.51.0':
    resolution: {integrity: sha512-gwWaAlhhV2By7XcbyU3DOLMvzsgeaymwP/jktDC+/uPkCmgB61zurwqOQdeiRq9KAf22Y2dtE5ZLXxytJRbEVA==}
    engines: {node: ^18.19.0 || >=20.6.0}
    peerDependencies:
      '@opentelemetry/api': ^1.3.0

  '@opentelemetry/instrumentation-mysql2@0.51.0':
    resolution: {integrity: sha512-zT2Wg22Xn43RyfU3NOUmnFtb5zlDI0fKcijCj9AcK9zuLZ4ModgtLXOyBJSSfO+hsOCZSC1v/Fxwj+nZJFdzLQ==}
    engines: {node: ^18.19.0 || >=20.6.0}
    peerDependencies:
      '@opentelemetry/api': ^1.3.0

  '@opentelemetry/instrumentation-mysql@0.50.0':
    resolution: {integrity: sha512-duKAvMRI3vq6u9JwzIipY9zHfikN20bX05sL7GjDeLKr2qV0LQ4ADtKST7KStdGcQ+MTN5wghWbbVdLgNcB3rA==}
    engines: {node: ^18.19.0 || >=20.6.0}
    peerDependencies:
      '@opentelemetry/api': ^1.3.0

  '@opentelemetry/instrumentation-nestjs-core@0.50.0':
    resolution: {integrity: sha512-10u2Gjw260W8vdUem6pM7ENrb8i+UAyrgouhjN7HRdQYh9rcit51tRhgrI52fxTsRjrrBNIItHkX0YM8WnEU2w==}
    engines: {node: ^18.19.0 || >=20.6.0}
    peerDependencies:
      '@opentelemetry/api': ^1.3.0

  '@opentelemetry/instrumentation-net@0.48.0':
    resolution: {integrity: sha512-GbB8vTcslC8g7JjqiGrFx09QinoQhZWlScB6DGNxqahCP2y2T44SdCVDM9QHFH9mNlmQ5M1GVKAPgQfuwTNmUw==}
    engines: {node: ^18.19.0 || >=20.6.0}
    peerDependencies:
      '@opentelemetry/api': ^1.3.0

  '@opentelemetry/instrumentation-oracledb@0.30.0':
    resolution: {integrity: sha512-3nOZaSDjVIpTMt0GNZMNTi6/n8lgNap2jjO/fUyroPK+SmcrceUtZVwIVyHaolkOewO1hRD0vAwX5hbrGjPZcA==}
    engines: {node: ^18.19.0 || >=20.6.0}
    peerDependencies:
      '@opentelemetry/api': ^1.3.0

  '@opentelemetry/instrumentation-pg@0.57.0':
    resolution: {integrity: sha512-dWLGE+r5lBgm2A8SaaSYDE3OKJ/kwwy5WLyGyzor8PLhUL9VnJRiY6qhp4njwhnljiLtzeffRtG2Mf/YyWLeTw==}
    engines: {node: ^18.19.0 || >=20.6.0}
    peerDependencies:
      '@opentelemetry/api': ^1.3.0

  '@opentelemetry/instrumentation-pino@0.51.0':
    resolution: {integrity: sha512-kb4og8tm55YMrLPczNZIauPhFRl4y/yyAAHFbHgMn2+cnpkodRNf1K8EVDvDCptUgFdNwMSFbhb/yAKip0Ia/g==}
    engines: {node: ^18.19.0 || >=20.6.0}
    peerDependencies:
      '@opentelemetry/api': ^1.3.0

  '@opentelemetry/instrumentation-redis@0.53.0':
    resolution: {integrity: sha512-WUHV8fr+8yo5RmzyU7D5BIE1zwiaNQcTyZPwtxlfr7px6NYYx7IIpSihJK7WA60npWynfxxK1T67RAVF0Gdfjg==}
    engines: {node: ^18.19.0 || >=20.6.0}
    peerDependencies:
      '@opentelemetry/api': ^1.3.0

  '@opentelemetry/instrumentation-restify@0.50.0':
    resolution: {integrity: sha512-V2+uESW5fUHjNdrJLO44F4c+uVLcSJzWJLuunr78ifn/Ht6/EH7GLPq+jzX0lPD0GaF/3gUPaIvJjMuBrdOC2g==}
    engines: {node: ^18.19.0 || >=20.6.0}
    peerDependencies:
      '@opentelemetry/api': ^1.3.0

  '@opentelemetry/instrumentation-router@0.49.0':
    resolution: {integrity: sha512-OPynrjLKg4L1vgAaL4ydGMc131YwtGS5aovUB4EHRKJVneR8U2VYMKq9IHPqtZG6oGV+NO9P70mkhFKSzhz6+A==}
    engines: {node: ^18.19.0 || >=20.6.0}
    peerDependencies:
      '@opentelemetry/api': ^1.3.0

  '@opentelemetry/instrumentation-runtime-node@0.18.0':
    resolution: {integrity: sha512-w7as78544HDopTDc5/3QxMlgj1/TYzlhCaqQ9KGpQq+JiE2uYoZdMPPXPJTHws5/Pu0pe1USxOaeNg4vvZIZcQ==}
    engines: {node: ^18.19.0 || >=20.6.0}
    peerDependencies:
      '@opentelemetry/api': ^1.3.0

  '@opentelemetry/instrumentation-socket.io@0.51.0':
    resolution: {integrity: sha512-1iU9Ig8XGlfm899d/lJIXWK14T4It1/zDDLZmFVW6G5FeVOpzFH5O9s6wxZGLV6WWN6fIp8y8gk4Qwr9h7Giow==}
    engines: {node: ^18.19.0 || >=20.6.0}
    peerDependencies:
      '@opentelemetry/api': ^1.3.0

  '@opentelemetry/instrumentation-tedious@0.23.0':
    resolution: {integrity: sha512-3TMTk/9VtlRonVTaU4tCzbg4YqW+Iq/l5VnN2e5whP6JgEg/PKfrGbqQ+CxQWNLfLaQYIUgEZqAn5gk/inh1uQ==}
    engines: {node: ^18.19.0 || >=20.6.0}
    peerDependencies:
      '@opentelemetry/api': ^1.3.0

  '@opentelemetry/instrumentation-undici@0.15.0':
    resolution: {integrity: sha512-sNFGA/iCDlVkNjzTzPRcudmI11vT/WAfAguRdZY9IspCw02N4WSC72zTuQhSMheh2a1gdeM9my1imnKRvEEvEg==}
    engines: {node: ^18.19.0 || >=20.6.0}
    peerDependencies:
      '@opentelemetry/api': ^1.7.0

  '@opentelemetry/instrumentation-winston@0.49.0':
    resolution: {integrity: sha512-LjL+bQs4Wix1WBEsX84payw8cnmmaPVGuMMgelETumRD/BMWwpzU3VID6OYiBFWX1rjm/2lzd0ZlRYC7uyblKw==}
    engines: {node: ^18.19.0 || >=20.6.0}
    peerDependencies:
      '@opentelemetry/api': ^1.3.0

  '@opentelemetry/instrumentation@0.204.0':
    resolution: {integrity: sha512-vV5+WSxktzoMP8JoYWKeopChy6G3HKk4UQ2hESCRDUUTZqQ3+nM3u8noVG0LmNfRWwcFBnbZ71GKC7vaYYdJ1g==}
    engines: {node: ^18.19.0 || >=20.6.0}
    peerDependencies:
      '@opentelemetry/api': ^1.3.0

  '@opentelemetry/otlp-exporter-base@0.204.0':
    resolution: {integrity: sha512-K1LB1Ht4rGgOtZQ1N8xAwUnE1h9EQBfI4XUbSorbC6OxK6s/fLzl+UAhZX1cmBsDqM5mdx5+/k4QaKlDxX6UXQ==}
    engines: {node: ^18.19.0 || >=20.6.0}
    peerDependencies:
      '@opentelemetry/api': ^1.3.0

  '@opentelemetry/otlp-grpc-exporter-base@0.204.0':
    resolution: {integrity: sha512-U9EsCWHLflUyZX13CpT7056bvpLTOntdHZamZoOwlzwwosvqaKeuxNzmjGB1KFtsiLyAwcb9NNrKSHNytuVDhg==}
    engines: {node: ^18.19.0 || >=20.6.0}
    peerDependencies:
      '@opentelemetry/api': ^1.3.0

  '@opentelemetry/otlp-transformer@0.204.0':
    resolution: {integrity: sha512-AekB2dgHJ0PMS0b3LH7xA2HDKZ0QqqZW4n5r/AVZy00gKnFoeyVF9t0AUz051fm80G7tKjGSLqOUSazqfTNpVQ==}
    engines: {node: ^18.19.0 || >=20.6.0}
    peerDependencies:
      '@opentelemetry/api': ^1.3.0

  '@opentelemetry/propagator-b3@2.1.0':
    resolution: {integrity: sha512-yOdHmFseIChYanddMMz0mJIFQHyjwbNhoxc65fEAA8yanxcBPwoFDoh1+WBUWAO/Z0NRgk+k87d+aFIzAZhcBw==}
    engines: {node: ^18.19.0 || >=20.6.0}
    peerDependencies:
      '@opentelemetry/api': '>=1.0.0 <1.10.0'

  '@opentelemetry/propagator-jaeger@2.1.0':
    resolution: {integrity: sha512-QYo7vLyMjrBCUTpwQBF/e+rvP7oGskrSELGxhSvLj5gpM0az9oJnu/0O4l2Nm7LEhAff80ntRYKkAcSwVgvSVQ==}
    engines: {node: ^18.19.0 || >=20.6.0}
    peerDependencies:
      '@opentelemetry/api': '>=1.0.0 <1.10.0'

  '@opentelemetry/redis-common@0.38.0':
    resolution: {integrity: sha512-4Wc0AWURII2cfXVVoZ6vDqK+s5n4K5IssdrlVrvGsx6OEOKdghKtJZqXAHWFiZv4nTDLH2/2fldjIHY8clMOjQ==}
    engines: {node: ^18.19.0 || >=20.6.0}

  '@opentelemetry/resource-detector-alibaba-cloud@0.31.4':
    resolution: {integrity: sha512-+GuEcADueC99feBfTYV4jR/BWuORwGGtsTVC4Xw0PsGpCMaqkKIS/BLcy/B9vy8UCAGNIHdSgeMk4yqHh3X3vQ==}
    engines: {node: ^18.19.0 || >=20.6.0}
    peerDependencies:
      '@opentelemetry/api': ^1.0.0

  '@opentelemetry/resource-detector-aws@2.4.0':
    resolution: {integrity: sha512-YrJLvAkzQ5ckPwIwOe+uBzAgTUaK+iDR/fr5dEMOh+2C8i0qkJwHo6dVaA3SuZf4u3Qg3e3eGSOiK0lFnDUExQ==}
    engines: {node: ^18.19.0 || >=20.6.0}
    peerDependencies:
      '@opentelemetry/api': ^1.0.0

  '@opentelemetry/resource-detector-azure@0.11.0':
    resolution: {integrity: sha512-60+t9OGzTvCQFpMN/noUELg1z+kvtKq0UAssbeQTkwIvGqFa58szn1l1M43EXMovzePko98RB9AIxC5Yfq6AXA==}
    engines: {node: ^18.19.0 || >=20.6.0}
    peerDependencies:
      '@opentelemetry/api': ^1.0.0

  '@opentelemetry/resource-detector-container@0.7.4':
    resolution: {integrity: sha512-fzYiIAZLH8T9k6nG46mqX4n+Hv4CRXhWEV9dDy4ZUC927JNmUPr6yqTwxMMGbKwIzM4rwJsDmveQD4cf42wvbw==}
    engines: {node: ^18.19.0 || >=20.6.0}
    peerDependencies:
      '@opentelemetry/api': ^1.0.0

  '@opentelemetry/resource-detector-gcp@0.38.0':
    resolution: {integrity: sha512-cyPu52FGKG9olVUotTioadJu3bcS4k+SVkhnOh/3whYVUKXIRaaDWS72O5XVz2VIGtiabf93McxrNeizneaciw==}
    engines: {node: ^18.19.0 || >=20.6.0}
    peerDependencies:
      '@opentelemetry/api': ^1.0.0

  '@opentelemetry/resources@2.1.0':
    resolution: {integrity: sha512-1CJjf3LCvoefUOgegxi8h6r4B/wLSzInyhGP2UmIBYNlo4Qk5CZ73e1eEyWmfXvFtm1ybkmfb2DqWvspsYLrWw==}
    engines: {node: ^18.19.0 || >=20.6.0}
    peerDependencies:
      '@opentelemetry/api': '>=1.3.0 <1.10.0'

  '@opentelemetry/sdk-logs@0.204.0':
    resolution: {integrity: sha512-y32iNNmpMUVFWSqbNrXE8xY/6EMge+HX3PXsMnCDV4cXT4SNT+W/3NgyMDf80KJL0fUK17/a0NmfXcrBhkFWrg==}
    engines: {node: ^18.19.0 || >=20.6.0}
    peerDependencies:
      '@opentelemetry/api': '>=1.4.0 <1.10.0'

  '@opentelemetry/sdk-metrics@2.1.0':
    resolution: {integrity: sha512-J9QX459mzqHLL9Y6FZ4wQPRZG4TOpMCyPOh6mkr/humxE1W2S3Bvf4i75yiMW9uyed2Kf5rxmLhTm/UK8vNkAw==}
    engines: {node: ^18.19.0 || >=20.6.0}
    peerDependencies:
      '@opentelemetry/api': '>=1.9.0 <1.10.0'

  '@opentelemetry/sdk-node@0.204.0':
    resolution: {integrity: sha512-HRMTjiA6urw9kLpBJrhe6jxDw+69KdXkqr2tBhmsLgpdN7LlVWWPUQbYUtiUg9nWaEOk1Q1blhV2sGQoFNZk+g==}
    engines: {node: ^18.19.0 || >=20.6.0}
    peerDependencies:
      '@opentelemetry/api': '>=1.3.0 <1.10.0'

  '@opentelemetry/sdk-trace-base@2.1.0':
    resolution: {integrity: sha512-uTX9FBlVQm4S2gVQO1sb5qyBLq/FPjbp+tmGoxu4tIgtYGmBYB44+KX/725RFDe30yBSaA9Ml9fqphe1hbUyLQ==}
    engines: {node: ^18.19.0 || >=20.6.0}
    peerDependencies:
      '@opentelemetry/api': '>=1.3.0 <1.10.0'

  '@opentelemetry/sdk-trace-node@2.1.0':
    resolution: {integrity: sha512-SvVlBFc/jI96u/mmlKm86n9BbTCbQ35nsPoOohqJX6DXH92K0kTe73zGY5r8xoI1QkjR9PizszVJLzMC966y9Q==}
    engines: {node: ^18.19.0 || >=20.6.0}
    peerDependencies:
      '@opentelemetry/api': '>=1.0.0 <1.10.0'

  '@opentelemetry/semantic-conventions@1.37.0':
    resolution: {integrity: sha512-JD6DerIKdJGmRp4jQyX5FlrQjA4tjOw1cvfsPAZXfOOEErMUHjPcPSICS+6WnM0nB0efSFARh0KAZss+bvExOA==}
    engines: {node: '>=14'}

  '@opentelemetry/sql-common@0.41.0':
    resolution: {integrity: sha512-pmzXctVbEERbqSfiAgdes9Y63xjoOyXcD7B6IXBkVb+vbM7M9U98mn33nGXxPf4dfYR0M+vhcKRZmbSJ7HfqFA==}
    engines: {node: ^18.19.0 || >=20.6.0}
    peerDependencies:
      '@opentelemetry/api': ^1.1.0

  '@protobufjs/aspromise@1.1.2':
    resolution: {integrity: sha512-j+gKExEuLmKwvz3OgROXtrJ2UG2x8Ch2YZUxahh+s1F2HZ+wAceUNLkvy6zKCPVRkU++ZWQrdxsUeQXmcg4uoQ==}

  '@protobufjs/base64@1.1.2':
    resolution: {integrity: sha512-AZkcAA5vnN/v4PDqKyMR5lx7hZttPDgClv83E//FMNhR2TMcLUhfRUBHCmSl0oi9zMgDDqRUJkSxO3wm85+XLg==}

  '@protobufjs/codegen@2.0.4':
    resolution: {integrity: sha512-YyFaikqM5sH0ziFZCN3xDC7zeGaB/d0IUb9CATugHWbd1FRFwWwt4ld4OYMPWu5a3Xe01mGAULCdqhMlPl29Jg==}

  '@protobufjs/eventemitter@1.1.0':
    resolution: {integrity: sha512-j9ednRT81vYJ9OfVuXG6ERSTdEL1xVsNgqpkxMsbIabzSo3goCjDIveeGv5d03om39ML71RdmrGNjG5SReBP/Q==}

  '@protobufjs/fetch@1.1.0':
    resolution: {integrity: sha512-lljVXpqXebpsijW71PZaCYeIcE5on1w5DlQy5WH6GLbFryLUrBD4932W/E2BSpfRJWseIL4v/KPgBFxDOIdKpQ==}

  '@protobufjs/float@1.0.2':
    resolution: {integrity: sha512-Ddb+kVXlXst9d+R9PfTIxh1EdNkgoRe5tOX6t01f1lYWOvJnSPDBlG241QLzcyPdoNTsblLUdujGSE4RzrTZGQ==}

  '@protobufjs/inquire@1.1.0':
    resolution: {integrity: sha512-kdSefcPdruJiFMVSbn801t4vFK7KB/5gd2fYvrxhuJYg8ILrmn9SKSX2tZdV6V+ksulWqS7aXjBcRXl3wHoD9Q==}

  '@protobufjs/path@1.1.2':
    resolution: {integrity: sha512-6JOcJ5Tm08dOHAbdR3GrvP+yUUfkjG5ePsHYczMFLq3ZmMkAD98cDgcT2iA1lJ9NVwFd4tH/iSSoe44YWkltEA==}

  '@protobufjs/pool@1.1.0':
    resolution: {integrity: sha512-0kELaGSIDBKvcgS4zkjz1PeddatrjYcmMWOlAuAPwAeccUrPHdUqo/J6LiymHHEiJT5NrF1UVwxY14f+fy4WQw==}

  '@protobufjs/utf8@1.1.0':
    resolution: {integrity: sha512-Vvn3zZrhQZkkBE8LSuW3em98c0FwgO4nxzv6OdSxPKJIEKY2bGbHn+mhGIPerzI4twdxaP8/0+06HBpwf345Lw==}

  '@scure/base@1.2.6':
    resolution: {integrity: sha512-g/nm5FgUa//MCj1gV09zTJTaM6KBAHqLN907YVQqf7zC49+DcO4B1so4ZX07Ef10Twr6nuqYEH9GEggFXA4Fmg==}

  '@scure/bip32@1.7.0':
    resolution: {integrity: sha512-E4FFX/N3f4B80AKWp5dP6ow+flD1LQZo/w8UnLGYZO674jS6YnYeepycOOksv+vLPSpgN35wgKgy+ybfTb2SMw==}

  '@scure/bip39@1.6.0':
    resolution: {integrity: sha512-+lF0BbLiJNwVlev4eKelw1WWLaiKXw7sSl8T6FvBlWkdX+94aGJ4o8XjUdlyhTCjd8c+B3KT3JfS8P0bLRNU6A==}

  '@sec-ant/readable-stream@0.4.1':
    resolution: {integrity: sha512-831qok9r2t8AlxLko40y2ebgSDhenenCatLVeW/uBtnHPyhHOvG0C7TvfgecV+wHzIm5KUICgzmVpWS+IMEAeg==}

  '@sindresorhus/is@4.6.0':
    resolution: {integrity: sha512-t09vSN3MdfsyCHoFcTRCH/iUtG7OJ0CsjzB8cjAmKc/va/kIgeDI/TxsigdncE/4be734m0cvIYwNaV4i2XqAw==}
    engines: {node: '>=10'}

  '@sindresorhus/merge-streams@4.0.0':
    resolution: {integrity: sha512-tlqY9xq5ukxTUZBmoOp+m61cqwQD5pHJtFY3Mn8CA8ps6yghLH/Hw8UPdqg4OLmFW3IFlcXnQNmo/dh8HzXYIQ==}
    engines: {node: '>=18'}

  '@socket.io/component-emitter@3.1.2':
    resolution: {integrity: sha512-9BCxFwvbGg/RsZK9tjXd8s4UcwR0MWeFQ1XEKIQVVvAGJyINdrqKMcTRyLoK8Rse1GjzLV9cwjWV1olXRWEXVA==}

  '@solana/buffer-layout@4.0.1':
    resolution: {integrity: sha512-E1ImOIAD1tBZFRdjeM4/pzTiTApC0AOBGwyAMS4fwIodCWArzJ3DWdoh8cKxeFM2fElkxBh2Aqts1BPC373rHA==}
    engines: {node: '>=5.10'}

  '@solana/codecs-core@2.3.0':
    resolution: {integrity: sha512-oG+VZzN6YhBHIoSKgS5ESM9VIGzhWjEHEGNPSibiDTxFhsFWxNaz8LbMDPjBUE69r9wmdGLkrQ+wVPbnJcZPvw==}
    engines: {node: '>=20.18.0'}
    peerDependencies:
      typescript: '>=5.3.3'

  '@solana/codecs-numbers@2.3.0':
    resolution: {integrity: sha512-jFvvwKJKffvG7Iz9dmN51OGB7JBcy2CJ6Xf3NqD/VP90xak66m/Lg48T01u5IQ/hc15mChVHiBm+HHuOFDUrQg==}
    engines: {node: '>=20.18.0'}
    peerDependencies:
      typescript: '>=5.3.3'

  '@solana/errors@2.3.0':
    resolution: {integrity: sha512-66RI9MAbwYV0UtP7kGcTBVLxJgUxoZGm8Fbc0ah+lGiAw17Gugco6+9GrJCV83VyF2mDWyYnYM9qdI3yjgpnaQ==}
    engines: {node: '>=20.18.0'}
    hasBin: true
    peerDependencies:
      typescript: '>=5.3.3'

  '@solana/web3.js@1.98.4':
    resolution: {integrity: sha512-vv9lfnvjUsRiq//+j5pBdXig0IQdtzA0BRZ3bXEP4KaIyF1CcaydWqgyzQgfZMNIsWNWmG+AUHwPy4AHOD6gpw==}

  '@standard-schema/spec@1.0.0':
    resolution: {integrity: sha512-m2bOd0f2RT9k8QJx1JN85cZYyH1RqFBdlwtkSlf4tBDYLCiiZnv1fIIwacK6cqwXavOydf0NPToMQgpKq+dVlA==}

  '@swc/helpers@0.5.15':
    resolution: {integrity: sha512-JQ5TuMi45Owi4/BIMAJBoSQoOJu12oOk/gADqlcUL9JEdHB8vyjUSsxqeNXnmXHjYKMi2WcYtezGEEhqUI/E2g==}

  '@swc/helpers@0.5.17':
    resolution: {integrity: sha512-5IKx/Y13RsYd+sauPb2x+U/xZikHjolzfuDgTAl/Tdf3Q8rslRvC19NKDLgAJQ6wsqADk10ntlv08nPFw/gO/A==}

  '@szmarczak/http-timer@4.0.6':
    resolution: {integrity: sha512-4BAffykYOgO+5nzBWYwE3W90sBgLJoUPRWWcL8wlyiM8IB8ipJz3UMJ9KXQd1RKQXpKp8Tutn80HZtWsu2u76w==}
    engines: {node: '>=10'}

  '@tailwindcss/node@4.1.14':
    resolution: {integrity: sha512-hpz+8vFk3Ic2xssIA3e01R6jkmsAhvkQdXlEbRTk6S10xDAtiQiM3FyvZVGsucefq764euO/b8WUW9ysLdThHw==}

  '@tailwindcss/oxide-android-arm64@4.1.14':
    resolution: {integrity: sha512-a94ifZrGwMvbdeAxWoSuGcIl6/DOP5cdxagid7xJv6bwFp3oebp7y2ImYsnZBMTwjn5Ev5xESvS3FFYUGgPODQ==}
    engines: {node: '>= 10'}
    cpu: [arm64]
    os: [android]

  '@tailwindcss/oxide-darwin-arm64@4.1.14':
    resolution: {integrity: sha512-HkFP/CqfSh09xCnrPJA7jud7hij5ahKyWomrC3oiO2U9i0UjP17o9pJbxUN0IJ471GTQQmzwhp0DEcpbp4MZTA==}
    engines: {node: '>= 10'}
    cpu: [arm64]
    os: [darwin]

  '@tailwindcss/oxide-darwin-x64@4.1.14':
    resolution: {integrity: sha512-eVNaWmCgdLf5iv6Qd3s7JI5SEFBFRtfm6W0mphJYXgvnDEAZ5sZzqmI06bK6xo0IErDHdTA5/t7d4eTfWbWOFw==}
    engines: {node: '>= 10'}
    cpu: [x64]
    os: [darwin]

  '@tailwindcss/oxide-freebsd-x64@4.1.14':
    resolution: {integrity: sha512-QWLoRXNikEuqtNb0dhQN6wsSVVjX6dmUFzuuiL09ZeXju25dsei2uIPl71y2Ic6QbNBsB4scwBoFnlBfabHkEw==}
    engines: {node: '>= 10'}
    cpu: [x64]
    os: [freebsd]

  '@tailwindcss/oxide-linux-arm-gnueabihf@4.1.14':
    resolution: {integrity: sha512-VB4gjQni9+F0VCASU+L8zSIyjrLLsy03sjcR3bM0V2g4SNamo0FakZFKyUQ96ZVwGK4CaJsc9zd/obQy74o0Fw==}
    engines: {node: '>= 10'}
    cpu: [arm]
    os: [linux]

  '@tailwindcss/oxide-linux-arm64-gnu@4.1.14':
    resolution: {integrity: sha512-qaEy0dIZ6d9vyLnmeg24yzA8XuEAD9WjpM5nIM1sUgQ/Zv7cVkharPDQcmm/t/TvXoKo/0knI3me3AGfdx6w1w==}
    engines: {node: '>= 10'}
    cpu: [arm64]
    os: [linux]

  '@tailwindcss/oxide-linux-arm64-musl@4.1.14':
    resolution: {integrity: sha512-ISZjT44s59O8xKsPEIesiIydMG/sCXoMBCqsphDm/WcbnuWLxxb+GcvSIIA5NjUw6F8Tex7s5/LM2yDy8RqYBQ==}
    engines: {node: '>= 10'}
    cpu: [arm64]
    os: [linux]

  '@tailwindcss/oxide-linux-x64-gnu@4.1.14':
    resolution: {integrity: sha512-02c6JhLPJj10L2caH4U0zF8Hji4dOeahmuMl23stk0MU1wfd1OraE7rOloidSF8W5JTHkFdVo/O7uRUJJnUAJg==}
    engines: {node: '>= 10'}
    cpu: [x64]
    os: [linux]

  '@tailwindcss/oxide-linux-x64-musl@4.1.14':
    resolution: {integrity: sha512-TNGeLiN1XS66kQhxHG/7wMeQDOoL0S33x9BgmydbrWAb9Qw0KYdd8o1ifx4HOGDWhVmJ+Ul+JQ7lyknQFilO3Q==}
    engines: {node: '>= 10'}
    cpu: [x64]
    os: [linux]

  '@tailwindcss/oxide-wasm32-wasi@4.1.14':
    resolution: {integrity: sha512-uZYAsaW/jS/IYkd6EWPJKW/NlPNSkWkBlaeVBi/WsFQNP05/bzkebUL8FH1pdsqx4f2fH/bWFcUABOM9nfiJkQ==}
    engines: {node: '>=14.0.0'}
    cpu: [wasm32]
    bundledDependencies:
      - '@napi-rs/wasm-runtime'
      - '@emnapi/core'
      - '@emnapi/runtime'
      - '@tybys/wasm-util'
      - '@emnapi/wasi-threads'
      - tslib

  '@tailwindcss/oxide-win32-arm64-msvc@4.1.14':
    resolution: {integrity: sha512-Az0RnnkcvRqsuoLH2Z4n3JfAef0wElgzHD5Aky/e+0tBUxUhIeIqFBTMNQvmMRSP15fWwmvjBxZ3Q8RhsDnxAA==}
    engines: {node: '>= 10'}
    cpu: [arm64]
    os: [win32]

  '@tailwindcss/oxide-win32-x64-msvc@4.1.14':
    resolution: {integrity: sha512-ttblVGHgf68kEE4om1n/n44I0yGPkCPbLsqzjvybhpwa6mKKtgFfAzy6btc3HRmuW7nHe0OOrSeNP9sQmmH9XA==}
    engines: {node: '>= 10'}
    cpu: [x64]
    os: [win32]

  '@tailwindcss/oxide@4.1.14':
    resolution: {integrity: sha512-23yx+VUbBwCg2x5XWdB8+1lkPajzLmALEfMb51zZUBYaYVPDQvBSD/WYDqiVyBIo2BZFa3yw1Rpy3G2Jp+K0dw==}
    engines: {node: '>= 10'}

  '@tailwindcss/postcss@4.1.14':
    resolution: {integrity: sha512-BdMjIxy7HUNThK87C7BC8I1rE8BVUsfNQSI5siQ4JK3iIa3w0XyVvVL9SXLWO//CtYTcp1v7zci0fYwJOjB+Zg==}

  '@tokenizer/inflate@0.2.7':
    resolution: {integrity: sha512-MADQgmZT1eKjp06jpI2yozxaU9uVs4GzzgSL+uEq7bVcJ9V1ZXQkeGNql1fsSI0gMy1vhvNTNbUqrx+pZfJVmg==}
    engines: {node: '>=18'}

  '@tokenizer/token@0.3.0':
    resolution: {integrity: sha512-OvjF+z51L3ov0OyAU0duzsYuvO01PH7x4t6DJx+guahgTnBHkhJdG7soQeTSFLWN3efnHyibZ4Z8l2EuWwJN3A==}

  '@tootallnate/once@2.0.0':
    resolution: {integrity: sha512-XCuKFP5PS55gnMVu3dty8KPatLqUoy/ZYzDzAGCQ8JNFCkLXzmI7vNHCR+XpbZaMWQK/vQubr7PkYq8g470J/A==}
    engines: {node: '>= 10'}

  '@tsconfig/node10@1.0.11':
    resolution: {integrity: sha512-DcRjDCujK/kCk/cUe8Xz8ZSpm8mS3mNNpta+jGCA6USEDfktlNvm1+IuZ9eTcDbNk41BHwpHHeW+N1lKCz4zOw==}

  '@tsconfig/node12@1.0.11':
    resolution: {integrity: sha512-cqefuRsh12pWyGsIoBKJA9luFu3mRxCA+ORZvA4ktLSzIuCUtWVxGIuXigEwO5/ywWFMZ2QEGKWvkZG1zDMTag==}

  '@tsconfig/node14@1.0.3':
    resolution: {integrity: sha512-ysT8mhdixWK6Hw3i1V2AeRqZ5WfXg1G43mqoYlM2nc6388Fq5jcXyr5mRsqViLx/GJYdoL0bfXD8nmF+Zn/Iow==}

  '@tsconfig/node16@1.0.4':
    resolution: {integrity: sha512-vxhUy4J8lyeyinH7Azl1pdd43GJhZH/tP2weN8TntQblOY+A0XbT8DJk1/oCPuOOyg/Ja757rG0CgHcWC8OfMA==}

  '@types/aws-lambda@8.10.152':
    resolution: {integrity: sha512-soT/c2gYBnT5ygwiHPmd9a1bftj462NWVk2tKCc1PYHSIacB2UwbTS2zYG4jzag1mRDuzg/OjtxQjQ2NKRB6Rw==}

  '@types/bunyan@1.8.11':
    resolution: {integrity: sha512-758fRH7umIMk5qt5ELmRMff4mLDlN+xyYzC+dkPTdKwbSkJFvz6xwyScrytPU0QIBbRRwbiE8/BIg8bpajerNQ==}

  '@types/cacheable-request@6.0.3':
    resolution: {integrity: sha512-IQ3EbTzGxIigb1I3qPZc1rWJnH0BmSKv5QYTalEwweFvyBDLSAe24zP0le/hyi7ecGfZVlIVAg4BZqb8WBwKqw==}

  '@types/caseless@0.12.5':
    resolution: {integrity: sha512-hWtVTC2q7hc7xZ/RLbxapMvDMgUnDvKvMOpKal4DrMyfGBUfB1oKaZlIRr6mJL+If3bAP6sV/QneGzF6tJjZDg==}

  '@types/connect@3.4.38':
    resolution: {integrity: sha512-K6uROf1LD88uDQqJCktA4yzL1YYAK6NgfsI0v/mTgyPKWsX1CnJ0XPSDhViejru1GcRkLWb8RlzFYJRqGUbaug==}

  '@types/cors@2.8.19':
    resolution: {integrity: sha512-mFNylyeyqN93lfe/9CSxOGREz8cpzAhH+E93xJ4xWQf62V8sQ/24reV2nyzUWM6H6Xji+GGHpkbLe7pVoUEskg==}

  '@types/http-cache-semantics@4.0.4':
    resolution: {integrity: sha512-1m0bIFVc7eJWyve9S0RnuRgcQqF/Xd5QsUZAZeQFr1Q3/p9JWoQQEqmVy+DPTNpGXwhgIetAoYF8JSc33q29QA==}

  '@types/json-schema@7.0.15':
    resolution: {integrity: sha512-5+fP8P8MFNC+AyZCDxrB2pkZFPGzqQWUzpSeuuVLvm8VMcorNYavBqoFcxK8bQz4Qsbn4oUEEem4wDLfcysGHA==}

  '@types/keyv@3.1.4':
    resolution: {integrity: sha512-BQ5aZNSCpj7D6K2ksrRCTmKRLEpnPvWDiLPfoGyhZ++8YtiK9d/3DBKPJgry359X/P1PfruyYwvnvwFjuEiEIg==}

  '@types/long@4.0.2':
    resolution: {integrity: sha512-MqTGEo5bj5t157U6fA/BiDynNkn0YknVdh48CMPkTSpFTVmvao5UQmm7uEF6xBEo7qIMAlY/JSleYaE6VOdpaA==}

  '@types/memcached@2.2.10':
    resolution: {integrity: sha512-AM9smvZN55Gzs2wRrqeMHVP7KE8KWgCJO/XL5yCly2xF6EKa4YlbpK+cLSAH4NG/Ah64HrlegmGqW8kYws7Vxg==}

  '@types/mysql@2.15.27':
    resolution: {integrity: sha512-YfWiV16IY0OeBfBCk8+hXKmdTKrKlwKN1MNKAPBu5JYxLwBEZl7QzeEpGnlZb3VMGJrrGmB84gXiH+ofs/TezA==}

  '@types/node@12.20.55':
    resolution: {integrity: sha512-J8xLz7q2OFulZ2cyGTLE1TbbZcjpno7FaN6zdJNrgAdrJ+DZzh/uFR6YrTb4C+nXakvud8Q4+rbhoIWlYQbUFQ==}

  '@types/node@20.19.21':
    resolution: {integrity: sha512-CsGG2P3I5y48RPMfprQGfy4JPRZ6csfC3ltBZSRItG3ngggmNY/qs2uZKp4p9VbrpqNNSMzUZNFZKzgOGnd/VA==}

  '@types/node@22.7.5':
    resolution: {integrity: sha512-jML7s2NAzMWc//QSJ1a3prpk78cOPchGvXJsC3C6R6PSMoooztvRVQEz89gmBTBY1SPMaqo5teB4uNHPdetShQ==}

  '@types/node@24.3.1':
    resolution: {integrity: sha512-3vXmQDXy+woz+gnrTvuvNrPzekOi+Ds0ReMxw0LzBiK3a+1k0kQn9f2NWk+lgD4rJehFUmYy2gMhJ2ZI+7YP9g==}

  '@types/oracledb@6.5.2':
    resolution: {integrity: sha512-kK1eBS/Adeyis+3OlBDMeQQuasIDLUYXsi2T15ccNJ0iyUpQ4xDF7svFu3+bGVrI0CMBUclPciz+lsQR3JX3TQ==}

  '@types/pg-pool@2.0.6':
    resolution: {integrity: sha512-TaAUE5rq2VQYxab5Ts7WZhKNmuN78Q6PiFonTDdpbx8a1H0M1vhy3rhiMjl+e2iHmogyMw7jZF4FrE6eJUy5HQ==}

  '@types/pg@8.15.5':
    resolution: {integrity: sha512-LF7lF6zWEKxuT3/OR8wAZGzkg4ENGXFNyiV/JeOt9z5B+0ZVwbql9McqX5c/WStFq1GaGso7H1AzP/qSzmlCKQ==}

  '@types/react-dom@19.2.2':
    resolution: {integrity: sha512-9KQPoO6mZCi7jcIStSnlOWn2nEF3mNmyr3rIAsGnAbQKYbRLyqmeSc39EVgtxXVia+LMT8j3knZLAZAh+xLmrw==}
    peerDependencies:
      '@types/react': ^19.2.0

  '@types/react@19.2.2':
    resolution: {integrity: sha512-6mDvHUFSjyT2B2yeNx2nUgMxh9LtOWvkhIU3uePn2I2oyNymUAX1NIsdgviM4CH+JSrp2D2hsMvJOkxY+0wNRA==}

  '@types/request@2.48.13':
    resolution: {integrity: sha512-FGJ6udDNUCjd19pp0Q3iTiDkwhYup7J8hpMW9c4k53NrccQFFWKRho6hvtPPEhnXWKvukfwAlB6DbDz4yhH5Gg==}

  '@types/responselike@1.0.3':
    resolution: {integrity: sha512-H/+L+UkTV33uf49PH5pCAUBVPNj2nDBXTN+qS1dOwyyg24l3CcicicCA7ca+HMvJBZcFgl5r8e+RR6elsb4Lyw==}

  '@types/tedious@4.0.14':
    resolution: {integrity: sha512-KHPsfX/FoVbUGbyYvk1q9MMQHLPeRZhRJZdO45Q4YjvFkv4hMNghCWTvy7rdKessBsmtz4euWCWAB6/tVpI1Iw==}

  '@types/tough-cookie@4.0.5':
    resolution: {integrity: sha512-/Ad8+nIOV7Rl++6f1BdKxFSMgmoqEoYbHRpPcx3JEfv8VRsQe9Z4mCXeJBzxs7mbHY/XOZZuXlRNfhpVPbs6ZA==}

  '@types/uuid@8.3.4':
    resolution: {integrity: sha512-c/I8ZRb51j+pYGAu5CrFMRxqZ2ke4y2grEBO5AUjgSkSk+qT2Ea+OdWElz/OiMf5MNpn2b17kuVBwZLQJXzihw==}

  '@types/ws@7.4.7':
    resolution: {integrity: sha512-JQbbmxZTZehdc2iszGKs5oC3NFnjeay7mtAWrdt7qNtAVK0g19muApzAy4bm9byz79xa2ZnO/BOBC2R8RC5Lww==}

  '@types/ws@8.18.1':
    resolution: {integrity: sha512-ThVF6DCVhA8kUGy+aazFQ4kXQ7E1Ty7A3ypFOe0IcJV8O/M511G99AW24irKrW56Wt44yG9+ij8FaqoBGkuBXg==}

  '@xrplf/isomorphic@1.0.1':
    resolution: {integrity: sha512-0bIpgx8PDjYdrLFeC3csF305QQ1L7sxaWnL5y71mCvhenZzJgku9QsA+9QCXBC1eNYtxWO/xR91zrXJy2T/ixg==}
    engines: {node: '>=16.0.0'}

  '@xrplf/secret-numbers@2.0.0':
    resolution: {integrity: sha512-z3AOibRTE9E8MbjgzxqMpG1RNaBhQ1jnfhNCa1cGf2reZUJzPMYs4TggQTc7j8+0WyV3cr7y/U8Oz99SXIkN5Q==}

  abitype@1.1.0:
    resolution: {integrity: sha512-6Vh4HcRxNMLA0puzPjM5GBgT4aAcFGKZzSgAXvuZ27shJP6NEpielTuqbBmZILR5/xd0PizkBGy5hReKz9jl5A==}
    peerDependencies:
      typescript: '>=5.0.4'
      zod: ^3.22.0 || ^4.0.0
    peerDependenciesMeta:
      typescript:
        optional: true
      zod:
        optional: true

  abort-controller@3.0.0:
    resolution: {integrity: sha512-h8lQ8tacZYnR3vNQTgibj+tODHI5/+l06Au2Pcriv/Gmet0eaj4TwWH41sO9wnHDiQsEj19q0drzdWdeAHtweg==}
    engines: {node: '>=6.5'}

  accepts@1.3.8:
    resolution: {integrity: sha512-PYAthTa2m2VKxuvSD3DPC/Gy+U+sOA1LAuT8mkmRuvw+NACSaeXEQ+NHcVF7rONl6qcaxV3Uuemwawk+7+SJLw==}
    engines: {node: '>= 0.6'}

  accepts@2.0.0:
    resolution: {integrity: sha512-5cvg6CtKwfgdmVqY1WIiXKc3Q1bkRqGLi+2W/6ao+6Y7gu/RCwRuAhGEzh5B4KlszSuTLgZYuqFqo5bImjNKng==}
    engines: {node: '>= 0.6'}

  acorn-import-attributes@1.9.5:
    resolution: {integrity: sha512-n02Vykv5uA3eHGM/Z2dQrcD56kL8TyDb2p1+0P83PClMnC/nc+anbQRhIOWnSq4Ke/KvDPrY3C9hDtC/A3eHnQ==}
    peerDependencies:
      acorn: ^8

  acorn-walk@8.3.4:
    resolution: {integrity: sha512-ueEepnujpqee2o5aIYnvHU6C0A42MNdsIDeqy5BydrkuC5R1ZuUFnm27EeFJGoEHJQgn3uleRvmTXaJgfXbt4g==}
    engines: {node: '>=0.4.0'}

  acorn@8.15.0:
    resolution: {integrity: sha512-NZyJarBfL7nWwIq+FDL6Zp/yHEhePMNnnJ0y3qfieCrmNvYct8uvtiV41UvlSe6apAfk0fY1FbWx+NwfmpvtTg==}
    engines: {node: '>=0.4.0'}
    hasBin: true

  aes-js@4.0.0-beta.5:
    resolution: {integrity: sha512-G965FqalsNyrPqgEGON7nIx1e/OVENSgiEIzyC63haUMuvNnwIgIjMs52hlTCKhkBny7A2ORNlfY9Zu+jmGk1Q==}

  agent-base@6.0.2:
    resolution: {integrity: sha512-RZNwNclF7+MS/8bDg70amg32dyeZGZxiDuQmZxKLAlQjr3jGyLx+4Kkk58UO7D2QdgFIQCovuSuZESne6RG6XQ==}
    engines: {node: '>= 6.0.0'}

  agent-base@7.1.4:
    resolution: {integrity: sha512-MnA+YT8fwfJPgBx3m60MNqakm30XOkyIoH1y6huTQvC0PwZG7ki8NacLBcrPbNoo8vEZy7Jpuk7+jMO+CUovTQ==}
    engines: {node: '>= 14'}

  agentkeepalive@4.6.0:
    resolution: {integrity: sha512-kja8j7PjmncONqaTsB8fQ+wE2mSU2DJ9D4XKoJ5PFWIdRMa6SLSN1ff4mOr4jCbfRSsxR4keIiySJU0N9T5hIQ==}
    engines: {node: '>= 8.0.0'}

  ai@5.0.39:
    resolution: {integrity: sha512-1AOjTHY8MUY4T/X/I+otGTbvKmMQCCGWffuVDyQ21l/2Vv/QoLZcw+ZZHVvp+wvQcPOsfXjURGSFZtin7rnghA==}
    engines: {node: '>=18'}
    peerDependencies:
      zod: ^3.25.76 || ^4

  ajv@6.12.6:
    resolution: {integrity: sha512-j3fVLgvTo527anyYyJOGTYJbG+vnnQYvE0m5mmkc1TK+nxAppkCLMIL0aZ4dblVCNoGShhm+kzE4ZUykBoMg4g==}

  ansi-colors@4.1.3:
    resolution: {integrity: sha512-/6w/C21Pm1A7aZitlI5Ni/2J6FFQN8i1Cvz3kHABAAbw93v/NlvKdVOqz7CCWz/3iv/JplRSEEZ83XION15ovw==}
    engines: {node: '>=6'}

  ansi-regex@5.0.1:
    resolution: {integrity: sha512-quJQXlTSUGL2LH9SUXo8VwsY4soanhgo6LNSm84E1LBcE8s3O0wpdiRzyR9z/ZZJMlMWv37qOOb9pdJlMUEKFQ==}
    engines: {node: '>=8'}

  ansi-regex@6.2.2:
    resolution: {integrity: sha512-Bq3SmSpyFHaWjPk8If9yc6svM8c56dB5BAtW4Qbw5jHTwwXXcTLoRMkpDJp6VL0XzlWaCHTXrkFURMYmD0sLqg==}
    engines: {node: '>=12'}

  ansi-styles@4.3.0:
    resolution: {integrity: sha512-zbB9rCJAT1rbjiVDb2hqKFHNYLxgtk8NURxZ3IZwD3F6NtxbXZQCnnSi1Lkx+IDohdPlFp222wVALIheZJQSEg==}
    engines: {node: '>=8'}

  ansi-styles@6.2.3:
    resolution: {integrity: sha512-4Dj6M28JB+oAH8kFkTLUo+a2jwOFkuqb3yucU0CANcRRUbxS0cP0nZYCGjcc3BNXwRIsUVmDGgzawme7zvJHvg==}
    engines: {node: '>=12'}

  arg@4.1.3:
    resolution: {integrity: sha512-58S9QDqG0Xx27YwPSt9fJxivjYl432YCwfDMfZ+71RAqUrZef7LrKQZ3LHLOwCS4FLNBplP533Zx895SeOCHvA==}

  argparse@1.0.10:
    resolution: {integrity: sha512-o5Roy6tNG4SL/FOkCAN6RzjiakZS25RLYFrcMttJqbdd8BWrnA+fGz57iN5Pb06pvBGvl5gQ0B48dJlslXvoTg==}

  array-union@2.1.0:
    resolution: {integrity: sha512-HGyxoOTYUyCM6stUe6EJgnd4EoewAI7zMdfqO+kGjnlZmBDz/cR5pf8r/cR4Wq60sL/p0IkcjUEEPwS3GFrIyw==}
    engines: {node: '>=8'}

  arrify@2.0.1:
    resolution: {integrity: sha512-3duEwti880xqi4eAMN8AyR4a0ByT90zoYdLlevfrvU43vb0YZwZVfxOgxWrLXXXpyugL0hNZc9G6BiB5B3nUug==}
    engines: {node: '>=8'}

  asn1@0.2.6:
    resolution: {integrity: sha512-ix/FxPn0MDjeyJ7i/yoHGFt/EX6LyNbxSEhPPXODPL+KB0VPk86UYfL0lMdy+KCnv+fmvIzySwaK5COwqVbWTQ==}

  async-retry@1.3.3:
    resolution: {integrity: sha512-wfr/jstw9xNi/0teMHrRW7dsz3Lt5ARhYNZ2ewpadnhaIp5mbALhOAP+EAdsC7t4Z6wqsDVv9+W6gm1Dk9mEyw==}

  asynckit@0.4.0:
    resolution: {integrity: sha512-Oei9OH4tRh0YqU3GxhX79dM/mwVgvbZJaSNaRk+bshkj0S5cfHcgYakreBjrHwatXKbz+IoIdYLxrKim2MjW0Q==}

  axios@1.11.0:
    resolution: {integrity: sha512-1Lx3WLFQWm3ooKDYZD1eXmoGO9fxYQjrycfHFC8P0sCfQVXyROp0p9PFWBehewBOdCwHc+f/b8I0fMto5eSfwA==}

  base-x@3.0.11:
    resolution: {integrity: sha512-xz7wQ8xDhdyP7tQxwdteLYeFfS68tSMNCZ/Y37WJ4bhGfKPpqEIlmIyueQHqOyoPhE6xNUqjzRr8ra0eF9VRvA==}

  base-x@4.0.1:
    resolution: {integrity: sha512-uAZ8x6r6S3aUM9rbHGVOIsR15U/ZSc82b3ymnCPsT45Gk1DDvhDPdIgB5MrhirZWt+5K0EEPQH985kNqZgNPFw==}

  base-x@5.0.1:
    resolution: {integrity: sha512-M7uio8Zt++eg3jPj+rHMfCC+IuygQHHCOU+IYsVtik6FWjuYpVt/+MRKcgsAMHh8mMFAwnB+Bs+mTrFiXjMzKg==}

  base32-decode@1.0.0:
    resolution: {integrity: sha512-KNWUX/R7wKenwE/G/qFMzGScOgVntOmbE27vvc6GrniDGYb6a5+qWcuoXl8WIOQL7q0TpK7nZDm1Y04Yi3Yn5g==}

  base64-js@1.5.1:
    resolution: {integrity: sha512-AKpaYlHn8t4SVbOHCy+b5+KKgvR4vrsD8vbvrbiQJps7fKDTkjkDry6ji0rUJjC0kzbNePLwzxq8iypo41qeWA==}

  base64id@2.0.0:
    resolution: {integrity: sha512-lGe34o6EHj9y3Kts9R4ZYs/Gr+6N7MCaMlIFA3F1R2O5/m7K06AxfSeO5530PEERE6/WyEg3lsuyw4GHlPZHog==}
    engines: {node: ^4.5.0 || >= 5.9}

  bcrypt-pbkdf@1.0.2:
    resolution: {integrity: sha512-qeFIXtP4MSoi6NLqO12WfqARWWuCKi2Rn/9hJLEmtB5yTNr9DqFWkJRCf2qShWzPeAMRnOgCrq0sg/KLv5ES9w==}

  bech32@1.1.4:
    resolution: {integrity: sha512-s0IrSOzLlbvX7yp4WBfPITzpAU8sqQcpsmwXDiKwrG4r491vwCO/XpejasRNl0piBMe/DvP4Tz0mIS/X1DPJBQ==}

  bech32@2.0.0:
    resolution: {integrity: sha512-LcknSilhIGatDAsY1ak2I8VtGaHNhgMSYVxFrGLXv+xLHytaKZKcaUJJUE7qmBr7h33o5YQwP55pMI0xmkpJwg==}

  better-path-resolve@1.0.0:
    resolution: {integrity: sha512-pbnl5XzGBdrFU/wT4jqmJVPn2B6UHPBOhzMQkY/SPUPB6QtUXtmBHBIwCbXJol93mOpGMnQyP/+BB19q04xj7g==}
    engines: {node: '>=4'}

  bignumber.js@9.3.1:
    resolution: {integrity: sha512-Ko0uX15oIUS7wJ3Rb30Fs6SkVbLmPBAKdlm7q9+ak9bbIeFf0MwuBsQV6z7+X768/cHsfg+WlysDWJcmthjsjQ==}

  bip174@2.1.1:
    resolution: {integrity: sha512-mdFV5+/v0XyNYXjBS6CQPLo9ekCx4gtKZFnJm5PMto7Fs9hTTDpkkzOB7/FtluRI6JbUUAu+snTYfJRgHLZbZQ==}
    engines: {node: '>=8.0.0'}

  bitcoinjs-lib@6.1.7:
    resolution: {integrity: sha512-tlf/r2DGMbF7ky1MgUqXHzypYHakkEnm0SZP23CJKIqNY/5uNAnMbFhMJdhjrL/7anfb/U8+AlpdjPWjPnAalg==}
    engines: {node: '>=8.0.0'}

  bl@4.1.0:
    resolution: {integrity: sha512-1W07cM9gS6DcLperZfFSj+bWLtaPGSOHWhPiGzXmvVJbRLdG82sH/Kn8EtW1VqWVA54AKf2h5k5BbnIbwF3h6w==}

  bn.js@4.12.2:
    resolution: {integrity: sha512-n4DSx829VRTRByMRGdjQ9iqsN0Bh4OolPsFnaZBLcbi8iXcB+kJ9s7EnRt4wILZNV3kPLHkRVfOc/HvhC3ovDw==}

  bn.js@5.2.2:
    resolution: {integrity: sha512-v2YAxEmKaBLahNwE1mjp4WON6huMNeuDvagFZW+ASCuA/ku0bXR9hSMw0XpiqMoA3+rmnyck/tPRSFQkoC9Cuw==}

  body-parser@2.2.0:
    resolution: {integrity: sha512-02qvAaxv8tp7fBa/mw1ga98OGm+eCbqzJOKoRt70sLmfEEi+jyBYVTDGfCL/k06/4EMk/z01gCe7HoCH/f2LTg==}
    engines: {node: '>=18'}

  borsh@0.7.0:
    resolution: {integrity: sha512-CLCsZGIBCFnPtkNnieW/a8wmreDmfUtjU2m9yHrzPXIlNbqVs0AQrSatSG6vdNYUqdc83tkQi2eHfF98ubzQLA==}

  borsh@1.0.0:
    resolution: {integrity: sha512-fSVWzzemnyfF89EPwlUNsrS5swF5CrtiN4e+h0/lLf4dz2he4L3ndM20PS9wj7ICSkXJe/TQUHdaPTq15b1mNQ==}

  borsh@2.0.0:
    resolution: {integrity: sha512-kc9+BgR3zz9+cjbwM8ODoUB4fs3X3I5A/HtX7LZKxCLaMrEeDFoBpnhZY//DTS1VZBSs6S5v46RZRbZjRFspEg==}

  braces@3.0.3:
    resolution: {integrity: sha512-yQbXgO/OSZVD2IsiLlro+7Hf6Q18EJrKSEsdoMzKePKXct3gvD8oLcOQdIzGupr5Fj+EDe8gO/lxc1BzfMpxvA==}
    engines: {node: '>=8'}

  brorand@1.1.0:
    resolution: {integrity: sha512-cKV8tMCEpQs4hK/ik71d6LrPOnpkpGBR0wzxqr68g2m/LB2GxVYQroAjMJZRVM1Y4BCjCKc3vAamxSzOY2RP+w==}

  bs58@4.0.1:
    resolution: {integrity: sha512-Ok3Wdf5vOIlBrgCvTq96gBkJw+JUEzdBgyaza5HLtPm7yTHkjRy8+JzNyHF7BHa0bNWOQIp3m5YF0nnFcOIKLw==}

  bs58@5.0.0:
    resolution: {integrity: sha512-r+ihvQJvahgYT50JD05dyJNKlmmSlMoOGwn1lCcEzanPglg7TxYjioQUYehQ9mAR/+hOSd2jRc/Z2y5UxBymvQ==}

  bs58@6.0.0:
    resolution: {integrity: sha512-PD0wEnEYg6ijszw/u8s+iI3H17cTymlrwkKhDhPZq+Sokl3AU4htyBFTjAeNAlCCmg0f53g6ih3jATyCKftTfw==}

  bs58check@3.0.1:
    resolution: {integrity: sha512-hjuuJvoWEybo7Hn/0xOrczQKKEKD63WguEjlhLExYs2wUBcebDC1jDNK17eEAD2lYfw82d5ASC1d7K3SWszjaQ==}

  buffer-equal-constant-time@1.0.1:
    resolution: {integrity: sha512-zRpUiDwd/xk6ADqPMATG8vc9VPrkck7T07OIx0gnjmJAnHnTVXNQG3vfvWNuiZIkwu9KrKdA1iJKfsfTVxE6NA==}

  buffer@5.7.1:
    resolution: {integrity: sha512-EHcyIPBQ4BSGlvjB16k5KgAJ27CIsHY/2JBmCRReo48y9rQ3MaUzWX3KVlBa4U7MyX02HdVj0K7C3WaB3ju7FQ==}

  buffer@6.0.3:
    resolution: {integrity: sha512-FTiCpNxtwiZZHEZbcbTIcZjERVICn9yq/pDFkTl95/AxzD1naBctN7YO68riM/gLSDY7sdrMby8hofADYuuqOA==}

  bufferutil@4.0.9:
    resolution: {integrity: sha512-WDtdLmJvAuNNPzByAYpRo2rF1Mmradw6gvWsQKf63476DDXmomT9zUiGypLcG4ibIM67vhAj8jJRdbmEws2Aqw==}
    engines: {node: '>=6.14.2'}

  buildcheck@0.0.6:
    resolution: {integrity: sha512-8f9ZJCUXyT1M35Jx7MkBgmBMo3oHTTBIPLiY9xyL0pl3T5RwcPEY8cUHr5LBNfu/fk6c2T4DJZuVM/8ZZT2D2A==}
    engines: {node: '>=10.0.0'}

  bytes@3.1.2:
    resolution: {integrity: sha512-/Nf7TyzTx6S3yRJObOAV7956r8cr2+Oj8AC5dt8wSP3BQAoeX58NoHyCU8P8zGkNXStjTSi6fzO6F0pBdcYbEg==}
    engines: {node: '>= 0.8'}

  cacheable-lookup@5.0.4:
    resolution: {integrity: sha512-2/kNscPhpcxrOigMZzbiWF7dz8ilhb/nIHU3EyZiXWXpeq/au8qJ8VhdftMkty3n7Gj6HIGalQG8oiBNB3AJgA==}
    engines: {node: '>=10.6.0'}

  cacheable-request@7.0.4:
    resolution: {integrity: sha512-v+p6ongsrp0yTGbJXjgxPow2+DL93DASP4kXCDKb8/bwRtt9OEF3whggkkDkGNzgcWy2XaF4a8nZglC7uElscg==}
    engines: {node: '>=8'}

  call-bind-apply-helpers@1.0.2:
    resolution: {integrity: sha512-Sp1ablJ0ivDkSzjcaJdxEunN5/XvksFJ2sMBFfq6x0ryhQV/2b/KwFe21cMpmHtPOSij8K99/wSfoEuTObmuMQ==}
    engines: {node: '>= 0.4'}

  call-bound@1.0.4:
    resolution: {integrity: sha512-+ys997U96po4Kx/ABpBCqhA9EuxJaQWDQg7295H4hBphv3IZg0boBKuwYpt4YXp6MZ5AmZQnU/tyMTlRpaSejg==}
    engines: {node: '>= 0.4'}

  caniuse-lite@1.0.30001751:
    resolution: {integrity: sha512-A0QJhug0Ly64Ii3eIqHu5X51ebln3k4yTUkY1j8drqpWHVreg/VLijN48cZ1bYPiqOQuqpkIKnzr/Ul8V+p6Cw==}

  chain-registry@1.69.334:
    resolution: {integrity: sha512-Vgx3aHg/QSH0/1hxwcEH28DrxETYFXgWEAvgmWBbGSmRBc2PpWCPVi5q4rCFEZXs7sc83we5an8IYLrVhXvbmg==}

  chainsig.js@1.1.11:
    resolution: {integrity: sha512-xps/h6i8D2LLRK6otC5y55MmXUDNv8m4oJzlbvvVCk3b6vowEdPyXyyxy/41MfNhlJMd/UrnSi2CXXKATscZmA==}

  chalk@5.6.2:
    resolution: {integrity: sha512-7NzBL0rN6fMUW+f7A6Io4h40qQlG+xGmtMxfbnH/K7TAtt8JQWVQK+6g0UXKMeVJoyV5EkkNsErQ8pVD3bLHbA==}
    engines: {node: ^12.17.0 || ^14.13 || >=16.0.0}

  chardet@2.1.0:
    resolution: {integrity: sha512-bNFETTG/pM5ryzQ9Ad0lJOTa6HWD/YsScAR3EnCPZRPlQh77JocYktSHOUHelyhm8IARL+o4c4F1bP5KVOjiRA==}

  chownr@1.1.4:
    resolution: {integrity: sha512-jJ0bqzaylmJtVnNgzTeSOs8DPavpbYgEr/b0YL8/2GO3xJEhInFmhKMUnEJQjZumK7KXGFhUy89PrsJWlakBVg==}

  chownr@3.0.0:
    resolution: {integrity: sha512-+IxzY9BZOQd/XuYPRmrvEVjF/nqj5kgT4kEq7VofrDoM1MxoRjEWkrCC3EtLi59TVawxTAn+orJwFQcrqEN1+g==}
    engines: {node: '>=18'}

  ci-info@3.9.0:
    resolution: {integrity: sha512-NIxF55hv4nSqQswkAeiOi1r83xy8JldOFDTWiug55KBu9Jnblncd2U6ViHmYgHf01TPZS77NJBhBMKdWj9HQMQ==}
    engines: {node: '>=8'}

  cjs-module-lexer@1.4.3:
    resolution: {integrity: sha512-9z8TZaGM1pfswYeXrUpzPrkx8UnWYdhJclsiYMm6x/w5+nN+8Tf/LnAgfLGQCm59qAOxU8WwHEq2vNwF6i4j+Q==}

  client-only@0.0.1:
    resolution: {integrity: sha512-IV3Ou0jSMzZrd3pZ48nLkT9DA7Ag1pnPzaiQhpW7c3RbcqqzvzzVu+L8gfqMp/8IM2MQtSiqaCxrrcfu8I8rMA==}

  cliui@8.0.1:
    resolution: {integrity: sha512-BSeNnyus75C4//NQ9gQt1/csTXyo/8Sb+afLAkzAptFuMsod9HFokGNudZpi/oQV73hnVK+sR+5PVRMd+Dr7YQ==}
    engines: {node: '>=12'}

  cliui@9.0.1:
    resolution: {integrity: sha512-k7ndgKhwoQveBL+/1tqGJYNz097I7WOvwbmmU2AR5+magtbjPWQTS1C5vzGkBC8Ym8UWRzfKUzUUqFLypY4Q+w==}
    engines: {node: '>=20'}

  clone-response@1.0.3:
    resolution: {integrity: sha512-ROoL94jJH2dUVML2Y/5PEDNaSHgeOdSDicUyS7izcF63G6sTc/FTjLub4b8Il9S8S0beOfYt0TaA5qvFK+w0wA==}

  coinselect@3.1.13:
    resolution: {integrity: sha512-iJOrKH/7N9gX0jRkxgOHuGjvzvoxUMSeylDhH1sHn+CjLjdin5R0Hz2WEBu/jrZV5OrHcm+6DMzxwu9zb5mSZg==}

  color-convert@2.0.1:
    resolution: {integrity: sha512-RRECPsj7iu/xb5oKYcsFHSppFNnsj/52OVTRKb4zP5onXwVF3zVmmToNcOfGC+CRDpfK/U584fMg38ZHCaElKQ==}
    engines: {node: '>=7.0.0'}

  color-name@1.1.4:
    resolution: {integrity: sha512-dOy+3AuW3a2wNbZHIuMZpTcgjGuLU/uBL/ubcZF9OXbDo8ff4O8yVp5Bf0efS8uEoYo5q4Fx7dY9OgQGXgAsQA==}

  combined-stream@1.0.8:
    resolution: {integrity: sha512-FQN4MRfuJeHf7cBbBMJFXhKSDq+2kAArBlmRBvcvFE5BB1HZKXtSFASDhdlz9zOYwxh8lDdnvmMOe/+5cdoEdg==}
    engines: {node: '>= 0.8'}

  commander@12.1.0:
    resolution: {integrity: sha512-Vw8qHK3bZM9y/P10u3Vib8o/DdkvA2OtPtZvD871QKjy74Wj1WSKFILMPRPSdUSx5RFK1arlJzEtA4PkFgnbuA==}
    engines: {node: '>=18'}

  commander@14.0.0:
    resolution: {integrity: sha512-2uM9rYjPvyq39NwLRqaiLtWHyDC1FvryJDa2ATTVims5YAS4PupsEQsDvP14FqhFr0P49CYDugi59xaxJlTXRA==}
    engines: {node: '>=20'}

  commander@2.20.3:
    resolution: {integrity: sha512-GpVkmM8vF2vQUkj2LvZmD35JxeJOLCwJ9cUkugyk2nuhbv3+mJvpLYYt+0+USMxE+oj+ey/lJEnhZw75x/OMcQ==}

  content-disposition@1.0.0:
    resolution: {integrity: sha512-Au9nRL8VNUut/XSzbQA38+M78dzP4D+eqg3gfJHMIHHYa3bg067xj1KxMUWj+VULbiZMowKngFFbKczUrNJ1mg==}
    engines: {node: '>= 0.6'}

  content-type@1.0.5:
    resolution: {integrity: sha512-nTjqfcBFEipKdXCv4YDQWCfmcLZKm81ldF0pAopTvyrFGVbcR6P/VAAd5G7N+0tTr8QqiU0tFadD6FK4NtJwOA==}
    engines: {node: '>= 0.6'}

  cookie-signature@1.2.2:
    resolution: {integrity: sha512-D76uU73ulSXrD1UXF4KE2TMxVVwhsnCgfAyTg9k8P6KGZjlXKrOLe4dJQKI3Bxi5wjesZoFXJWElNWBjPZMbhg==}
    engines: {node: '>=6.6.0'}

  cookie@0.7.2:
    resolution: {integrity: sha512-yki5XnKuf750l50uGTllt6kKILY4nQ1eNIQatoXEByZ5dWgnKqbnqmTrBE5B4N7lrMJKQ2ytWMiTO2o0v6Ew/w==}
    engines: {node: '>= 0.6'}

  cors@2.8.5:
    resolution: {integrity: sha512-KIHbLJqu73RGr/hnbrO9uBeixNGuvSQjul/jdFvS/KFSIH1hWVd1ng7zOHx+YrEfInLG7q4n6GHQ9cDtxv/P6g==}
    engines: {node: '>= 0.10'}

  cosmjs-types@0.9.0:
    resolution: {integrity: sha512-MN/yUe6mkJwHnCFfsNPeCfXVhyxHYW6c/xDUzrSbBycYzw++XvWDMJArXp2pLdgD6FQ8DW79vkPjeNKVrXaHeQ==}

  cpu-features@0.0.10:
    resolution: {integrity: sha512-9IkYqtX3YHPCzoVg1Py+o9057a3i0fp7S530UWokCSaFVTc7CwXPRiOjRjBQQ18ZCNafx78YfnG+HALxtVmOGA==}
    engines: {node: '>=10.0.0'}

  create-require@1.1.1:
    resolution: {integrity: sha512-dcKFX3jn0MpIaXjisoRvexIJVEKzaq7z2rZKxf+MSr9TkdmHmsU4m2lcLojrj/FHl8mk5VxMmYA+ftRkP/3oKQ==}

  cross-spawn@6.0.6:
    resolution: {integrity: sha512-VqCUuhcd1iB+dsv8gxPttb5iZh/D0iubSP21g36KXdEuf6I5JiioesUVjpCdHV9MZRUfVFlvwtIUyPfxo5trtw==}
    engines: {node: '>=4.8'}

  cross-spawn@7.0.6:
    resolution: {integrity: sha512-uV2QOWP2nWzsy2aMp8aRibhi9dlzF5Hgh5SHaB9OiTGEyDTiJJyx0uy51QXdyWbtAHNua4XJzUKca3OzKUd3vA==}
    engines: {node: '>= 8'}

  csstype@3.1.3:
    resolution: {integrity: sha512-M1uQkMl8rQK/szD0LNhtqxIPLpimGm8sOBwU7lLnCpSbTyY3yeU1Vc7l4KT5zT4s/yOxHH5O7tIuuLOCnLADRw==}

  debug@4.3.7:
    resolution: {integrity: sha512-Er2nc/H7RrMXZBFCEim6TCmMk02Z8vLC2Rbi1KEBggpo0fS6l0S1nnapwmIi3yW/+GOJap1Krg4w0Hg80oCqgQ==}
    engines: {node: '>=6.0'}
    peerDependencies:
      supports-color: '*'
    peerDependenciesMeta:
      supports-color:
        optional: true

  debug@4.4.1:
    resolution: {integrity: sha512-KcKCqiftBJcZr++7ykoDIEwSa3XWowTfNPo92BYxjXiyYEVrUQh2aLyhxBCwww+heortUFxEJYcRzosstTEBYQ==}
    engines: {node: '>=6.0'}
    peerDependencies:
      supports-color: '*'
    peerDependenciesMeta:
      supports-color:
        optional: true

  decompress-response@6.0.0:
    resolution: {integrity: sha512-aW35yZM6Bb/4oJlZncMH2LCoZtJXTRxES17vE3hoRiowU2kWHaJKFkSBDnDR+cm9J+9QhXmREyIfv0pji9ejCQ==}
    engines: {node: '>=10'}

  dedent@1.7.0:
    resolution: {integrity: sha512-HGFtf8yhuhGhqO07SV79tRp+br4MnbdjeVxotpn1QBl30pcLLCQjX5b2295ll0fv8RKDKsmWYrl05usHM9CewQ==}
    peerDependencies:
      babel-plugin-macros: ^3.1.0
    peerDependenciesMeta:
      babel-plugin-macros:
        optional: true

  defer-to-connect@2.0.1:
    resolution: {integrity: sha512-4tvttepXG1VaYGrRibk5EwJd1t4udunSOVMdLSAL6mId1ix438oPwPZMALY41FCijukO1L0twNcGsdzS7dHgDg==}
    engines: {node: '>=10'}

  define-data-property@1.1.4:
    resolution: {integrity: sha512-rBMvIzlpA8v6E+SJZoo++HAYqsLrkg7MSfIinMPFhmkorw7X+dOXVJQs+QT69zGkzMyfDnIMN2Wid1+NbL3T+A==}
    engines: {node: '>= 0.4'}

  define-properties@1.2.1:
    resolution: {integrity: sha512-8QmQKqEASLd5nx0U1B1okLElbUuuttJ/AnYmRXbbbGDWh6uS208EjD4Xqq/I9wK7u0v6O08XhTWnt5XtEbR6Dg==}
    engines: {node: '>= 0.4'}

  delay@5.0.0:
    resolution: {integrity: sha512-ReEBKkIfe4ya47wlPYf/gu5ib6yUG0/Aez0JQZQz94kiWtRQvZIQbTiehsnwHvLSWJnQdhVeqYue7Id1dKr0qw==}
    engines: {node: '>=10'}

  delayed-stream@1.0.0:
    resolution: {integrity: sha512-ZySD7Nf91aLB0RxL4KGrKHBXl7Eds1DAmEdcoVawXnLD7SDhpNgtuII2aAkg7a7QS41jxPSZ17p4VdGnMHk3MQ==}
    engines: {node: '>=0.4.0'}

  depd@1.1.2:
    resolution: {integrity: sha512-7emPTl6Dpo6JRXOXjLRxck+FlLRX5847cLKEn00PLAgc3g2hTZZgr+e4c2v6QpSmLeFP3n5yUo7ft6avBK/5jQ==}
    engines: {node: '>= 0.6'}

  depd@2.0.0:
    resolution: {integrity: sha512-g7nH6P6dyDioJogAAGprGpCtVImJhpPk/roCzdb3fIh61/s/nPsfR6onyMwkCAR/OlC3yBC0lESvUoQEAssIrw==}
    engines: {node: '>= 0.8'}

  detect-indent@6.1.0:
    resolution: {integrity: sha512-reYkTUJAZb9gUuZ2RvVCNhVHdg62RHnJ7WJl8ftMi4diZ6NWlciOzQN88pUhSELEwflJht4oQDv0F0BMlwaYtA==}
    engines: {node: '>=8'}

  diff@4.0.2:
    resolution: {integrity: sha512-58lmxKSA4BNyLz+HHMUzlOEpg09FV+ev6ZMe3vJihgdxzgcwZ8VoEEPmALCZG9LmqfVoNMMKpttIYTVG6uDY7A==}
    engines: {node: '>=0.3.1'}

  dir-glob@3.0.1:
    resolution: {integrity: sha512-WkrWp9GR4KXfKGYzOLmTuGVi1UWFfws377n9cc55/tb6DuqyF6pcQ5AbiHEshaDpY9v6oaSr2XCDidGmMwdzIA==}
    engines: {node: '>=8'}

  docker-modem@5.0.6:
    resolution: {integrity: sha512-ens7BiayssQz/uAxGzH8zGXCtiV24rRWXdjNha5V4zSOcxmAZsfGVm/PPFbwQdqEkDnhG+SyR9E3zSHUbOKXBQ==}
    engines: {node: '>= 8.0'}

  dockerode@4.0.8:
    resolution: {integrity: sha512-HdPBprWmwfHMHi12AVIFDhXIqIS+EpiOVkZaAZxgML4xf5McqEZjJZtahTPkLDxWOt84ApfWPAH9EoQwOiaAIQ==}
    engines: {node: '>= 8.0'}

  dotenv@17.2.2:
    resolution: {integrity: sha512-Sf2LSQP+bOlhKWWyhFsn0UsfdK/kCWRv1iuA2gXAwt3dyNabr6QSj00I2V10pidqz69soatm9ZwZvpQMTIOd5Q==}
    engines: {node: '>=12'}

  drizzle-orm@0.44.5:
    resolution: {integrity: sha512-jBe37K7d8ZSKptdKfakQFdeljtu3P2Cbo7tJoJSVZADzIKOBo9IAJPOmMsH2bZl90bZgh8FQlD8BjxXA/zuBkQ==}
    peerDependencies:
      '@aws-sdk/client-rds-data': '>=3'
      '@cloudflare/workers-types': '>=4'
      '@electric-sql/pglite': '>=0.2.0'
      '@libsql/client': '>=0.10.0'
      '@libsql/client-wasm': '>=0.10.0'
      '@neondatabase/serverless': '>=0.10.0'
      '@op-engineering/op-sqlite': '>=2'
      '@opentelemetry/api': ^1.4.1
      '@planetscale/database': '>=1.13'
      '@prisma/client': '*'
      '@tidbcloud/serverless': '*'
      '@types/better-sqlite3': '*'
      '@types/pg': '*'
      '@types/sql.js': '*'
      '@upstash/redis': '>=1.34.7'
      '@vercel/postgres': '>=0.8.0'
      '@xata.io/client': '*'
      better-sqlite3: '>=7'
      bun-types: '*'
      expo-sqlite: '>=14.0.0'
      gel: '>=2'
      knex: '*'
      kysely: '*'
      mysql2: '>=2'
      pg: '>=8'
      postgres: '>=3'
      prisma: '*'
      sql.js: '>=1'
      sqlite3: '>=5'
    peerDependenciesMeta:
      '@aws-sdk/client-rds-data':
        optional: true
      '@cloudflare/workers-types':
        optional: true
      '@electric-sql/pglite':
        optional: true
      '@libsql/client':
        optional: true
      '@libsql/client-wasm':
        optional: true
      '@neondatabase/serverless':
        optional: true
      '@op-engineering/op-sqlite':
        optional: true
      '@opentelemetry/api':
        optional: true
      '@planetscale/database':
        optional: true
      '@prisma/client':
        optional: true
      '@tidbcloud/serverless':
        optional: true
      '@types/better-sqlite3':
        optional: true
      '@types/pg':
        optional: true
      '@types/sql.js':
        optional: true
      '@upstash/redis':
        optional: true
      '@vercel/postgres':
        optional: true
      '@xata.io/client':
        optional: true
      better-sqlite3:
        optional: true
      bun-types:
        optional: true
      expo-sqlite:
        optional: true
      gel:
        optional: true
      knex:
        optional: true
      kysely:
        optional: true
      mysql2:
        optional: true
      pg:
        optional: true
      postgres:
        optional: true
      prisma:
        optional: true
      sql.js:
        optional: true
      sqlite3:
        optional: true

  dunder-proto@1.0.1:
    resolution: {integrity: sha512-KIN/nDJBQRcXw0MLVhZE9iQHmG68qAVIBg9CqmUYjmQIhgij9U5MFvrqkUL5FbtyyzZuOeOt0zdeRe4UY7ct+A==}
    engines: {node: '>= 0.4'}

  duplexify@4.1.3:
    resolution: {integrity: sha512-M3BmBhwJRZsSx38lZyhE53Csddgzl5R7xGJNk7CVddZD6CcmwMCH8J+7AprIrQKH7TonKxaCjcv27Qmf+sQ+oA==}

  eastasianwidth@0.2.0:
    resolution: {integrity: sha512-I88TYZWc9XiYHRQ4/3c5rjjfgkjhLyW2luGIheGERbNQ6OY7yTybanSpDXZa8y7VUP9YmDcYa+eyq4ca7iLqWA==}

  ecdsa-sig-formatter@1.0.11:
    resolution: {integrity: sha512-nagl3RYrbNv6kQkeJIpt6NJZy8twLB/2vtz6yN9Z4vRKHN4/QZJIEbqohALSgwKdnksuY3k5Addp5lg8sVoVcQ==}

  ee-first@1.1.1:
    resolution: {integrity: sha512-WMwm9LhRUo+WUaRN+vRuETqG89IgZphVSNkdFgeb6sS/E4OrDIN7t48CAewSHXc6C8lefD8KKfr5vY61brQlow==}

  elliptic@6.6.1:
    resolution: {integrity: sha512-RaddvvMatK2LJHqFJ+YA4WysVN5Ita9E35botqIYspQ4TkRAlCicdzKOjlyv/1Za5RyTNn7di//eEV0uTAfe3g==}

  emoji-regex@10.5.0:
    resolution: {integrity: sha512-lb49vf1Xzfx080OKA0o6l8DQQpV+6Vg95zyCJX9VB/BqKYlhG7N4wgROUUHRA+ZPUefLnteQOad7z1kT2bV7bg==}

  emoji-regex@8.0.0:
    resolution: {integrity: sha512-MSjYzcWNOA0ewAHpz0MxpYFvwg6yjy1NG3xteoqz644VCo/RPgnr1/GGt+ic3iJTzQ8Eu3TdM14SawnVUmGE6A==}

  emoji-regex@9.2.2:
    resolution: {integrity: sha512-L18DaJsXSUk2+42pv8mLs5jJT2hqFkFE4j21wOmgbUqsZ2hL72NsUU785g9RXgo3s0ZNgVl42TiHp3ZtOv/Vyg==}

  encodeurl@2.0.0:
    resolution: {integrity: sha512-Q0n9HRi4m6JuGIV1eFlmvJB7ZEVxu93IrMyiMsGC0lrMJMWzRgx6WGquyfQgZVb31vhGgXnfmPNNXmxnOkRBrg==}
    engines: {node: '>= 0.8'}

  end-of-stream@1.4.5:
    resolution: {integrity: sha512-ooEGc6HP26xXq/N+GCGOT0JKCLDGrq2bQUZrQ7gyrJiZANJ/8YDTxTpQBXGMn+WbIQXNVpyWymm7KYVICQnyOg==}

  engine.io-parser@5.2.3:
    resolution: {integrity: sha512-HqD3yTBfnBxIrbnM1DoD6Pcq8NECnh8d4As1Qgh0z5Gg3jRRIqijury0CL3ghu/edArpUYiYqQiDUQBIs4np3Q==}
    engines: {node: '>=10.0.0'}

  engine.io@6.6.4:
    resolution: {integrity: sha512-ZCkIjSYNDyGn0R6ewHDtXgns/Zre/NT6Agvq1/WobF7JXgFff4SeDroKiCO3fNJreU9YG429Sc81o4w5ok/W5g==}
    engines: {node: '>=10.2.0'}

  enhanced-resolve@5.18.3:
    resolution: {integrity: sha512-d4lC8xfavMeBjzGr2vECC3fsGXziXZQyJxD868h2M/mBI3PwAuODxAkLkq5HYuvrPYcUtiLzsTo8U3PgX3Ocww==}
    engines: {node: '>=10.13.0'}

  enquirer@2.4.1:
    resolution: {integrity: sha512-rRqJg/6gd538VHvR3PSrdRBb/1Vy2YfzHqzvbhGIQpDRKIa4FgV/54b5Q1xYSxOOwKvjXweS26E0Q+nAMwp2pQ==}
    engines: {node: '>=8.6'}

  entities@2.2.0:
    resolution: {integrity: sha512-p92if5Nz619I0w+akJrLZH0MX0Pb5DX39XOwQTtXSdQQOaYH03S1uIQp4mhOZtAXrxq4ViO67YTiLBo2638o9A==}

  es-define-property@1.0.1:
    resolution: {integrity: sha512-e3nRfgfUZ4rNGL232gUgX06QNyyez04KdjFrF+LTRoOXmrOgFKDg4BCdsjW8EnT69eqdYGmRpJwiPVYNrCaW3g==}
    engines: {node: '>= 0.4'}

  es-errors@1.3.0:
    resolution: {integrity: sha512-Zf5H2Kxt2xjTvbJvP2ZWLEICxA6j+hAmMzIlypy4xcBg1vKVnx89Wy0GbS+kf5cwCVFFzdCFh2XSCFNULS6csw==}
    engines: {node: '>= 0.4'}

  es-object-atoms@1.1.1:
    resolution: {integrity: sha512-FGgH2h8zKNim9ljj7dankFPcICIK9Cp5bm+c2gQSYePhpaG5+esrLODihIorn+Pe6FGJzWhXQotPv73jTaldXA==}
    engines: {node: '>= 0.4'}

  es-set-tostringtag@2.1.0:
    resolution: {integrity: sha512-j6vWzfrGVfyXxge+O0x5sh6cvxAog0a/4Rdd2K36zCMV5eJ+/+tOAngRO8cODMNWbVRdVlmGZQL2YS3yR8bIUA==}
    engines: {node: '>= 0.4'}

  es6-promise@4.2.8:
    resolution: {integrity: sha512-HJDGx5daxeIvxdBxvG2cb9g4tEvwIk3i8+nhX0yGrYmZUzbkdg8QbDevheDB8gd0//uPj4c1EQua8Q+MViT0/w==}

  es6-promisify@5.0.0:
    resolution: {integrity: sha512-C+d6UdsYDk0lMebHNR4S2NybQMMngAOnOwYBQjTOiv0MkoJMP0Myw2mgpDLBcpfCmRLxyFqYhS/CfOENq4SJhQ==}

  esbuild@0.25.9:
    resolution: {integrity: sha512-CRbODhYyQx3qp7ZEwzxOk4JBqmD/seJrzPa/cGjY1VtIn5E09Oi9/dB4JwctnfZ8Q8iT7rioVv5k/FNT/uf54g==}
    engines: {node: '>=18'}
    hasBin: true

  escalade@3.2.0:
    resolution: {integrity: sha512-WUj2qlxaQtO4g6Pq5c29GTcWGDyd8itL8zTlipgECz3JesAiiOKotd8JU6otB3PACgG6xkJUyVhboMS+bje/jA==}
    engines: {node: '>=6'}

  escape-html@1.0.3:
    resolution: {integrity: sha512-NiSupZ4OeuGwr68lGIeym/ksIZMJodUGOSCZ/FSnTxcrekbvqrgdUxlJOMpijaKZVjAJrWrGs/6Jy8OMuyj9ow==}

  esprima@4.0.1:
    resolution: {integrity: sha512-eGuFFw7Upda+g4p+QHvnW0RyTX/SVeJBDM/gCtMARO0cLuT2HcEKnTPvhjV6aGeqrCB/sbNop0Kszm0jsaWU4A==}
    engines: {node: '>=4'}
    hasBin: true

  etag@1.8.1:
    resolution: {integrity: sha512-aIL5Fx7mawVa300al2BnEE4iNvo1qETxLrPI/o05L7z6go7fCw1J6EQmbK4FmJ2AS7kgVF/KEZWufBfdClMcPg==}
    engines: {node: '>= 0.6'}

  ethers@6.15.0:
    resolution: {integrity: sha512-Kf/3ZW54L4UT0pZtsY/rf+EkBU7Qi5nnhonjUb8yTXcxH3cdcWrV2cRyk0Xk/4jK6OoHhxxZHriyhje20If2hQ==}
    engines: {node: '>=14.0.0'}

  event-target-shim@5.0.1:
    resolution: {integrity: sha512-i/2XbnSz/uxRCU6+NdVJgKWDTM427+MqYbkQzD321DuCQJUqOuJKIA0IM2+W2xtYHdKOmZ4dR6fExsd4SXL+WQ==}
    engines: {node: '>=6'}

  eventemitter3@5.0.1:
    resolution: {integrity: sha512-GWkBvjiSZK87ELrYOSESUYeVIc9mvLLf/nXalMOS5dYrgZq9o5OVkbZAVM06CVxYsCwH9BDZFPlQTlPA1j4ahA==}

  events@3.3.0:
    resolution: {integrity: sha512-mQw+2fkQbALzQ7V0MY0IqdnXNOeTtP4r0lN9z7AAawCXgqea7bDii20AYrIBrFd/Hx0M2Ocz6S111CaFkUcb0Q==}
    engines: {node: '>=0.8.x'}

  eventsource-parser@3.0.6:
    resolution: {integrity: sha512-Vo1ab+QXPzZ4tCa8SwIHJFaSzy4R6SHf7BY79rFBDf0idraZWAkYrDjDj8uWaSm3S2TK+hJ7/t1CEmZ7jXw+pg==}
    engines: {node: '>=18.0.0'}

  eventsource@3.0.7:
    resolution: {integrity: sha512-CRT1WTyuQoD771GW56XEZFQ/ZoSfWid1alKGDYMmkt2yl8UXrVR4pspqWNEcqKvVIzg6PAltWjxcSSPrboA4iA==}
    engines: {node: '>=18.0.0'}

  execa@1.0.0:
    resolution: {integrity: sha512-adbxcyWV46qiHyvSp50TKt05tB4tK3HcmF7/nxfAdhnox83seTDbwnaqKO4sXRy7roHAIFqJP/Rw/AuEbX61LA==}
    engines: {node: '>=6'}

  execa@9.6.0:
    resolution: {integrity: sha512-jpWzZ1ZhwUmeWRhS7Qv3mhpOhLfwI+uAX4e5fOcXqwMR7EcJ0pj2kV1CVzHVMX/LphnKWD3LObjZCoJ71lKpHw==}
    engines: {node: ^18.19.0 || >=20.5.0}

  exponential-backoff@3.1.2:
    resolution: {integrity: sha512-8QxYTVXUkuy7fIIoitQkPwGonB8F3Zj8eEO8Sqg9Zv/bkI7RJAzowee4gr81Hak/dUTpA2Z7VfQgoijjPNlUZA==}

  express-rate-limit@7.5.1:
    resolution: {integrity: sha512-7iN8iPMDzOMHPUYllBEsQdWVB6fPDMPqwjBaFrgr4Jgr/+okjvzAy+UHlYYL/Vs0OsOrMkwS6PJDkFlJwoxUnw==}
    engines: {node: '>= 16'}
    peerDependencies:
      express: '>= 4.11'

  express@5.1.0:
    resolution: {integrity: sha512-DT9ck5YIRU+8GYzzU5kT3eHGA5iL+1Zd0EutOmTE9Dtk+Tvuzd23VBU+ec7HPNSTxXYO55gPV/hq4pSBJDjFpA==}
    engines: {node: '>= 18'}

  extend@3.0.2:
    resolution: {integrity: sha512-fjquC59cD7CyW6urNXK0FBufkZcoiGG80wTuPujX590cB5Ttln20E2UB4S/WARVqhXffZl2LNgS+gQdPIIim/g==}

  extendable-error@0.1.7:
    resolution: {integrity: sha512-UOiS2in6/Q0FK0R0q6UY9vYpQ21mr/Qn1KOnte7vsACuNJf514WvCCUHSRCPcgjPT2bAhNIJdlE6bVap1GKmeg==}

  eyes@0.1.8:
    resolution: {integrity: sha512-GipyPsXO1anza0AOZdy69Im7hGFCNB7Y/NGjDlZGJ3GJJLtwNSb2vrzYrTYJRrRloVx7pl+bhUaTB8yiccPvFQ==}
    engines: {node: '> 0.1.90'}

  fast-deep-equal@3.1.3:
    resolution: {integrity: sha512-f3qQ9oQy9j2AhBe/H9VC91wLmKBCCU/gDOnKNAYG5hswO7BLKj09Hc5HYNz9cGI++xlpDCIgDaitVs03ATR84Q==}

  fast-glob@3.3.3:
    resolution: {integrity: sha512-7MptL8U0cqcFdzIzwOTHoilX9x5BrNqye7Z/LuC7kCMRio1EMSyqRK3BEAUD7sXRq4iT4AzTVuZdhgQ2TCvYLg==}
    engines: {node: '>=8.6.0'}

  fast-json-stable-stringify@2.1.0:
    resolution: {integrity: sha512-lhd/wF+Lk98HZoTCtlVraHtfh5XYijIjalXck7saUtuanSDyLMxnHhSXEDJqHxD7msR8D0uCmqlkwjCV8xvwHw==}

  fast-stable-stringify@1.0.0:
    resolution: {integrity: sha512-wpYMUmFu5f00Sm0cj2pfivpmawLZ0NKdviQ4w9zJeR8JVtOpOxHmLaJuj0vxvGqMJQWyP/COUkF75/57OKyRag==}

  fast-xml-parser@4.5.3:
    resolution: {integrity: sha512-RKihhV+SHsIUGXObeVy9AXiBbFwkVk7Syp8XgwN5U3JV416+Gwp/GO9i0JYKmikykgz/UHRrrV4ROuZEo/T0ig==}
    hasBin: true

  fastmcp@3.16.0:
    resolution: {integrity: sha512-hg31w1MZzy7dtBx/SBgTyPojvLwMzAsnInYk4U1jKaEK2rothwC+XwgQHMe9nNYAGoolW5JZ2HLAccW63R0ZJw==}
    hasBin: true

  fastq@1.19.1:
    resolution: {integrity: sha512-GwLTyxkCXjXbxqIhTsMI2Nui8huMPtnxg7krajPJAjnEG/iiOS7i+zCtWGZR9G0NBKbXKh6X9m9UIsYX/N6vvQ==}

  fflate@0.8.2:
    resolution: {integrity: sha512-cPJU47OaAoCbg0pBvzsgpTPhmhqI5eJjh/JIu8tPj5q+T7iLvW/JAYUqmE7KOB4R1ZyEhzBaIQpQpardBF5z8A==}

  figures@6.1.0:
    resolution: {integrity: sha512-d+l3qxjSesT4V7v2fh+QnmFnUWv9lSpjarhShNTgBOfA0ttejbQUAlHLitbjkoRiDulW0OPoQPYIGhIC8ohejg==}
    engines: {node: '>=18'}

  file-type@21.0.0:
    resolution: {integrity: sha512-ek5xNX2YBYlXhiUXui3D/BXa3LdqPmoLJ7rqEx2bKJ7EAUEfmXgW0Das7Dc6Nr9MvqaOnIqiPV0mZk/r/UpNAg==}
    engines: {node: '>=20'}

  fill-range@7.1.1:
    resolution: {integrity: sha512-YsGpe3WHLK8ZYi4tWDg2Jy3ebRz2rXowDxnld4bkQB00cc/1Zw9AWnC0i9ztDJitivtQvaI9KaLyKrc+hBW0yg==}
    engines: {node: '>=8'}

  finalhandler@2.1.0:
    resolution: {integrity: sha512-/t88Ty3d5JWQbWYgaOGCCYfXRwV1+be02WqYYlL6h0lEiUAMPM8o8qKGO01YIkOHzka2up08wvgYD0mDiI+q3Q==}
    engines: {node: '>= 0.8'}

  find-up@4.1.0:
    resolution: {integrity: sha512-PpOwAdQ/YlXQ2vj8a3h8IipDuYRi3wceVQQGYWxNINccq40Anw7BlsEXCMbt1Zt+OLA6Fq9suIpIWD0OsnISlw==}
    engines: {node: '>=8'}

  follow-redirects@1.15.11:
    resolution: {integrity: sha512-deG2P0JfjrTxl50XGCDyfI97ZGVCxIpfKYmfyrQ54n5FO/0gfIES8C/Psl6kWVDolizcaaxZJnTS0QSMxvnsBQ==}
    engines: {node: '>=4.0'}
    peerDependencies:
      debug: '*'
    peerDependenciesMeta:
      debug:
        optional: true

  foreground-child@3.3.1:
    resolution: {integrity: sha512-gIXjKqtFuWEgzFRJA9WCQeSJLZDjgJUOMCMzxtvFq/37KojM1BFGufqsCy0r4qSQmYLsZYMeyRqzIWOMup03sw==}
    engines: {node: '>=14'}

  form-data@2.5.5:
    resolution: {integrity: sha512-jqdObeR2rxZZbPSGL+3VckHMYtu+f9//KXBsVny6JSX/pa38Fy+bGjuG8eW/H6USNQWhLi8Num++cU2yOCNz4A==}
    engines: {node: '>= 0.12'}

  form-data@4.0.4:
    resolution: {integrity: sha512-KrGhL9Q4zjj0kiUt5OO4Mr/A/jlI2jDYs5eHBpYHPcBEVSiipAvn2Ko2HnPe20rmcuuvMHNdZFp+4IlGTMF0Ow==}
    engines: {node: '>= 6'}

  forwarded-parse@2.1.2:
    resolution: {integrity: sha512-alTFZZQDKMporBH77856pXgzhEzaUVmLCDk+egLgIgHst3Tpndzz8MnKe+GzRJRfvVdn69HhpW7cmXzvtLvJAw==}

  forwarded@0.2.0:
    resolution: {integrity: sha512-buRG0fpBtRHSTCOASe6hD258tEubFoRLb4ZNA6NxMVHNw2gOcwHo9wyablzMzOA5z9xA9L1KNjk/Nt6MT9aYow==}
    engines: {node: '>= 0.6'}

  fresh@2.0.0:
    resolution: {integrity: sha512-Rx/WycZ60HOaqLKAi6cHRKKI7zxWbJ31MhntmtwMoaTeF7XFH9hhBp8vITaMidfljRQ6eYWCKkaTK+ykVJHP2A==}
    engines: {node: '>= 0.8'}

  fs-constants@1.0.0:
    resolution: {integrity: sha512-y6OAwoSIf7FyjMIv94u+b5rdheZEjzR63GTyZJm5qh4Bi+2YgwLCcI/fPFZkL5PSixOt6ZNKm+w+Hfp/Bciwow==}

  fs-extra@7.0.1:
    resolution: {integrity: sha512-YJDaCJZEnBmcbw13fvdAM9AwNOJwOzrE4pqMqBq5nFiEqXUqHwlK4B+3pUw6JNvfSPtX05xFHtYy/1ni01eGCw==}
    engines: {node: '>=6 <7 || >=8'}

  fs-extra@8.1.0:
    resolution: {integrity: sha512-yhlQgA6mnOJUKOsRUFsgJdQCvkKhcz8tlZG5HBQfReYZy46OwLcY+Zia0mtdHsOo9y/hP+CxMN0TU9QxoOtG4g==}
    engines: {node: '>=6 <7 || >=8'}

  fsevents@2.3.3:
    resolution: {integrity: sha512-5xoDfX+fL7faATnagmWPpbFtwh/R77WmMMqqHGS65C3vvB0YHrgF+B1YmZ3441tMj5n63k0212XNoJwzlhffQw==}
    engines: {node: ^8.16.0 || ^10.6.0 || >=11.0.0}
    os: [darwin]

  function-bind@1.1.2:
    resolution: {integrity: sha512-7XHNxH7qX9xG5mIwxkhumTox/MIRNcOgDrxWsMt2pAr23WHp6MrRlN7FBSFpCpr+oVO0F744iUgR82nJMfG2SA==}

  fuse.js@7.1.0:
    resolution: {integrity: sha512-trLf4SzuuUxfusZADLINj+dE8clK1frKdmqiJNb1Es75fmI5oY6X2mxLVUciLLjxqw/xr72Dhy+lER6dGd02FQ==}
    engines: {node: '>=10'}

  gaxios@6.7.1:
    resolution: {integrity: sha512-LDODD4TMYx7XXdpwxAVRAIAuB0bzv0s+ywFonY46k126qzQHT9ygyoa9tncmOiQmmDrik65UYsEkv3lbfqQ3yQ==}
    engines: {node: '>=14'}

  gcp-metadata@6.1.1:
    resolution: {integrity: sha512-a4tiq7E0/5fTjxPAaH4jpjkSv/uCaU2p5KC6HVGrvl0cDjA8iBZv4vv1gyzlmK0ZUKqwpOyQMKzZQe3lTit77A==}
    engines: {node: '>=14'}

  generate-function@2.3.1:
    resolution: {integrity: sha512-eeB5GfMNeevm/GRYq20ShmsaGcmI81kIX2K9XQx5miC8KdHaC6Jm0qQ8ZNeGOi7wYB8OsdxKs+Y2oVuTFuVwKQ==}

  generate-object-property@1.2.0:
    resolution: {integrity: sha512-TuOwZWgJ2VAMEGJvAyPWvpqxSANF0LDpmyHauMjFYzaACvn+QTT/AZomvPCzVBV7yDN3OmwHQ5OvHaeLKre3JQ==}

  get-caller-file@2.0.5:
    resolution: {integrity: sha512-DyFP3BM/3YHTQOCUL/w0OZHR0lpKeGrxotcHWcqNEdnltqFwXVfhEBQ94eIo34AfQpo0rGki4cyIiftY06h2Fg==}
    engines: {node: 6.* || 8.* || >= 10.*}

  get-east-asian-width@1.4.0:
    resolution: {integrity: sha512-QZjmEOC+IT1uk6Rx0sX22V6uHWVwbdbxf1faPqJ1QhLdGgsRGCZoyaQBm/piRdJy/D2um6hM1UP7ZEeQ4EkP+Q==}
    engines: {node: '>=18'}

  get-intrinsic@1.3.0:
    resolution: {integrity: sha512-9fSjSaos/fRIVIp+xSJlE6lfwhES7LNtKaCBIamHsjr2na1BiABJPo0mOjjz8GJDURarmCPGqaiVg5mfjb98CQ==}
    engines: {node: '>= 0.4'}

  get-proto@1.0.1:
    resolution: {integrity: sha512-sTSfBjoXBp89JvIKIefqw7U2CCebsc74kiY6awiGogKtoSGbgjYE/G/+l9sF3MWFPNc9IcoOC4ODfKHfxFmp0g==}
    engines: {node: '>= 0.4'}

  get-stream@4.1.0:
    resolution: {integrity: sha512-GMat4EJ5161kIy2HevLlr4luNjBgvmj413KaQA7jt4V8B4RDsfpHk7WQ9GVqfYyyx8OS/L66Kox+rJRNklLK7w==}
    engines: {node: '>=6'}

  get-stream@5.2.0:
    resolution: {integrity: sha512-nBF+F1rAZVCu/p7rjzgA+Yb4lfYXrpl7a6VmJrU8wF9I1CKvP/QwPNZHnOlwbTkY6dvtFIzFMSyQXbLoTQPRpA==}
    engines: {node: '>=8'}

  get-stream@9.0.1:
    resolution: {integrity: sha512-kVCxPF3vQM/N0B1PmoqVUqgHP+EeVjmZSQn+1oCRPxd2P21P2F19lIgbR3HBosbB1PUhOAoctJnfEn2GbN2eZA==}
    engines: {node: '>=18'}

  get-tsconfig@4.10.1:
    resolution: {integrity: sha512-auHyJ4AgMz7vgS8Hp3N6HXSmlMdUyhSUrfBF16w153rxtLIEOE+HGqaBppczZvnHLqQJfiHotCYpNhl0lUROFQ==}

  glob-parent@5.1.2:
    resolution: {integrity: sha512-AOIgSQCepiJYwP3ARnGx+5VnTu2HBYdzbGP45eLw1vr3zB3vZLeyed1sC9hnbcOc9/SrMyM5RPQrkGz4aS9Zow==}
    engines: {node: '>= 6'}

  glob@11.0.3:
    resolution: {integrity: sha512-2Nim7dha1KVkaiF4q6Dj+ngPPMdfvLJEOpZk/jKiUAkqKebpGAWQXAq9z1xu9HKu5lWfqw/FASuccEjyznjPaA==}
    engines: {node: 20 || >=22}
    hasBin: true

  globalthis@1.0.4:
    resolution: {integrity: sha512-DpLKbNU4WylpxJykQujfCcwYWiV/Jhm50Goo0wrVILAv5jOr9d+H+UR3PhSCD2rCCEIg0uc+G+muBTwD54JhDQ==}
    engines: {node: '>= 0.4'}

  globby@11.1.0:
    resolution: {integrity: sha512-jhIXaOzy1sb8IyocaruWSn1TjmnBVs8Ayhcy83rmxNJ8q2uWKCAj3CnJY+KpGSXCueAPc0i05kVvVKtP1t9S3g==}
    engines: {node: '>=10'}

  google-auth-library@9.15.1:
    resolution: {integrity: sha512-Jb6Z0+nvECVz+2lzSMt9u98UsoakXxA2HGHMCxh+so3n90XgYWkq5dur19JAJV7ONiJY22yBTyJB1TSkvPq9Ng==}
    engines: {node: '>=14'}

  google-logging-utils@0.0.2:
    resolution: {integrity: sha512-NEgUnEcBiP5HrPzufUkBzJOD/Sxsco3rLNo1F1TNf7ieU8ryUzBhqba8r756CjLX7rn3fHl6iLEwPYuqpoKgQQ==}
    engines: {node: '>=14'}

  gopd@1.2.0:
    resolution: {integrity: sha512-ZUKRh6/kUFoAiTAtTYPZJ3hw9wNxx+BIBOijnlG9PnrJsCcSjs1wyyD6vJpaYtgnzDrKYRSqf3OO6Rfa93xsRg==}
    engines: {node: '>= 0.4'}

  got@11.8.6:
    resolution: {integrity: sha512-6tfZ91bOr7bOXnK7PRDCGBLa1H4U080YHNaAQ2KsMGlLEzRbk44nsZF2E1IeRc3vtJHPVbKCYgdFbaGO2ljd8g==}
    engines: {node: '>=10.19.0'}

  gql.tada@1.8.13:
    resolution: {integrity: sha512-fYoorairdPgxtE7Sf1X9/6bSN9Kt2+PN8KLg3hcF8972qFnawwUgs1OLVU8efZMHwL7EBHhhKBhrsGPlOs2lZQ==}
    hasBin: true
    peerDependencies:
      typescript: ^5.0.0

  graceful-fs@4.2.11:
    resolution: {integrity: sha512-RbJ5/jmFcNNCcDV5o9eTnBLJ/HszWV0P73bc+Ff4nS/rJj+YaS6IGyiOL0VoBYX+l1Wrl3k63h/KrH+nhJ0XvQ==}

  graphql@16.11.0:
    resolution: {integrity: sha512-mS1lbMsxgQj6hge1XZ6p7GPhbrtFwUFYi3wRzXAC/FmYnyXMTvvI3td3rjmQ2u8ewXueaSvRPWaEcgVVOT9Jnw==}
    engines: {node: ^12.22.0 || ^14.16.0 || ^16.0.0 || >=17.0.0}

  gtoken@7.1.0:
    resolution: {integrity: sha512-pCcEwRi+TKpMlxAQObHDQ56KawURgyAf6jtIY046fJ5tIv3zDe/LEIubckAO8fj6JnAxLdmWkUfNyulQ2iKdEw==}
    engines: {node: '>=14.0.0'}

  has-property-descriptors@1.0.2:
    resolution: {integrity: sha512-55JNKuIW+vq4Ke1BjOTjM2YctQIvCT7GFzHwmfZPGo5wnrgkid0YQtnAleFSqumZm4az3n2BS+erby5ipJdgrg==}

  has-symbols@1.1.0:
    resolution: {integrity: sha512-1cDNdwJ2Jaohmb3sg4OmKaMBwuC48sYni5HUw2DvsC8LjGTLK9h+eb1X6RyuOHe4hT0ULCW68iomhjUoKUqlPQ==}
    engines: {node: '>= 0.4'}

  has-tostringtag@1.0.2:
    resolution: {integrity: sha512-NqADB8VjPFLM2V0VvHUewwwsw0ZWBaIdgo+ieHtK3hasLz4qeCRjYcqfB6AQrBggRKppKF8L52/VqdVsO47Dlw==}
    engines: {node: '>= 0.4'}

  hash.js@1.1.7:
    resolution: {integrity: sha512-taOaskGt4z4SOANNseOviYDvjEJinIkRgmp7LbKP2YTTmVxWBl87s/uzK9r+44BclBSp2X7K1hqeNfz9JbBeXA==}

  hasown@2.0.2:
    resolution: {integrity: sha512-0hJU9SCPvmMzIBdZFqNPXWa6dqh7WdH0cII9y+CyS8rG3nL48Bclra9HmKhVVUHyPWNH5Y7xDwAB7bfgSjkUMQ==}
    engines: {node: '>= 0.4'}

  hmac-drbg@1.0.1:
    resolution: {integrity: sha512-Tti3gMqLdZfhOQY1Mzf/AanLiqh1WTiJgEj26ZuYQ9fbkLomzGchCws4FyrSd4VkpBfiNhaE1On+lOz894jvXg==}

  hono@4.9.6:
    resolution: {integrity: sha512-doVjXhSFvYZ7y0dNokjwwSahcrAfdz+/BCLvAMa/vHLzjj8+CFyV5xteThGUsKdkaasgN+gF2mUxao+SGLpUeA==}
    engines: {node: '>=16.9.0'}

  html-entities@2.6.0:
    resolution: {integrity: sha512-kig+rMn/QOVRvr7c86gQ8lWXq+Hkv6CbAH1hLu+RG338StTpE8Z0b44SDVaqVu7HGKf27frdmUYEs9hTUX/cLQ==}

  http-cache-semantics@4.2.0:
    resolution: {integrity: sha512-dTxcvPXqPvXBQpq5dUr6mEMJX4oIEFv6bwom3FDwKRDsuIjjJGANqhBuoAn9c1RQJIdAKav33ED65E2ys+87QQ==}

  http-errors@1.7.2:
    resolution: {integrity: sha512-uUQBt3H/cSIVfch6i1EuPNy/YsRSOUBXTVfZ+yR7Zjez3qjBz6i9+i4zjNaoqcoFVI4lQJ5plg63TvGfRSDCRg==}
    engines: {node: '>= 0.6'}

  http-errors@2.0.0:
    resolution: {integrity: sha512-FtwrG/euBzaEjYeRqOgly7G0qviiXoJWnvEH2Z1plBdXgbyjv34pHTSb9zoeHMyDy33+DWy5Wt9Wo+TURtOYSQ==}
    engines: {node: '>= 0.8'}

  http-proxy-agent@5.0.0:
    resolution: {integrity: sha512-n2hY8YdoRE1i7r6M0w9DIw5GgZN0G25P8zLCRQ8rjXtTU3vsNFBI/vWK/UIeE6g5MUUz6avwAPXmL6Fy9D/90w==}
    engines: {node: '>= 6'}

  http2-wrapper@1.0.3:
    resolution: {integrity: sha512-V+23sDMr12Wnz7iTcDeJr3O6AIxlnvT/bmaAAAP/Xda35C90p9599p0F1eHR/N1KILWSoWVAiOMFjBBXaXSMxg==}
    engines: {node: '>=10.19.0'}

  https-proxy-agent@5.0.1:
    resolution: {integrity: sha512-dFcAjpTQFgoLMzC2VwU+C/CbS7uRL0lWmxDITmqm7C+7F0Odmj6s9l6alZc6AELXhrnggM2CeWSXHGOdX2YtwA==}
    engines: {node: '>= 6'}

  https-proxy-agent@7.0.6:
    resolution: {integrity: sha512-vK9P5/iUfdl95AI+JVyUuIcVtd4ofvtrOr3HNtM2yxC9bnMbEdp3x01OhQNnjb8IJYi38VlTE3mBXwcfvywuSw==}
    engines: {node: '>= 14'}

  human-id@4.1.1:
    resolution: {integrity: sha512-3gKm/gCSUipeLsRYZbbdA1BD83lBoWUkZ7G9VFrhWPAU76KwYo5KR8V28bpoPm/ygy0x5/GCbpRQdY7VLYCoIg==}
    hasBin: true

  human-signals@8.0.1:
    resolution: {integrity: sha512-eKCa6bwnJhvxj14kZk5NCPc6Hb6BdsU9DZcOnmQKSnO1VKrfV0zCvtttPZUsBvjmNDn8rpcJfpwSYnHBjc95MQ==}
    engines: {node: '>=18.18.0'}

  humanize-ms@1.2.1:
    resolution: {integrity: sha512-Fl70vYtsAFb/C06PTS9dZBo7ihau+Tu/DNCk/OyHhea07S+aeMWpFFkUaXRa8fI+ScZbEI8dfSxwY7gxZ9SAVQ==}

  iconv-lite@0.6.3:
    resolution: {integrity: sha512-4fCk79wshMdzMp2rH06qWrJE4iolqLhCUH+OiuIgU++RB0+94NlDL81atO7GX55uUKueo0txHNtvEyI6D7WdMw==}
    engines: {node: '>=0.10.0'}

  iconv-lite@0.7.0:
    resolution: {integrity: sha512-cf6L2Ds3h57VVmkZe+Pn+5APsT7FpqJtEhhieDCvrE2MK5Qk9MyffgQyuxQTm6BChfeZNtcOLHp9IcWRVcIcBQ==}
    engines: {node: '>=0.10.0'}

  ieee754@1.2.1:
    resolution: {integrity: sha512-dcyqhDvX1C46lXZcVqCpK+FtMRQVdIMN6/Df5js2zouUsqG7I6sFxitIC+7KYK29KdXOLHdu9zL4sFnoVQnqaA==}

  ignore@5.3.2:
    resolution: {integrity: sha512-hsBTNUqQTDwkWtcdYI2i06Y/nUBEsNEDJKjWdigLvegy8kDuJAS8uRlpkkcQpyEXL0Z/pjDy5HBmMjRCJ2gq+g==}
    engines: {node: '>= 4'}

  import-in-the-middle@1.14.2:
    resolution: {integrity: sha512-5tCuY9BV8ujfOpwtAGgsTx9CGUapcFMEEyByLv1B+v2+6DhAcw+Zr0nhQT7uwaZ7DiourxFEscghOR8e1aPLQw==}

  inherits@2.0.3:
    resolution: {integrity: sha512-x00IRNXNy63jwGkJmzPigoySHbaqpNuzKbBOmzK+g2OdZpQ9w+sxCN+VSB3ja7IAge2OP2qpfxTjeNcyjmW1uw==}

  inherits@2.0.4:
    resolution: {integrity: sha512-k/vGaX4/Yla3WzyMCvTQOXYeIHvqOKtnqBduzTHpzpQZzAskKMhZ2K+EnBiSM9zGSoIFeMpXKxa4dYeZIQqewQ==}

  interpret@1.4.0:
    resolution: {integrity: sha512-agE4QfB2Lkp9uICn7BAqoscw4SZP9kTE2hxiFI3jBPmXJfdqiahTbUuKGsMoN2GtqL9AxhYioAcVvgsb1HvRbA==}
    engines: {node: '>= 0.10'}

  ipaddr.js@1.9.1:
    resolution: {integrity: sha512-0KI/607xoxSToH7GjN1FfSbLoU0+btTicjsQSWQlh/hZykN8KpmMf7uYwPW3R+akZ6R/w18ZlXSHBYXiYUPO3g==}
    engines: {node: '>= 0.10'}

  is-core-module@2.16.1:
    resolution: {integrity: sha512-UfoeMA6fIJ8wTYFEUjelnaGI67v6+N7qXJEvQuIGa99l4xsCruSYOVSQ0uPANn4dAzm8lkYPaKLrrijLq7x23w==}
    engines: {node: '>= 0.4'}

  is-extglob@2.1.1:
    resolution: {integrity: sha512-SbKbANkN603Vi4jEZv49LeVJMn4yGwsbzZworEoyEiutsN3nJYdbO36zfhGJ6QEDpOZIFkDtnq5JRxmvl3jsoQ==}
    engines: {node: '>=0.10.0'}

  is-fullwidth-code-point@3.0.0:
    resolution: {integrity: sha512-zymm5+u+sCsSWyD9qNaejV3DFvhCKclKdizYaJUuHA83RLjb7nSuGnddCHGv0hk+KY7BMAlsWeK4Ueg6EV6XQg==}
    engines: {node: '>=8'}

  is-glob@4.0.3:
    resolution: {integrity: sha512-xelSayHH36ZgE7ZWhli7pW34hNbNl8Ojv5KVmkJD4hBdD3th8Tfk9vYasLM+mXWOZhFkgZfxhLSnrwRr4elSSg==}
    engines: {node: '>=0.10.0'}

  is-my-ip-valid@1.0.1:
    resolution: {integrity: sha512-jxc8cBcOWbNK2i2aTkCZP6i7wkHF1bqKFrwEHuN5Jtg5BSaZHUZQ/JTOJwoV41YvHnOaRyWWh72T/KvfNz9DJg==}

  is-my-json-valid@2.20.6:
    resolution: {integrity: sha512-1JQwulVNjx8UqkPE/bqDaxtH4PXCe/2VRh/y3p99heOV87HG4Id5/VfDswd+YiAfHcRTfDlWgISycnHuhZq1aw==}

  is-number@7.0.0:
    resolution: {integrity: sha512-41Cifkg6e8TylSpdtTpeLVMqvSBEVzTttHvERD741+pnZ8ANv0004MRL43QKPDlK9cGvNp6NZWZUBlbGXYxxng==}
    engines: {node: '>=0.12.0'}

  is-plain-obj@4.1.0:
    resolution: {integrity: sha512-+Pgi+vMuUNkJyExiMBt5IlFoMyKnr5zhJ4Uspz58WOhBF5QoIZkFyNHIbBAtHwzVAgk5RtndVNsDRN61/mmDqg==}
    engines: {node: '>=12'}

  is-promise@4.0.0:
    resolution: {integrity: sha512-hvpoI6korhJMnej285dSg6nu1+e6uxs7zG3BYAm5byqDsgJNWwxzM6z6iZiAgQR4TJ30JmBTOwqZUw3WlyH3AQ==}

  is-property@1.0.2:
    resolution: {integrity: sha512-Ks/IoX00TtClbGQr4TWXemAnktAQvYB7HzcCxDGqEZU6oCmb2INHuOoKxbtR+HFkmYWBKv/dOZtGRiAjDhj92g==}

  is-stream@1.1.0:
    resolution: {integrity: sha512-uQPm8kcs47jx38atAcWTVxyltQYoPT68y9aWYdV6yWXSyW8mzSat0TL6CiWdZeCdF3KrAvpVtnHbTv4RN+rqdQ==}
    engines: {node: '>=0.10.0'}

  is-stream@2.0.1:
    resolution: {integrity: sha512-hFoiJiTl63nn+kstHGBtewWSKnQLpyb155KHheA1l39uvtO9nWIop1p3udqPcUd/xbF1VLMO4n7OI6p7RbngDg==}
    engines: {node: '>=8'}

  is-stream@4.0.1:
    resolution: {integrity: sha512-Dnz92NInDqYckGEUJv689RbRiTSEHCQ7wOVeALbkOz999YpqT46yMRIGtSNl2iCL1waAZSx40+h59NV/EwzV/A==}
    engines: {node: '>=18'}

  is-subdir@1.2.0:
    resolution: {integrity: sha512-2AT6j+gXe/1ueqbW6fLZJiIw3F8iXGJtt0yDrZaBhAZEG1raiTxKWU+IPqMCzQAXOUCKdA4UDMgacKH25XG2Cw==}
    engines: {node: '>=4'}

  is-unicode-supported@2.1.0:
    resolution: {integrity: sha512-mE00Gnza5EEB3Ds0HfMyllZzbBrmLOX3vfWoj9A9PEnTfratQ/BcaJOuMhnkhjXvb2+FkY3VuHqtAGpTPmglFQ==}
    engines: {node: '>=18'}

  is-windows@1.0.2:
    resolution: {integrity: sha512-eXK1UInq2bPmjyX6e3VHIzMLobc4J94i4AWn+Hpq3OU5KkrRC96OAcR3PRJ/pGu6m8TRnBHP9dkXQVsT/COVIA==}
    engines: {node: '>=0.10.0'}

  isexe@2.0.0:
    resolution: {integrity: sha512-RHxMLp9lnKHGHRng9QFhRCMbYAcVpn69smSGcq3f36xjgVVWThj4qqLbTLlq7Ssj8B+fIQ1EuCEGI2lKsyQeIw==}

  isomorphic-ws@4.0.1:
    resolution: {integrity: sha512-BhBvN2MBpWTaSHdWRb/bwdZJ1WaehQ2L1KngkCkfLUGF0mAWAT1sQUQacEmQ0jXkFw/czDXPNQSL5u2/Krsz1w==}
    peerDependencies:
      ws: '*'

  isows@1.0.7:
    resolution: {integrity: sha512-I1fSfDCZL5P0v33sVqeTDSpcstAg/N+wF5HS033mogOVIp4B+oHC7oOCsA3axAbBSGTJ8QubbNmnIRN/h8U7hg==}
    peerDependencies:
      ws: '*'

  jackspeak@4.1.1:
    resolution: {integrity: sha512-zptv57P3GpL+O0I7VdMJNBZCu+BPHVQUk55Ft8/QCJjTVxrnJHuVuX/0Bl2A6/+2oyR/ZMEuFKwmzqqZ/U5nPQ==}
    engines: {node: 20 || >=22}

  jayson@4.2.0:
    resolution: {integrity: sha512-VfJ9t1YLwacIubLhONk0KFeosUBwstRWQ0IRT1KDjEjnVnSOVHC3uwugyV7L0c7R9lpVyrUGT2XWiBA1UTtpyg==}
    engines: {node: '>=8'}
    hasBin: true

  jiti@2.6.1:
    resolution: {integrity: sha512-ekilCSN1jwRvIbgeg/57YFh8qQDNbwDb9xT/qu2DAHbFFZUicIl4ygVaAvzveMhMVr3LnpSKTNnwt8PoOfmKhQ==}
    hasBin: true

  js-base64@3.7.8:
    resolution: {integrity: sha512-hNngCeKxIUQiEUN3GPJOkz4wF/YvdUdbNL9hsBcMQTkKzboD7T/q3OYOuuPZLUE6dBxSGpwhk5mwuDud7JVAow==}

  js-sha256@0.9.0:
    resolution: {integrity: sha512-sga3MHh9sgQN2+pJ9VYZ+1LPwXOxuBJBA5nrR5/ofPfuiJBE2hnjsaN8se8JznOmGLN2p49Pe5U/ttafcs/apA==}

  js-sha3@0.9.3:
    resolution: {integrity: sha512-BcJPCQeLg6WjEx3FE591wVAevlli8lxsxm9/FzV4HXkV49TmBH38Yvrpce6fjbADGMKFrBMGTqrVz3qPIZ88Gg==}

  js-yaml@3.14.1:
    resolution: {integrity: sha512-okMH7OXXJ7YrN9Ok3/SXrnu4iX9yOk+25nqX4imS2npuvTYDmo/QEZoqwZkYaIDk3jVvBOTOIEgEhaLOynBS9g==}
    hasBin: true

  json-bigint@1.0.0:
    resolution: {integrity: sha512-SiPv/8VpZuWbvLSMtTDU8hEfrZWg/mH/nV/b4o0CYbSxu1UIQPLdwKOCIyLQX+VIPO5vrLX3i8qtqFyhdPSUSQ==}

  json-buffer@3.0.1:
    resolution: {integrity: sha512-4bV5BfR2mqfQTJm+V5tPPdf+ZpuhiIvTuAB5g8kcrXOZpTT/QwwVRWBywX1ozr6lEuPdbHxwaJlm9G6mI2sfSQ==}

  json-schema-traverse@0.4.1:
    resolution: {integrity: sha512-xbbCH5dCYU5T8LcEhhuh7HJ88HXuW3qsI3Y0zOZFKfZEHcpWiHU/Jxzk629Brsab/mMiHQti9wMP+845RPe3Vg==}

  json-schema@0.4.0:
    resolution: {integrity: sha512-es94M3nTIfsEPisRafak+HDLfHXnKBhV3vU5eqPcS3flIWqcxJWgXHXiey3YrpaNsanY5ei1VoYEbOzijuq9BA==}

  json-stringify-safe@5.0.1:
    resolution: {integrity: sha512-ZClg6AaYvamvYEE82d3Iyd3vSSIjQ+odgjaTzRuO3s7toCdFKczob2i0zCh7JE8kWn17yvAWhUVxvqGwUalsRA==}

  jsonfile@4.0.0:
    resolution: {integrity: sha512-m6F1R3z8jjlf2imQHS2Qez5sjKWQzbuuhuJ/FKYFRZvPE3PuHcSMVZzfsLhGVOkfd20obL5SWEBew5ShlquNxg==}

  jsonpointer@5.0.1:
    resolution: {integrity: sha512-p/nXbhSEcu3pZRdkW1OfJhpsVtW1gd4Wa1fnQc9YLiTfAjn0312eMKimbdIQzuZl9aa9xUGaRlP9T/CJE/ditQ==}
    engines: {node: '>=0.10.0'}

  jsonrepair@3.13.0:
    resolution: {integrity: sha512-5YRzlAQ7tuzV1nAJu3LvDlrKtBFIALHN2+a+I1MGJCt3ldRDBF/bZuvIPzae8Epot6KBXd0awRZZcuoeAsZ/mw==}
    hasBin: true

  jwa@2.0.1:
    resolution: {integrity: sha512-hRF04fqJIP8Abbkq5NKGN0Bbr3JxlQ+qhZufXVr0DvujKy93ZCbXZMHDL4EOtodSbCWxOqR8MS1tXA5hwqCXDg==}

  jws@4.0.0:
    resolution: {integrity: sha512-KDncfTmOZoOMTFG4mBlG0qUIOlc03fmzH+ru6RgYVZhPkyiy/92Owlt/8UEN+a4TXR1FQetfIpJE8ApdvdVxTg==}

  jwt-decode@4.0.0:
    resolution: {integrity: sha512-+KJGIyHgkGuIq3IEBNftfhW/LfWhXUIY6OmyVWjliu5KH1y0fw7VQ8YndE2O4qZdMSd9SqbnC8GOcZEy0Om7sA==}
    engines: {node: '>=18'}

  keyv@4.5.4:
    resolution: {integrity: sha512-oxVHkHR/EJf2CNXnWxRLW6mg7JyCCUcG0DtEGmL2ctUo1PNTin1PUil+r/+4r5MpVgC/fn1kjsx7mjSujKqIpw==}

  kysely@0.28.5:
    resolution: {integrity: sha512-rlB0I/c6FBDWPcQoDtkxi9zIvpmnV5xoIalfCMSMCa7nuA6VGA3F54TW9mEgX4DVf10sXAWCF5fDbamI/5ZpKA==}
    engines: {node: '>=20.0.0'}

  libsodium-sumo@0.7.15:
    resolution: {integrity: sha512-5tPmqPmq8T8Nikpm1Nqj0hBHvsLFCXvdhBFV7SGOitQPZAA6jso8XoL0r4L7vmfKXr486fiQInvErHtEvizFMw==}

  libsodium-wrappers-sumo@0.7.15:
    resolution: {integrity: sha512-aSWY8wKDZh5TC7rMvEdTHoyppVq/1dTSAeAR7H6pzd6QRT3vQWcT5pGwCotLcpPEOLXX6VvqihSPkpEhYAjANA==}

  lightningcss-darwin-arm64@1.30.1:
    resolution: {integrity: sha512-c8JK7hyE65X1MHMN+Viq9n11RRC7hgin3HhYKhrMyaXflk5GVplZ60IxyoVtzILeKr+xAJwg6zK6sjTBJ0FKYQ==}
    engines: {node: '>= 12.0.0'}
    cpu: [arm64]
    os: [darwin]

  lightningcss-darwin-x64@1.30.1:
    resolution: {integrity: sha512-k1EvjakfumAQoTfcXUcHQZhSpLlkAuEkdMBsI/ivWw9hL+7FtilQc0Cy3hrx0AAQrVtQAbMI7YjCgYgvn37PzA==}
    engines: {node: '>= 12.0.0'}
    cpu: [x64]
    os: [darwin]

  lightningcss-freebsd-x64@1.30.1:
    resolution: {integrity: sha512-kmW6UGCGg2PcyUE59K5r0kWfKPAVy4SltVeut+umLCFoJ53RdCUWxcRDzO1eTaxf/7Q2H7LTquFHPL5R+Gjyig==}
    engines: {node: '>= 12.0.0'}
    cpu: [x64]
    os: [freebsd]

  lightningcss-linux-arm-gnueabihf@1.30.1:
    resolution: {integrity: sha512-MjxUShl1v8pit+6D/zSPq9S9dQ2NPFSQwGvxBCYaBYLPlCWuPh9/t1MRS8iUaR8i+a6w7aps+B4N0S1TYP/R+Q==}
    engines: {node: '>= 12.0.0'}
    cpu: [arm]
    os: [linux]

  lightningcss-linux-arm64-gnu@1.30.1:
    resolution: {integrity: sha512-gB72maP8rmrKsnKYy8XUuXi/4OctJiuQjcuqWNlJQ6jZiWqtPvqFziskH3hnajfvKB27ynbVCucKSm2rkQp4Bw==}
    engines: {node: '>= 12.0.0'}
    cpu: [arm64]
    os: [linux]

  lightningcss-linux-arm64-musl@1.30.1:
    resolution: {integrity: sha512-jmUQVx4331m6LIX+0wUhBbmMX7TCfjF5FoOH6SD1CttzuYlGNVpA7QnrmLxrsub43ClTINfGSYyHe2HWeLl5CQ==}
    engines: {node: '>= 12.0.0'}
    cpu: [arm64]
    os: [linux]

  lightningcss-linux-x64-gnu@1.30.1:
    resolution: {integrity: sha512-piWx3z4wN8J8z3+O5kO74+yr6ze/dKmPnI7vLqfSqI8bccaTGY5xiSGVIJBDd5K5BHlvVLpUB3S2YCfelyJ1bw==}
    engines: {node: '>= 12.0.0'}
    cpu: [x64]
    os: [linux]

  lightningcss-linux-x64-musl@1.30.1:
    resolution: {integrity: sha512-rRomAK7eIkL+tHY0YPxbc5Dra2gXlI63HL+v1Pdi1a3sC+tJTcFrHX+E86sulgAXeI7rSzDYhPSeHHjqFhqfeQ==}
    engines: {node: '>= 12.0.0'}
    cpu: [x64]
    os: [linux]

  lightningcss-win32-arm64-msvc@1.30.1:
    resolution: {integrity: sha512-mSL4rqPi4iXq5YVqzSsJgMVFENoa4nGTT/GjO2c0Yl9OuQfPsIfncvLrEW6RbbB24WtZ3xP/2CCmI3tNkNV4oA==}
    engines: {node: '>= 12.0.0'}
    cpu: [arm64]
    os: [win32]

  lightningcss-win32-x64-msvc@1.30.1:
    resolution: {integrity: sha512-PVqXh48wh4T53F/1CCu8PIPCxLzWyCnn/9T5W1Jpmdy5h9Cwd+0YQS6/LwhHXSafuc61/xg9Lv5OrCby6a++jg==}
    engines: {node: '>= 12.0.0'}
    cpu: [x64]
    os: [win32]

  lightningcss@1.30.1:
    resolution: {integrity: sha512-xi6IyHML+c9+Q3W0S4fCQJOym42pyurFiJUHEcEyHS0CeKzia4yZDEsLlqOFykxOdHpNy0NmvVO31vcSqAxJCg==}
    engines: {node: '>= 12.0.0'}

  locate-path@5.0.0:
    resolution: {integrity: sha512-t7hw9pI+WvuwNJXwk5zVHpyhIqzg2qTlklJOf0mVxGSbe3Fp2VieZcduNYjaLDoy6p9uGpQEGWG87WpMKlNq8g==}
    engines: {node: '>=8'}

  lodash.camelcase@4.3.0:
    resolution: {integrity: sha512-TwuEnCnxbc3rAvhf/LbG7tJUDzhqXyFnv3dtzLOPgCG/hODL7WFnsbwktkD7yUV0RrreP/l1PALq/YSg6VvjlA==}

  lodash.startcase@4.4.0:
    resolution: {integrity: sha512-+WKqsK294HMSc2jEbNgpHpd0JfIBhp7rEV4aqXWqFr6AlXov+SlcgB1Fv01y2kGe3Gc8nMW7VA0SrGuSkRfIEg==}

  long@4.0.0:
    resolution: {integrity: sha512-XsP+KhQif4bjX1kbuSiySJFNAehNxgLb6hPRGJ9QsUr8ajHkuXGdrHmFUTUUXhDwVX2R5bY4JNZEwbUiMhV+MA==}

  long@5.3.2:
    resolution: {integrity: sha512-mNAgZ1GmyNhD7AuqnTG3/VQ26o760+ZYBPKjPvugO8+nLbYfX6TVpJPseBvopbdY+qpZ/lKUnmEc1LeZYS3QAA==}

  lowercase-keys@2.0.0:
    resolution: {integrity: sha512-tqNXrS78oMOE73NMxK4EMLQsQowWf8jKooH9g7xPavRT706R6bkQJ6DY2Te7QukaZsulxa30wQ7bk0pm4XiHmA==}
    engines: {node: '>=8'}

  lru-cache@11.2.1:
    resolution: {integrity: sha512-r8LA6i4LP4EeWOhqBaZZjDWwehd1xUJPCJd9Sv300H0ZmcUER4+JPh7bqqZeqs1o5pgtgvXm+d9UGrB5zZGDiQ==}
    engines: {node: 20 || >=22}

  lru_map@0.4.1:
    resolution: {integrity: sha512-I+lBvqMMFfqaV8CJCISjI3wbjmwVu/VyOoU7+qtu9d7ioW5klMgsTTiUOUp+DJvfTTzKXoPbyC6YfgkNcyPSOg==}

  magic-string@0.30.19:
    resolution: {integrity: sha512-2N21sPY9Ws53PZvsEpVtNuSW+ScYbQdp4b9qUaL+9QkHUrGFKo56Lg9Emg5s9V/qrtNBmiR01sYhUOwu3H+VOw==}

  make-error@1.3.6:
    resolution: {integrity: sha512-s8UhlNe7vPKomQhC1qFelMokr/Sc3AgNbso3n74mVPA5LTZwkB9NlXf4XPamLxJE8h0gh73rM94xvwRT2CVInw==}

  math-intrinsics@1.1.0:
    resolution: {integrity: sha512-/IXtbwEk5HTPyEwyKX6hGkYXxM9nbj64B+ilVJnC/R6B0pH5G4V3b0pVbL7DBj4tkhBAppbQUlf6F6Xl9LHu1g==}
    engines: {node: '>= 0.4'}

  mcp-proxy@5.5.6:
    resolution: {integrity: sha512-6c4JrjBIo6Jc3KPANgF6KX1NeWGHiyPxSeZuBMOz69/ChDChxVUErTZIlj835MWc6jn6pIjTCDfly7EYqkU6ww==}
    hasBin: true

  media-typer@1.1.0:
    resolution: {integrity: sha512-aisnrDP4GNe06UcKFnV5bfMNPBUw4jsLGaWwWfnH3v02GnBuXX2MCVn5RbrWo0j3pczUilYblq7fQ7Nw2t5XKw==}
    engines: {node: '>= 0.8'}

  merge-descriptors@2.0.0:
    resolution: {integrity: sha512-Snk314V5ayFLhp3fkUREub6WtjBfPdCPY1Ln8/8munuLuiYhsABgBVWsozAG+MWMbVEvcdcpbi9R7ww22l9Q3g==}
    engines: {node: '>=18'}

  merge2@1.4.1:
    resolution: {integrity: sha512-8q7VEgMJW4J8tcfVPy8g09NcQwZdbwFEqhe/WZkoIzjn/3TGDwtOCYtXGxA3O8tPzpczCCDgv+P2P5y00ZJOOg==}
    engines: {node: '>= 8'}

  micromatch@4.0.8:
    resolution: {integrity: sha512-PXwfBhYu0hBCPw8Dn0E+WDYb7af3dSLVWKi3HGv84IdF4TyFoC0ysxFd0Goxw7nSv4T/PzEJQxsYsEiFCKo2BA==}
    engines: {node: '>=8.6'}

  mime-db@1.52.0:
    resolution: {integrity: sha512-sPU4uV7dYlvtWJxwwxHD0PuihVNiE7TyAbQ5SWxDCB9mUYvOgroQOwYQQOKPJ8CIbE+1ETVlOoK1UC2nU3gYvg==}
    engines: {node: '>= 0.6'}

  mime-db@1.54.0:
    resolution: {integrity: sha512-aU5EJuIN2WDemCcAp2vFBfp/m4EAhWJnUNSSw0ixs7/kXbd6Pg64EmwJkNdFhB8aWt1sH2CTXrLxo/iAGV3oPQ==}
    engines: {node: '>= 0.6'}

  mime-types@2.1.35:
    resolution: {integrity: sha512-ZDY+bPm5zTTF+YpCrAU9nK0UgICYPT0QtT1NZWFv4s++TNkcgVaT0g6+4R2uI4MjQjzysHB1zxuWL50hzaeXiw==}
    engines: {node: '>= 0.6'}

  mime-types@3.0.1:
    resolution: {integrity: sha512-xRc4oEhT6eaBpU1XF7AjpOFD+xQmXNB5OVKwp4tqCuBpHLS/ZbBDrc07mYTDqVMg6PfxUjjNp85O6Cd2Z/5HWA==}
    engines: {node: '>= 0.6'}

  mime@3.0.0:
    resolution: {integrity: sha512-jSCU7/VB1loIWBZe14aEYHU/+1UMEHoaO7qxCOVJOw9GgH72VAWppxNcjU+x9a2k3GSIBXNKxXQFqRvvZ7vr3A==}
    engines: {node: '>=10.0.0'}
    hasBin: true

  mimic-response@1.0.1:
    resolution: {integrity: sha512-j5EctnkH7amfV/q5Hgmoal1g2QHFJRraOtmx0JpIqkxhBhI/lJSl1nMpQ45hVarwNETOoWEimndZ4QK0RHxuxQ==}
    engines: {node: '>=4'}

  mimic-response@3.1.0:
    resolution: {integrity: sha512-z0yWI+4FDrrweS8Zmt4Ej5HdJmky15+L2e6Wgn3+iK5fWzb6T3fhNFq2+MeTRb064c6Wr4N/wv0DzQTjNzHNGQ==}
    engines: {node: '>=10'}

  minimalistic-assert@1.0.1:
    resolution: {integrity: sha512-UtJcAD4yEaGtjPezWuO9wC4nwUnVH/8/Im3yEHQP4b67cXlD/Qr9hdITCU1xDbSEXg2XKNaP8jsReV7vQd00/A==}

  minimalistic-crypto-utils@1.0.1:
    resolution: {integrity: sha512-JIYlbt6g8i5jKfJ3xz7rF0LXmv2TkDxBLUkiBeZ7bAx4GnnNMr8xFpGnOxn6GhTEHx3SjRrZEoU+j04prX1ktg==}

  minimatch@10.0.3:
    resolution: {integrity: sha512-IPZ167aShDZZUMdRk66cyQAW3qr0WzbHkPdMYa8bzZhlHhO3jALbKdxcaak7W9FfT2rZNpQuUu4Od7ILEpXSaw==}
    engines: {node: 20 || >=22}

  minimist@1.2.8:
    resolution: {integrity: sha512-2yyAR8qBkN3YuheJanUpWC5U3bb5osDywNB8RzDVlDwDHbocAJveqqj1u8+SVD7jkWT4yvsHCpWqqWqAxb0zCA==}

  minipass@7.1.2:
    resolution: {integrity: sha512-qOOzS1cBTWYF4BH8fVePDBOO9iptMnGUEZwNc/cMWnTV2nVLZ7VoNWEPHkYczZA0pdoA7dl6e7FL659nX9S2aw==}
    engines: {node: '>=16 || 14 >=14.17'}

  minizlib@3.1.0:
    resolution: {integrity: sha512-KZxYo1BUkWD2TVFLr0MQoM8vUUigWD3LlD83a/75BqC+4qE0Hb1Vo5v1FgcfaNXvfXzr+5EhQ6ing/CaBijTlw==}
    engines: {node: '>= 18'}

  mkdirp-classic@0.5.3:
    resolution: {integrity: sha512-gKLcREMhtuZRwRAfqP3RFW+TK4JqApVBtOIftVgjuABpAtpxhPGaDcfvbhNvD0B8iD1oUr/txX35NjcaY6Ns/A==}

  module-details-from-path@1.0.4:
    resolution: {integrity: sha512-EGWKgxALGMgzvxYF1UyGTy0HXX/2vHLkw6+NvDKW2jypWbHpjQuj4UMcqQWXHERJhVGKikolT06G3bcKe4fi7w==}

  mri@1.2.0:
    resolution: {integrity: sha512-tzzskb3bG8LvYGFF/mDTpq3jpI6Q9wc3LEmBaghu+DdCssd1FakN7Bc0hVNmEyGq1bq3RgfkCb3cmQLpNPOroA==}
    engines: {node: '>=4'}

  ms@2.1.3:
    resolution: {integrity: sha512-6FlzubTLZG3J2a/NVCAleEhjzq5oxgHyaCU9yYXvcLsvoVaHJq/s5xXI6/XXP6tz7R9xAOtHnSO/tXtF3WRTlA==}

  mustache@4.0.0:
    resolution: {integrity: sha512-FJgjyX/IVkbXBXYUwH+OYwQKqWpFPLaLVESd70yHjSDunwzV2hZOoTBvPf4KLoxesUzzyfTH6F784Uqd7Wm5yA==}
    engines: {npm: '>=1.4.0'}
    hasBin: true

  nan@2.23.0:
    resolution: {integrity: sha512-1UxuyYGdoQHcGg87Lkqm3FzefucTa0NAiOcuRsDmysep3c1LVCRK2krrUDafMWtjSG04htvAmvg96+SDknOmgQ==}

<<<<<<< HEAD
  nanoid@3.3.11:
    resolution: {integrity: sha512-N8SpfPUnUp1bK+PMYW8qSWdl9U+wwNWI4QKxOYDy9JAro3WMX7p2OeVRF9v+347pnakNevPmiHhNmZ2HbFA76w==}
    engines: {node: ^10 || ^12 || ^13.7 || ^14 || >=15.0.1}
    hasBin: true

  napi-build-utils@2.0.0:
    resolution: {integrity: sha512-GEbrYkbfF7MoNaoh2iGG84Mnf/WZfB0GdGEsM8wz7Expx/LlWf5U8t9nvJKXSp3qr5IsEbK04cBGhol/KwOsWA==}

=======
>>>>>>> 0e650f24
  near-abi@0.2.0:
    resolution: {integrity: sha512-kCwSf/3fraPU2zENK18sh+kKG4uKbEUEQdyWQkmW8ZofmLarObIz2+zAYjA1teDZLeMvEQew3UysnPDXgjneaA==}

  near-api-js@5.1.1:
    resolution: {integrity: sha512-h23BGSKxNv8ph+zU6snicstsVK1/CTXsQz4LuGGwoRE24Hj424nSe4+/1tzoiC285Ljf60kPAqRCmsfv9etF2g==}

  negotiator@0.6.3:
    resolution: {integrity: sha512-+EUsqGPLsM+j/zdChZjsnX51g4XrHFOIXwfnCVPGlQk/k5giakcKsuxCObBRu6DSm9opw/O6slWbJdghQM4bBg==}
    engines: {node: '>= 0.6'}

  negotiator@1.0.0:
    resolution: {integrity: sha512-8Ofs/AUQh8MaEcrlq5xOX0CQ9ypTF5dl78mjlMNfOK08fzpgTHQRQPBxcPlEtIw0yRpws+Zo/3r+5WRby7u3Gg==}
    engines: {node: '>= 0.6'}

  next@15.5.5:
    resolution: {integrity: sha512-OQVdBPtpBfq7HxFN0kOVb7rXXOSIkt5lTzDJDGRBcOyVvNRIWFauMqi1gIHd1pszq1542vMOGY0HP4CaiALfkA==}
    engines: {node: ^18.18.0 || ^19.8.0 || >= 20.0.0}
    hasBin: true
    peerDependencies:
      '@opentelemetry/api': ^1.1.0
      '@playwright/test': ^1.51.1
      babel-plugin-react-compiler: '*'
      react: ^18.2.0 || 19.0.0-rc-de68d2f4-20241204 || ^19.0.0
      react-dom: ^18.2.0 || 19.0.0-rc-de68d2f4-20241204 || ^19.0.0
      sass: ^1.3.0
    peerDependenciesMeta:
      '@opentelemetry/api':
        optional: true
      '@playwright/test':
        optional: true
      babel-plugin-react-compiler:
        optional: true
      sass:
        optional: true

  nice-try@1.0.5:
    resolution: {integrity: sha512-1nh45deeb5olNY7eX82BkPO7SSxR5SSYJiPTrTdFUVYwAl8CKMA5N9PjTYkHiRjisVcxcQ1HXdLhx2qxxJzLNQ==}

  node-addon-api@5.1.0:
    resolution: {integrity: sha512-eh0GgfEkpnoWDq+VY8OyvYhFEzBk6jIYbRKdIlyTiAXIVJ8PyBaKb0rp7oDtoddbdoHWhq8wwr+XZ81F1rpNdA==}

  node-fetch@2.6.7:
    resolution: {integrity: sha512-ZjMPFEfVx5j+y2yF35Kzx5sF7kDzxuDj6ziH4FFbOp87zKDZNx8yExJIb05OGF4Nlt9IHFIMBkRl41VdvcNdbQ==}
    engines: {node: 4.x || >=6.0.0}
    peerDependencies:
      encoding: ^0.1.0
    peerDependenciesMeta:
      encoding:
        optional: true

  node-fetch@2.7.0:
    resolution: {integrity: sha512-c4FRfUm/dbcWZ7U+1Wq0AwCyFL+3nt2bEw05wfxSz+DWpWsitgmSgYmy2dQdWyKC1694ELPqMs/YzUSNozLt8A==}
    engines: {node: 4.x || >=6.0.0}
    peerDependencies:
      encoding: ^0.1.0
    peerDependenciesMeta:
      encoding:
        optional: true

  node-gyp-build@4.8.4:
    resolution: {integrity: sha512-LA4ZjwlnUblHVgq0oBF3Jl/6h/Nvs5fzBLwdEF4nuxnFdsfajde4WfxtJr3CaiH+F6ewcIB/q4jQ4UzPyid+CQ==}
    hasBin: true

  normalize-url@6.1.0:
    resolution: {integrity: sha512-DlL+XwOy3NxAQ8xuC0okPgK46iuVNAK01YN7RueYBqqFeGsBjV9XmCAzAdgt+667bCl5kPh9EqKKDwnaPG1I7A==}
    engines: {node: '>=10'}

  npm-run-path@2.0.2:
    resolution: {integrity: sha512-lJxZYlT4DW/bRUtFh1MQIWqmLwQfAxnqWG4HhEdjMlkrJYnJn0Jrr2u3mgxqaWsdiBc76TYkTG/mhrnYTuzfHw==}
    engines: {node: '>=4'}

  npm-run-path@6.0.0:
    resolution: {integrity: sha512-9qny7Z9DsQU8Ou39ERsPU4OZQlSTP47ShQzuKZ6PRXpYLtIFgl/DEBYEXKlvcEa+9tHVcK8CF81Y2V72qaZhWA==}
    engines: {node: '>=18'}

  object-assign@4.1.1:
    resolution: {integrity: sha512-rJgTQnkUnH1sFw8yT6VSU3zD3sWmu6sZhIseY8VX+GRu3P6F7Fu+JNDoXfklElbLJSnc3FUQHVe4cU5hj+BcUg==}
    engines: {node: '>=0.10.0'}

  object-inspect@1.13.4:
    resolution: {integrity: sha512-W67iLl4J2EXEGTbfeHCffrjDfitvLANg0UlX3wFUUSTx92KXRFegMHUVgSqE+wvhAbi4WqjGg9czysTV2Epbew==}
    engines: {node: '>= 0.4'}

  object-keys@1.1.1:
    resolution: {integrity: sha512-NuAESUOUMrlIXOfHKzD6bpPu3tYt3xvjNdRIQ+FeT0lNb4K8WR70CaDxhuNguS2XG+GjkyMwOzsN5ZktImfhLA==}
    engines: {node: '>= 0.4'}

  on-finished@2.4.1:
    resolution: {integrity: sha512-oVlzkg3ENAhCk2zdv7IJwd/QUD4z2RxRwpkcGY8psCVcCYZNq4wYnVWALHM+brtuJjePWiYF/ClmuDr8Ch5+kg==}
    engines: {node: '>= 0.8'}

  once@1.4.0:
    resolution: {integrity: sha512-lNaJgI+2Q5URQBkccEKHTQOPaXdUxnZZElQTZY0MFUAuaEqe1E+Nyvgdz/aIyNi6Z9MzO5dv1H8n58/GELp3+w==}

  openai@5.20.1:
    resolution: {integrity: sha512-UndCB0R5V3iB9I98NyF69zNP6YfwU4+Fjk0eW4HhooTm+Awlpm/MGjJTwJsyNV/qkH1NJi0GG+9odwukGTqExQ==}
    hasBin: true
    peerDependencies:
      ws: ^8.18.0
      zod: ^3.23.8
    peerDependenciesMeta:
      ws:
        optional: true
      zod:
        optional: true

  outdent@0.5.0:
    resolution: {integrity: sha512-/jHxFIzoMXdqPzTaCpFzAAWhpkSjZPF4Vsn6jAfNpmbH/ymsmd7Qc6VE9BGn0L6YMj6uwpQLxCECpus4ukKS9Q==}

  ox@0.9.3:
    resolution: {integrity: sha512-KzyJP+fPV4uhuuqrTZyok4DC7vFzi7HLUFiUNEmpbyh59htKWkOC98IONC1zgXJPbHAhQgqs6B0Z6StCGhmQvg==}
    peerDependencies:
      typescript: '>=5.4.0'
    peerDependenciesMeta:
      typescript:
        optional: true

  p-cancelable@2.1.1:
    resolution: {integrity: sha512-BZOr3nRQHOntUjTrH8+Lh54smKHoHyur8We1V8DSMVrl5A2malOOwuJRnKRDjSnkoeBh4at6BwEnb5I7Jl31wg==}
    engines: {node: '>=8'}

  p-filter@2.1.0:
    resolution: {integrity: sha512-ZBxxZ5sL2HghephhpGAQdoskxplTwr7ICaehZwLIlfL6acuVgZPm8yBNuRAFBGEqtD/hmUeq9eqLg2ys9Xr/yw==}
    engines: {node: '>=8'}

  p-finally@1.0.0:
    resolution: {integrity: sha512-LICb2p9CB7FS+0eR1oqWnHhp0FljGLZCWBE9aix0Uye9W8LTQPwMTYVGWQWIw9RdQiDg4+epXQODwIYJtSJaow==}
    engines: {node: '>=4'}

  p-limit@2.3.0:
    resolution: {integrity: sha512-//88mFWSJx8lxCzwdAABTJL2MyWB12+eIY7MDL2SqLmAkeKU9qxRvWuSyTjm3FUmpBEMuFfckAIqEaVGUDxb6w==}
    engines: {node: '>=6'}

  p-limit@3.1.0:
    resolution: {integrity: sha512-TYOanM3wGwNGsZN2cVTYPArw454xnXj5qmWF1bEoAc4+cU/ol7GVh7odevjp1FNHduHc3KZMcFduxU5Xc6uJRQ==}
    engines: {node: '>=10'}

  p-locate@4.1.0:
    resolution: {integrity: sha512-R79ZZ/0wAxKGu3oYMlz8jy/kbhsNrS7SKZ7PxEHBgJ5+F2mtFW2fK2cOtBh1cHYkQsbzFV7I+EoRKe6Yt0oK7A==}
    engines: {node: '>=8'}

  p-map@2.1.0:
    resolution: {integrity: sha512-y3b8Kpd8OAN444hxfBbFfj1FY/RjtTd8tzYwhUqNYXx0fXx2iX4maP4Qr6qhIKbQXI02wTLAda4fYUbDagTUFw==}
    engines: {node: '>=6'}

  p-try@2.2.0:
    resolution: {integrity: sha512-R4nPAVTAU0B9D35/Gk3uJf/7XYbQcyohSKdvAxIRSNghFl4e71hVoGnBNQz9cWaXxO2I10KTC+3jMdvvoKw6dQ==}
    engines: {node: '>=6'}

  package-json-from-dist@1.0.1:
    resolution: {integrity: sha512-UEZIS3/by4OC8vL3P2dTXRETpebLI2NiI5vIrjaD/5UtrkFX/tNbwjTSRAGC/+7CAo2pIcBaRgWmcBBHcsaCIw==}

  package-manager-detector@0.2.11:
    resolution: {integrity: sha512-BEnLolu+yuz22S56CU1SUKq3XC3PkwD5wv4ikR4MfGvnRVcmzXR9DwSlW2fEamyTPyXHomBJRzgapeuBvRNzJQ==}

  parse-ms@4.0.0:
    resolution: {integrity: sha512-TXfryirbmq34y8QBwgqCVLi+8oA3oWx2eAnSn62ITyEhEYaWRlVZ2DvMM9eZbMs/RfxPu/PK/aBLyGj4IrqMHw==}
    engines: {node: '>=18'}

  parseurl@1.3.3:
    resolution: {integrity: sha512-CiyeOxFT/JZyN5m0z9PfXw4SCBJ6Sygz1Dpl0wqjlhDEGGBP1GnsUVEL0p63hoG1fcj3fHynXi9NYO4nWOL+qQ==}
    engines: {node: '>= 0.8'}

  path-exists@4.0.0:
    resolution: {integrity: sha512-ak9Qy5Q7jYb2Wwcey5Fpvg2KoAc/ZIhLSLOSBmRmygPsGwkVVt0fZa0qrtMz+m6tJTAHfZQ8FnmB4MG4LWy7/w==}
    engines: {node: '>=8'}

  path-key@2.0.1:
    resolution: {integrity: sha512-fEHGKCSmUSDPv4uoj8AlD+joPlq3peND+HRYyxFz4KPw4z926S/b8rIuFs2FYJg3BwsxJf6A9/3eIdLaYC+9Dw==}
    engines: {node: '>=4'}

  path-key@3.1.1:
    resolution: {integrity: sha512-ojmeN0qd+y0jszEtoY48r0Peq5dwMEkIlCOu6Q5f41lfkswXuKtYrhgoTpLnyIcHm24Uhqx+5Tqm2InSwLhE6Q==}
    engines: {node: '>=8'}

  path-key@4.0.0:
    resolution: {integrity: sha512-haREypq7xkM7ErfgIyA0z+Bj4AGKlMSdlQE2jvJo6huWD1EdkKYV+G/T4nq0YEF2vgTT8kqMFKo1uHn950r4SQ==}
    engines: {node: '>=12'}

  path-parse@1.0.7:
    resolution: {integrity: sha512-LDJzPVEEEPR+y48z93A0Ed0yXb8pAByGWo/k5YYdYgpY2/2EsOsksJrq7lOHxryrVOn1ejG6oAp8ahvOIQD8sw==}

  path-scurry@2.0.0:
    resolution: {integrity: sha512-ypGJsmGtdXUOeM5u93TyeIEfEhM6s+ljAhrk5vAvSx8uyY/02OvrZnA0YNGUrPXfpJMgI1ODd3nwz8Npx4O4cg==}
    engines: {node: 20 || >=22}

  path-to-regexp@8.3.0:
    resolution: {integrity: sha512-7jdwVIRtsP8MYpdXSwOS0YdD0Du+qOoF/AEPIt88PcCFrZCzx41oxku1jD88hZBwbNUIEfpqvuhjFaMAqMTWnA==}

  path-type@4.0.0:
    resolution: {integrity: sha512-gDKb8aZMDeD/tZWs9P6+q0J9Mwkdl6xMV8TjnGP3qJVJ06bdMgkbBlLU8IdfOsIsFz2BW1rNVT3XuNEl8zPAvw==}
    engines: {node: '>=8'}

  pg-int8@1.0.1:
    resolution: {integrity: sha512-WCtabS6t3c8SkpDBUlb1kjOs7l66xsGdKpIPZsg4wR+B3+u9UAum2odSsF9tnvxg80h4ZxLWMy4pRjOsFIqQpw==}
    engines: {node: '>=4.0.0'}

  pg-protocol@1.10.3:
    resolution: {integrity: sha512-6DIBgBQaTKDJyxnXaLiLR8wBpQQcGWuAESkRBX/t6OwA8YsqP+iVSiond2EDy6Y/dsGk8rh/jtax3js5NeV7JQ==}

  pg-types@2.2.0:
    resolution: {integrity: sha512-qTAAlrEsl8s4OiEQY69wDvcMIdQN6wdz5ojQiOy6YRMuynxenON0O5oCpJI6lshc6scgAY8qvJ2On/p+CXY0GA==}
    engines: {node: '>=4'}

  picocolors@1.1.1:
    resolution: {integrity: sha512-xceH2snhtb5M9liqDsmEw56le376mTZkEX/jEb/RxNFyegNul7eNslCXP9FDj/Lcu0X8KEyMceP2ntpaHrDEVA==}

  picomatch@2.3.1:
    resolution: {integrity: sha512-JU3teHTNjmE2VCGFzuY8EXzCDVwEqB2a8fsIvwaStHhAWJEeVd1o1QD80CU6+ZdEXXSLbSsuLwJjkCBWqRQUVA==}
    engines: {node: '>=8.6'}

  pify@4.0.1:
    resolution: {integrity: sha512-uB80kBFb/tfd68bVleG9T5GGsGPjJrLAUpR5PZIrhBnIaRTQRjqdJSsIKkOP6OAIFbj7GOrcudc5pNjZ+geV2g==}
    engines: {node: '>=6'}

  pkce-challenge@5.0.0:
    resolution: {integrity: sha512-ueGLflrrnvwB3xuo/uGob5pd5FN7l0MsLf0Z87o/UQmRtwjvfylfc9MurIxRAWywCYTgrvpXBcqjV4OfCYGCIQ==}
    engines: {node: '>=16.20.0'}

  poseidon-lite@0.2.1:
    resolution: {integrity: sha512-xIr+G6HeYfOhCuswdqcFpSX47SPhm0EpisWJ6h7fHlWwaVIvH3dLnejpatrtw6Xc6HaLrpq05y7VRfvDmDGIog==}

  postcss@8.4.31:
    resolution: {integrity: sha512-PS08Iboia9mts/2ygV3eLpY5ghnUcfLV/EXTOW1E2qYxJKGGBUtNjN76FYHnMs36RmARn41bC0AZmn+rR0OVpQ==}
    engines: {node: ^10 || ^12 || >=14}

  postcss@8.5.6:
    resolution: {integrity: sha512-3Ybi1tAuwAP9s0r1UQ2J4n5Y0G05bJkpUIO0/bI9MhwmD70S5aTWbXGBwxHrelT+XM1k6dM0pk+SwNkpTRN7Pg==}
    engines: {node: ^10 || ^12 || >=14}

  postgres-array@2.0.0:
    resolution: {integrity: sha512-VpZrUqU5A69eQyW2c5CA1jtLecCsN2U/bD6VilrFDWq5+5UIEVO7nazS3TEcHf1zuPYO/sqGvUvW62g86RXZuA==}
    engines: {node: '>=4'}

  postgres-bytea@1.0.0:
    resolution: {integrity: sha512-xy3pmLuQqRBZBXDULy7KbaitYqLcmxigw14Q5sj8QBVLqEwXfeybIKVWiqAXTlcvdvb0+xkOtDbfQMOf4lST1w==}
    engines: {node: '>=0.10.0'}

  postgres-date@1.0.7:
    resolution: {integrity: sha512-suDmjLVQg78nMK2UZ454hAG+OAW+HQPZ6n++TNDUX+L0+uUlLywnoxJKDou51Zm+zTCjrCl0Nq6J9C5hP9vK/Q==}
    engines: {node: '>=0.10.0'}

  postgres-interval@1.2.0:
    resolution: {integrity: sha512-9ZhXKM/rw350N1ovuWHbGxnGh/SNJ4cnxHiM0rxE4VN41wsg8P8zWn9hv/buK00RP4WvlOyr/RBDiptyxVbkZQ==}
    engines: {node: '>=0.10.0'}

  prettier@2.8.8:
    resolution: {integrity: sha512-tdN8qQGvNjw4CHbY+XXk0JgCXn9QiF21a55rBe5LJAU+kDyC4WQn4+awm2Xfk2lQMk5fKup9XgzTZtGkjBdP9Q==}
    engines: {node: '>=10.13.0'}
    hasBin: true

  pretty-ms@9.2.0:
    resolution: {integrity: sha512-4yf0QO/sllf/1zbZWYnvWw3NxCQwLXKzIj0G849LSufP15BXKM0rbD2Z3wVnkMfjdn/CB0Dpp444gYAACdsplg==}
    engines: {node: '>=18'}

  protobufjs@6.11.4:
    resolution: {integrity: sha512-5kQWPaJHi1WoCpjTGszzQ32PG2F4+wRY6BmAT4Vfw56Q2FZ4YZzK20xUYQH4YkfehY1e6QSICrJquM6xXZNcrw==}
    hasBin: true

  protobufjs@7.5.4:
    resolution: {integrity: sha512-CvexbZtbov6jW2eXAvLukXjXUW1TzFaivC46BpWc/3BpcCysb5Vffu+B3XHMm8lVEuy2Mm4XGex8hBSg1yapPg==}
    engines: {node: '>=12.0.0'}

  proxy-addr@2.0.7:
    resolution: {integrity: sha512-llQsMLSUDUPT44jdrU/O37qlnifitDP+ZwrmmZcoSKyLKvtZxpyV0n2/bD/N4tBAAZ/gJEdZU7KMraoK1+XYAg==}
    engines: {node: '>= 0.10'}

  proxy-from-env@1.1.0:
    resolution: {integrity: sha512-D+zkORCbA9f1tdWRK0RaCR3GPv50cMxcrz4X8k5LTSUD1Dkw47mKJEZQNunItRTkWwgtaUSo1RVFRIG9ZXiFYg==}

  pump@3.0.3:
    resolution: {integrity: sha512-todwxLMY7/heScKmntwQG8CXVkWUOdYxIvY2s0VWAAMh/nd8SoYiRaKjlr7+iCs984f2P8zvrfWcDDYVb73NfA==}

  punycode@2.3.1:
    resolution: {integrity: sha512-vYt7UD1U9Wg6138shLtLOvdAu+8DsC/ilFtEVHcH+wydcSpNE20AfSOduf6MkRFahL5FY7X1oU7nKVZFtfq8Fg==}
    engines: {node: '>=6'}

  qs@6.14.0:
    resolution: {integrity: sha512-YWWTjgABSKcvs/nWBi9PycY/JiPJqOD4JA6o9Sej2AtvSGarXxKC3OQSk4pAarbdQlKAh5D4FCQkJNkW+GAn3w==}
    engines: {node: '>=0.6'}

  quansync@0.2.11:
    resolution: {integrity: sha512-AifT7QEbW9Nri4tAwR5M/uzpBuqfZf+zwaEM/QkzEjj7NBuFD2rBuy0K3dE+8wltbezDV7JMA0WfnCPYRSYbXA==}

  queue-microtask@1.2.3:
    resolution: {integrity: sha512-NuaNSa6flKT5JaSYQzJok04JzTL1CA6aGhv5rfLW3PgqA+M2ChpZQnAC8h8i4ZFkBS8X5RqkDBHA7r4hej3K9A==}

  quick-lru@5.1.1:
    resolution: {integrity: sha512-WuyALRjWPDGtt/wzJiadO5AXY+8hZ80hVpe6MyivgraREW751X3SbhRvG3eLKOYN+8VEvqLcf3wdnt44Z4S4SA==}
    engines: {node: '>=10'}

  randombytes@2.1.0:
    resolution: {integrity: sha512-vYl3iOX+4CKUWuxGi9Ukhie6fsqXqS9FE2Zaic4tNFD2N2QQaXOMFbuKK4QmDHC0JO6B1Zp41J0LpT0oR68amQ==}

  range-parser@1.2.1:
    resolution: {integrity: sha512-Hrgsx+orqoygnmhFbKaHE6c296J+HTAQXoxEF6gNupROmmGJRoyzfG3ccAveqCBrwr/2yxQ5BVd/GTl5agOwSg==}
    engines: {node: '>= 0.6'}

  raw-body@3.0.1:
    resolution: {integrity: sha512-9G8cA+tuMS75+6G/TzW8OtLzmBDMo8p1JRxN5AZ+LAp8uxGA8V8GZm4GQ4/N5QNQEnLmg6SS7wyuSmbKepiKqA==}
    engines: {node: '>= 0.10'}

<<<<<<< HEAD
  rc@1.2.8:
    resolution: {integrity: sha512-y3bGgqKj3QBdxLbLkomlohkvsA8gdAiUQlSBJnBhfn+BPxg4bc62d8TcBW15wavDfgexCgccckhcZvywyQYPOw==}
    hasBin: true

  react-dom@19.1.0:
    resolution: {integrity: sha512-Xs1hdnE+DyKgeHJeJznQmYMIBG3TKIHJJT95Q58nHLSrElKlGQqDTR2HQ9fx5CN/Gk6Vh/kupBTDLU11/nDk/g==}
    peerDependencies:
      react: ^19.1.0

  react@19.1.0:
    resolution: {integrity: sha512-FS+XFBNvn3GTAWq26joslQgWNoFu08F4kl0J4CgdNKADkdSGXQyTCnKteIAJy96Br6YbpEU1LSzV5dYtjMkMDg==}
    engines: {node: '>=0.10.0'}

=======
>>>>>>> 0e650f24
  read-yaml-file@1.1.0:
    resolution: {integrity: sha512-VIMnQi/Z4HT2Fxuwg5KrY174U1VdUIASQVWXXyqtNRtxSr9IYkn1rsI6Tb6HsrHCmB7gVpNwX6JxPTHcH6IoTA==}
    engines: {node: '>=6'}

  readable-stream@3.6.2:
    resolution: {integrity: sha512-9u/sniCrY3D5WdsERHzHE4G2YCXqoG5FTHUiCC4SIbr6XcLZBY05ya9EKjYek9O5xOAwjGq+1JdGBAS7Q9ScoA==}
    engines: {node: '>= 6'}

  readonly-date@1.0.0:
    resolution: {integrity: sha512-tMKIV7hlk0h4mO3JTmmVuIlJVXjKk3Sep9Bf5OH0O+758ruuVkUy2J9SttDLm91IEX/WHlXPSpxMGjPj4beMIQ==}

  rechoir@0.6.2:
    resolution: {integrity: sha512-HFM8rkZ+i3zrV+4LQjwQ0W+ez98pApMGM3HUrN04j3CqzPOzl9nmP15Y8YXNm8QHGv/eacOVEjqhmWpkRV0NAw==}
    engines: {node: '>= 0.10'}

  require-directory@2.1.1:
    resolution: {integrity: sha512-fGxEI7+wsG9xrvdjsrlmL22OMTTiHRwAMroiEeMgq8gzoLC/PQr7RsRDSTLUg/bZAZtF+TVIkHc6/4RIKrui+Q==}
    engines: {node: '>=0.10.0'}

  require-in-the-middle@7.5.2:
    resolution: {integrity: sha512-gAZ+kLqBdHarXB64XpAe2VCjB7rIRv+mU8tfRWziHRJ5umKsIHN2tLLv6EtMw7WCdP19S0ERVMldNvxYCHnhSQ==}
    engines: {node: '>=8.6.0'}

  resolve-alpn@1.2.1:
    resolution: {integrity: sha512-0a1F4l73/ZFZOakJnQ3FvkJ2+gSTQWz/r2KE5OdDY0TxPm5h4GkqkWWfM47T7HsbnOtcJVEF4epCVy6u7Q3K+g==}

  resolve-from@5.0.0:
    resolution: {integrity: sha512-qYg9KP24dD5qka9J47d0aVky0N+b4fTU89LN9iDnjB5waksiC49rvMB0PrUJQGoTmH50XPiqOvAjDfaijGxYZw==}
    engines: {node: '>=8'}

  resolve-pkg-maps@1.0.0:
    resolution: {integrity: sha512-seS2Tj26TBVOC2NIc2rOe2y2ZO7efxITtLZcGSOnHHNOQ7CkiUBfw0Iw2ck6xkIhPwLhKNLS8BO+hEpngQlqzw==}

  resolve@1.22.10:
    resolution: {integrity: sha512-NPRy+/ncIMeDlTAsuqwKIiferiawhefFJtkNSW0qZJEqMEb+qBt/77B/jGeeek+F0uOeN05CDa6HXbbIgtVX4w==}
    engines: {node: '>= 0.4'}
    hasBin: true

  responselike@2.0.1:
    resolution: {integrity: sha512-4gl03wn3hj1HP3yzgdI7d3lCkF95F21Pz4BPGvKHinyQzALR5CapwC8yIi0Rh58DEMQ/SguC03wFj2k0M/mHhw==}

  retry-request@7.0.2:
    resolution: {integrity: sha512-dUOvLMJ0/JJYEn8NrpOaGNE7X3vpI5XlZS/u0ANjqtcZVKnIxP7IgCFwrKTxENw29emmwug53awKtaMm4i9g5w==}
    engines: {node: '>=14'}

  retry@0.13.1:
    resolution: {integrity: sha512-XQBQ3I8W1Cge0Seh+6gjj03LbmRFWuoszgK9ooCpwYIrhhoO80pfq4cUkU5DkknwfOfFteRwlZ56PYOGYyFWdg==}
    engines: {node: '>= 4'}

  reusify@1.1.0:
    resolution: {integrity: sha512-g6QUff04oZpHs0eG5p83rFLhHeV00ug/Yf9nZM6fLeUrPguBTkTQOdpAWWspMh55TZfVQDPaN3NQJfbVRAxdIw==}
    engines: {iojs: '>=1.0.0', node: '>=0.10.0'}

  rimraf@6.0.1:
    resolution: {integrity: sha512-9dkvaxAsk/xNXSJzMgFqqMCuFgt2+KsOFek3TMLfo8NCPfWpBmqwyNn5Y+NX56QUYfCtsyhF3ayiboEoUmJk/A==}
    engines: {node: 20 || >=22}
    hasBin: true

  ripple-address-codec@5.0.0:
    resolution: {integrity: sha512-de7osLRH/pt5HX2xw2TRJtbdLLWHu0RXirpQaEeCnWKY5DYHykh3ETSkofvm0aX0LJiV7kwkegJxQkmbO94gWw==}
    engines: {node: '>= 16'}

  ripple-binary-codec@2.5.0:
    resolution: {integrity: sha512-n2EPs3YRX0/XE6zO8Mav/XFmI1wWmWraCRyCSb0fQ0Fkpv4kJ1tMhQXfX9E/DbLtyXbeogcoxYsQZtAmG8u+Ww==}
    engines: {node: '>= 18'}

  ripple-keypairs@2.0.0:
    resolution: {integrity: sha512-b5rfL2EZiffmklqZk1W+dvSy97v3V/C7936WxCCgDynaGPp7GE6R2XO7EU9O2LlM/z95rj870IylYnOQs+1Rag==}
    engines: {node: '>= 16'}

  router@2.2.0:
    resolution: {integrity: sha512-nLTrUKm2UyiL7rlhapu/Zl45FwNgkZGaCpZbIHajDYgwlJCOzLSk+cIPAnsEqV955GjILJnKbdQC1nVPz+gAYQ==}
    engines: {node: '>= 18'}

  rpc-websockets@9.1.3:
    resolution: {integrity: sha512-I+kNjW0udB4Fetr3vvtRuYZJS0PcSPyyvBcH5sDdoV8DFs5E4W2pTr7aiMlKfPxANTClP9RlqCPolj9dd5MsEA==}

  rss-parser@3.13.0:
    resolution: {integrity: sha512-7jWUBV5yGN3rqMMj7CZufl/291QAhvrrGpDNE4k/02ZchL0npisiYYqULF71jCEKoIiHvK/Q2e6IkDwPziT7+w==}

  run-parallel@1.2.0:
    resolution: {integrity: sha512-5l4VyZR86LZ/lDxZTR6jqL8AFE2S0IFLMP26AbjsLVADxHdhB/c0GUsH+y39UfCi3dzz8OlQuPmnaJOMoDHQBA==}

  rxjs@7.8.1:
    resolution: {integrity: sha512-AA3TVj+0A2iuIoQkWEK/tqFjBq2j+6PO6Y0zJcvzLAFhEFIO3HL0vls9hWLncZbAAbK0mar7oZ4V079I/qPMxg==}

  safe-buffer@5.2.1:
    resolution: {integrity: sha512-rp3So07KcdmmKbGvgaNxQSJr7bGVSVk5S9Eq1F+ppbRo70+YeaDxkw5Dd8NPN+GD6bjnYm2VuPuCXmpuYvmCXQ==}

  safer-buffer@2.1.2:
    resolution: {integrity: sha512-YZo3K82SD7Riyi0E1EQPojLz7kpepnSQI9IyPbHHg1XXXevb5dJI7tpyN2ADxGcQbHG7vcyRHk0cbwqcQriUtg==}

  sax@1.4.1:
    resolution: {integrity: sha512-+aWOz7yVScEGoKNd4PA10LZ8sk0A/z5+nXQG5giUO5rprX9jgYsTdov9qCchZiPIZezbZH+jRut8nPodFAX4Jg==}

  scheduler@0.26.0:
    resolution: {integrity: sha512-NlHwttCI/l5gCPR3D1nNXtWABUmBwvZpEQiD4IXSbIDq8BzLIK/7Ir5gTFSGZDUu37K5cMNp0hFtzO38sC7gWA==}

  secp256k1@5.0.1:
    resolution: {integrity: sha512-lDFs9AAIaWP9UCdtWrotXWWF9t8PWgQDcxqgAnpM9rMqxb3Oaq2J0thzPVSxBwdJgyQtkU/sYtFtbM1RSt/iYA==}
    engines: {node: '>=18.0.0'}

  semver@5.7.2:
    resolution: {integrity: sha512-cBznnQ9KjJqU67B52RMC65CMarK2600WFnbkcaiwWq3xy/5haFJlshgnpjovMVJ+Hff49d8GEn0b87C5pDQ10g==}
    hasBin: true

  semver@7.7.2:
    resolution: {integrity: sha512-RF0Fw+rO5AMf9MAyaRXI4AV0Ulj5lMHqVxxdSgiVbixSCXoEmmX/jk0CuJw4+3SqroYO9VoUh+HcuJivvtJemA==}
    engines: {node: '>=10'}
    hasBin: true

  send@1.2.0:
    resolution: {integrity: sha512-uaW0WwXKpL9blXE2o0bRhoL2EGXIrZxQ2ZQ4mgcfoBxdFmQold+qWsD2jLrfZ0trjKL6vOw0j//eAwcALFjKSw==}
    engines: {node: '>= 18'}

  serve-static@2.2.0:
    resolution: {integrity: sha512-61g9pCh0Vnh7IutZjtLGGpTA355+OPn2TyDv/6ivP2h/AdAVX9azsoxmg2/M6nZeQZNYBEwIcsne1mJd9oQItQ==}
    engines: {node: '>= 18'}

  setprototypeof@1.1.1:
    resolution: {integrity: sha512-JvdAWfbXeIGaZ9cILp38HntZSFSo3mWg6xGcJJsd+d4aRMOqauag1C63dJfDw7OaMYwEbHMOxEZ1lqVRYP2OAw==}

  setprototypeof@1.2.0:
    resolution: {integrity: sha512-E5LDX7Wrp85Kil5bhZv46j8jOeboKq5JMmYM3gVGdGH8xFpPWXUMsNrlODCrkoxMEeNi/XZIwuRvY4XNwYMJpw==}

  sharp@0.34.4:
    resolution: {integrity: sha512-FUH39xp3SBPnxWvd5iib1X8XY7J0K0X7d93sie9CJg2PO8/7gmg89Nve6OjItK53/MlAushNNxteBYfM6DEuoA==}
    engines: {node: ^18.17.0 || ^20.3.0 || >=21.0.0}

  shebang-command@1.2.0:
    resolution: {integrity: sha512-EV3L1+UQWGor21OmnvojK36mhg+TyIKDh3iFBKBohr5xeXIhNBcx8oWdgkTEEQ+BEFFYdLRuqMfd5L84N1V5Vg==}
    engines: {node: '>=0.10.0'}

  shebang-command@2.0.0:
    resolution: {integrity: sha512-kHxr2zZpYtdmrN1qDjrrX/Z1rR1kG8Dx+gkpK1G4eXmvXswmcE1hTWBWYUzlraYw1/yZp6YuDY77YtvbN0dmDA==}
    engines: {node: '>=8'}

  shebang-regex@1.0.0:
    resolution: {integrity: sha512-wpoSFAxys6b2a2wHZ1XpDSgD7N9iVjg29Ph9uV/uaP9Ex/KXlkTZTeddxDPSYQpgvzKLGJke2UU0AzoGCjNIvQ==}
    engines: {node: '>=0.10.0'}

  shebang-regex@3.0.0:
    resolution: {integrity: sha512-7++dFhtcx3353uBaq8DDR4NuxBetBzC7ZQOhmTQInHEd6bSrXdiEyzCvG07Z44UYdLShWUyXt5M/yhz8ekcb1A==}
    engines: {node: '>=8'}

  shelljs@0.9.2:
    resolution: {integrity: sha512-S3I64fEiKgTZzKCC46zT/Ib9meqofLrQVbpSswtjFfAVDW+AZ54WTnAM/3/yENoxz/V1Cy6u3kiiEbQ4DNphvw==}
    engines: {node: '>=18'}
    hasBin: true

  shx@0.4.0:
    resolution: {integrity: sha512-Z0KixSIlGPpijKgcH6oCMCbltPImvaKy0sGH8AkLRXw1KyzpKtaCTizP2xen+hNDqVF4xxgvA0KXSb9o4Q6hnA==}
    engines: {node: '>=18'}
    hasBin: true

  side-channel-list@1.0.0:
    resolution: {integrity: sha512-FCLHtRD/gnpCiCHEiJLOwdmFP+wzCmDEkc9y7NsYxeF4u7Btsn1ZuwgwJGxImImHicJArLP4R0yX4c2KCrMrTA==}
    engines: {node: '>= 0.4'}

  side-channel-map@1.0.1:
    resolution: {integrity: sha512-VCjCNfgMsby3tTdo02nbjtM/ewra6jPHmpThenkTYh8pG9ucZ/1P8So4u4FGBek/BjpOVsDCMoLA/iuBKIFXRA==}
    engines: {node: '>= 0.4'}

  side-channel-weakmap@1.0.2:
    resolution: {integrity: sha512-WPS/HvHQTYnHisLo9McqBHOJk2FkHO/tlpvldyrnem4aeQp4hai3gythswg6p01oSoTl58rcpiFAjF2br2Ak2A==}
    engines: {node: '>= 0.4'}

  side-channel@1.1.0:
    resolution: {integrity: sha512-ZX99e6tRweoUXqR+VBrslhda51Nh5MTQwou5tnUDgbtyM0dBgmhEDtWGP/xbKn6hqfPRHujUNwz5fy/wbbhnpw==}
    engines: {node: '>= 0.4'}

  signal-exit@3.0.7:
    resolution: {integrity: sha512-wnD2ZE+l+SPC/uoS0vXeE9L1+0wuaMqKlfz9AMUo38JsyLSBWSFcHR1Rri62LZc12vLr1gb3jl7iwQhgwpAbGQ==}

  signal-exit@4.1.0:
    resolution: {integrity: sha512-bzyZ1e88w9O1iNJbKnOlvYTrWPDl46O1bG0D3XInv+9tkPrxrN8jUUTiFlDkkmKWgn1M6CfIA13SuGqOa9Korw==}
    engines: {node: '>=14'}

  sisteransi@1.0.5:
    resolution: {integrity: sha512-bLGGlR1QxBcynn2d5YmDX4MGjlZvy2MRBDRNHLJ8VI6l6+9FUiyTFNJ0IveOSP0bcXgVDPRcfGqA0pjaqUpfVg==}

  slash@3.0.0:
    resolution: {integrity: sha512-g9Q1haeby36OSStwb4ntCGGGaKsaVSjQ68fBxoQcutl5fS1vuY18H3wSt3jFyFtrkx+Kz0V1G85A4MyAdDMi2Q==}
    engines: {node: '>=8'}

  socket.io-adapter@2.5.5:
    resolution: {integrity: sha512-eLDQas5dzPgOWCk9GuuJC2lBqItuhKI4uxGgo9aIV7MYbk2h9Q6uULEh8WBzThoI7l+qU9Ast9fVUmkqPP9wYg==}

  socket.io-parser@4.2.4:
    resolution: {integrity: sha512-/GbIKmo8ioc+NIWIhwdecY0ge+qVBSMdgxGygevmdHj24bsfgtCmcUUcQ5ZzcylGFHsN3k4HB4Cgkl96KVnuew==}
    engines: {node: '>=10.0.0'}

  socket.io@4.8.1:
    resolution: {integrity: sha512-oZ7iUCxph8WYRHHcjBEc9unw3adt5CmSNlppj/5Q4k2RIrhl8Z5yY2Xr4j9zj0+wzVZ0bxmYoGSzKJnRl6A4yg==}
    engines: {node: '>=10.2.0'}

  source-map-js@1.2.1:
    resolution: {integrity: sha512-UXWMKhLOwVKb728IUtQPXxfYU+usdybtUrK/8uGE8CQMvrhOpwvzDBwj0QhSL7MQc7vIsISBG8VQ8+IDQxpfQA==}
    engines: {node: '>=0.10.0'}

  spawndamnit@3.0.1:
    resolution: {integrity: sha512-MmnduQUuHCoFckZoWnXsTg7JaiLBJrKFj9UI2MbRPGaJeVpsLcVBu6P/IGZovziM/YBsellCmsprgNA+w0CzVg==}

  split-ca@1.0.1:
    resolution: {integrity: sha512-Q5thBSxp5t8WPTTJQS59LrGqOZqOsrhDGDVm8azCqIBjSBd7nd9o2PM+mDulQQkh8h//4U6hFZnc/mul8t5pWQ==}

  sprintf-js@1.0.3:
    resolution: {integrity: sha512-D9cPgkvLlV3t3IzL0D0YLvGA9Ahk4PcvVwUbN0dSGr1aP0Nrt4AEnTUbuGvquEC0mA64Gqt1fzirlRs5ibXx8g==}

  ssh2@1.17.0:
    resolution: {integrity: sha512-wPldCk3asibAjQ/kziWQQt1Wh3PgDFpC0XpwclzKcdT1vql6KeYxf5LIt4nlFkUeR8WuphYMKqUA56X4rjbfgQ==}
    engines: {node: '>=10.16.0'}

  statuses@1.5.0:
    resolution: {integrity: sha512-OpZ3zP+jT1PI7I8nemJX4AKmAX070ZkYPVWV/AaKTJl+tXCTGyVdC1a4SL8RUQYEwk/f34ZX8UTykN68FwrqAA==}
    engines: {node: '>= 0.6'}

  statuses@2.0.1:
    resolution: {integrity: sha512-RwNA9Z/7PrK06rYLIzFMlaF+l73iwpzsqRIFgbMLbTcLD6cOao82TaWefPXQvB2fOC4AjuYSEndS7N/mTCbkdQ==}
    engines: {node: '>= 0.8'}

  statuses@2.0.2:
    resolution: {integrity: sha512-DvEy55V3DB7uknRo+4iOGT5fP1slR8wQohVdknigZPMpMstaKJQWhwiYBACJE3Ul2pTnATihhBYnRhZQHGBiRw==}
    engines: {node: '>= 0.8'}

  stream-chain@2.2.5:
    resolution: {integrity: sha512-1TJmBx6aSWqZ4tx7aTpBDXK0/e2hhcNSTV8+CbFJtDjbb+I1mZ8lHit0Grw9GRT+6JbIrrDd8esncgBi8aBXGA==}

  stream-events@1.0.5:
    resolution: {integrity: sha512-E1GUzBSgvct8Jsb3v2X15pjzN1tYebtbLaMg+eBOUOAxgbLoSbT2NS91ckc5lJD1KfLjId+jXJRgo0qnV5Nerg==}

  stream-json@1.9.1:
    resolution: {integrity: sha512-uWkjJ+2Nt/LO9Z/JyKZbMusL8Dkh97uUBTv3AJQ74y07lVahLY4eEFsPsE97pxYBwr8nnjMAIch5eqI0gPShyw==}

  stream-shift@1.0.3:
    resolution: {integrity: sha512-76ORR0DO1o1hlKwTbi/DM3EXWGf3ZJYO8cXX5RJwnul2DEg2oyoZyjLNoQM8WsvZiFKCRfC1O0J7iCvie3RZmQ==}

  strict-event-emitter-types@2.0.0:
    resolution: {integrity: sha512-Nk/brWYpD85WlOgzw5h173aci0Teyv8YdIAEtV+N88nDB0dLlazZyJMIsN6eo1/AR61l+p6CJTG1JIyFaoNEEA==}

  string-width@4.2.3:
    resolution: {integrity: sha512-wKyQRQpjJ0sIp62ErSZdGsjMJWsap5oRNihHhu6G7JVO/9jIB6UyevL+tXuOqrng8j/cxKTWyWUwvSTriiZz/g==}
    engines: {node: '>=8'}

  string-width@5.1.2:
    resolution: {integrity: sha512-HnLOCR3vjcY8beoNLtcjZ5/nxn2afmME6lhrDrebokqMap+XbeW8n9TXpPDOqdGK5qcI3oT0GKTW6wC7EMiVqA==}
    engines: {node: '>=12'}

  string-width@7.2.0:
    resolution: {integrity: sha512-tsaTIkKW9b4N+AEj+SVA+WhJzV7/zMhcSu78mLKWSk7cXMOSHsBKFWUs0fWwq8QyK3MgJBQRX6Gbi4kYbdvGkQ==}
    engines: {node: '>=18'}

  string_decoder@1.3.0:
    resolution: {integrity: sha512-hkRX8U1WjJFd8LsDJ2yQ/wWWxaopEsABU1XfkM8A+j0+85JAGppt16cr1Whg6KIbb4okU6Mql6BOj+uup/wKeA==}

  strip-ansi@6.0.1:
    resolution: {integrity: sha512-Y38VPSHcqkFrCpFnQ9vuSXmquuv5oXOKpGeT6aGrr3o3Gc9AlVa6JBfUSOCnbxGGZF+/0ooI7KrPuUSztUdU5A==}
    engines: {node: '>=8'}

  strip-ansi@7.1.2:
    resolution: {integrity: sha512-gmBGslpoQJtgnMAvOVqGZpEz9dyoKTCzy2nfz/n8aIFhN/jCE/rCmcxabB6jOOHV+0WNnylOxaxBQPSvcWklhA==}
    engines: {node: '>=12'}

  strip-bom@3.0.0:
    resolution: {integrity: sha512-vavAMRXOgBVNF6nyEEmL3DBK19iRpDcoIwW+swQ+CbGiu7lju6t+JklA1MHweoWtadgt4ISVUsXLyDq34ddcwA==}
    engines: {node: '>=4'}

  strip-eof@1.0.0:
    resolution: {integrity: sha512-7FCwGGmx8mD5xQd3RPUvnSpUXHM3BWuzjtpD4TXsfcZ9EL4azvVVUscFYwD9nx8Kh+uCBC00XBtAykoMHwTh8Q==}
    engines: {node: '>=0.10.0'}

  strip-final-newline@4.0.0:
    resolution: {integrity: sha512-aulFJcD6YK8V1G7iRB5tigAP4TsHBZZrOV8pjV++zdUwmeV8uzbY7yn6h9MswN62adStNZFuCIx4haBnRuMDaw==}
    engines: {node: '>=18'}

  strnum@1.1.2:
    resolution: {integrity: sha512-vrN+B7DBIoTTZjnPNewwhx6cBA/H+IS7rfW68n7XxC1y7uoiGQBxaKzqucGUgavX15dJgiGztLJ8vxuEzwqBdA==}

  strtok3@10.3.4:
    resolution: {integrity: sha512-KIy5nylvC5le1OdaaoCJ07L+8iQzJHGH6pWDuzS+d07Cu7n1MZ2x26P8ZKIWfbK02+XIL8Mp4RkWeqdUCrDMfg==}
    engines: {node: '>=18'}

  stubs@3.0.0:
    resolution: {integrity: sha512-PdHt7hHUJKxvTCgbKX9C1V/ftOcjJQgz8BZwNfV5c4B6dcGqlpelTbJ999jBGZ2jYiPAwcX5dP6oBwVlBlUbxw==}

  styled-jsx@5.1.6:
    resolution: {integrity: sha512-qSVyDTeMotdvQYoHWLNGwRFJHC+i+ZvdBRYosOFgC+Wg1vx4frN2/RG/NA7SYqqvKNLf39P2LSRA2pu6n0XYZA==}
    engines: {node: '>= 12.0.0'}
    peerDependencies:
      '@babel/core': '*'
      babel-plugin-macros: '*'
      react: '>= 16.8.0 || 17.x.x || ^18.0.0-0 || ^19.0.0-0'
    peerDependenciesMeta:
      '@babel/core':
        optional: true
      babel-plugin-macros:
        optional: true

  superstruct@2.0.2:
    resolution: {integrity: sha512-uV+TFRZdXsqXTL2pRvujROjdZQ4RAlBUS5BTh9IGm+jTqQntYThciG/qu57Gs69yjnVUSqdxF9YLmSnpupBW9A==}
    engines: {node: '>=14.0.0'}

  supports-preserve-symlinks-flag@1.0.0:
    resolution: {integrity: sha512-ot0WnXS9fgdkgIcePe6RHNk1WA8+muPa6cSjeR3V8K27q9BB1rTE3R1p7Hv0z1ZyAc8s6Vvv8DIyWf681MAt0w==}
    engines: {node: '>= 0.4'}

  symbol-observable@2.0.3:
    resolution: {integrity: sha512-sQV7phh2WCYAn81oAkakC5qjq2Ml0g8ozqz03wOGnx9dDlG1de6yrF+0RAzSJD8fPUow3PTSMf2SAbOGxb93BA==}
    engines: {node: '>=0.10'}

  tailwindcss@4.1.14:
    resolution: {integrity: sha512-b7pCxjGO98LnxVkKjaZSDeNuljC4ueKUddjENJOADtubtdo8llTaJy7HwBMeLNSSo2N5QIAgklslK1+Ir8r6CA==}

  tapable@2.3.0:
    resolution: {integrity: sha512-g9ljZiwki/LfxmQADO3dEY1CbpmXT5Hm2fJ+QaGKwSXUylMybePR7/67YW7jOrrvjEgL1Fmz5kzyAjWVWLlucg==}
    engines: {node: '>=6'}

  tar-fs@2.1.3:
    resolution: {integrity: sha512-090nwYJDmlhwFwEW3QQl+vaNnxsO2yVsd45eTKRBzSzu+hlb1w2K9inVq5b0ngXuLVqQ4ApvsUHHnu/zQNkWAg==}

  tar-stream@2.2.0:
    resolution: {integrity: sha512-ujeqbceABgwMZxEJnk2HDY2DlnUZ+9oEcb1KzTVfYHio0UE6dG71n60d8D2I4qNvleWrrXpmjpt7vZeF1LnMZQ==}
    engines: {node: '>=6'}

  tar@7.5.1:
    resolution: {integrity: sha512-nlGpxf+hv0v7GkWBK2V9spgactGOp0qvfWRxUMjqHyzrt3SgwE48DIv/FhqPHJYLHpgW1opq3nERbz5Anq7n1g==}
    engines: {node: '>=18'}

  teeny-request@9.0.0:
    resolution: {integrity: sha512-resvxdc6Mgb7YEThw6G6bExlXKkv6+YbuzGg9xuXxSgxJF7Ozs+o8Y9+2R3sArdWdW8nOokoQb1yrpFB0pQK2g==}
    engines: {node: '>=14'}

  term-size@2.2.1:
    resolution: {integrity: sha512-wK0Ri4fOGjv/XPy8SBHZChl8CM7uMc5VML7SqiQ0zG7+J5Vr+RMQDoHa2CNT6KHUnTGIXH34UDMkPzAUyapBZg==}
    engines: {node: '>=8'}

  text-encoding-utf-8@1.0.2:
    resolution: {integrity: sha512-8bw4MY9WjdsD2aMtO0OzOCY3pXGYNx2d2FfHRVUKkiCPDWjKuOlhLVASS+pD7VkLTVjW268LYJHwsnPFlBpbAg==}

  to-regex-range@5.0.1:
    resolution: {integrity: sha512-65P7iz6X5yEr1cwcgvQxbbIw7Uk3gOy5dIdtZ4rDveLqhrdJP+Li/Hx6tyK0NEb+2GCyneCMJiGqrADCSNk8sQ==}
    engines: {node: '>=8.0'}

  toidentifier@1.0.0:
    resolution: {integrity: sha512-yaOH/Pk/VEhBWWTlhI+qXxDFXlejDGcQipMlyxda9nthulaxLZUNcUqFxokp0vcYnvteJln5FNQDRrxj3YcbVw==}
    engines: {node: '>=0.6'}

  toidentifier@1.0.1:
    resolution: {integrity: sha512-o5sSPKEkg/DIQNmH43V0/uerLrpzVedkUh8tGNvaeXpfpuwjKenlSox/2O/BTlZUtEe+JG7s5YhEz608PlAHRA==}
    engines: {node: '>=0.6'}

  token-types@6.1.1:
    resolution: {integrity: sha512-kh9LVIWH5CnL63Ipf0jhlBIy0UsrMj/NJDfpsy1SqOXlLKEVyXXYrnFxFT1yOOYVGBSApeVnjPw/sBz5BfEjAQ==}
    engines: {node: '>=14.16'}

  tr46@0.0.3:
    resolution: {integrity: sha512-N3WMsuqV66lT30CrXNbEjx4GEwlow3v6rr4mCcv6prnfwhS01rkgyFdjPNBYd9br7LpXV1+Emh01fHnq2Gdgrw==}

  ts-node@10.9.2:
    resolution: {integrity: sha512-f0FFpIdcHgn8zcPSbf1dRevwt047YMnaiJM3u2w2RewrB+fob/zePZcrOyQoLMMO7aBIddLcQIEK5dYjkLnGrQ==}
    hasBin: true
    peerDependencies:
      '@swc/core': '>=1.2.50'
      '@swc/wasm': '>=1.2.50'
      '@types/node': '*'
      typescript: '>=2.7'
    peerDependenciesMeta:
      '@swc/core':
        optional: true
      '@swc/wasm':
        optional: true

  tslib@2.7.0:
    resolution: {integrity: sha512-gLXCKdN1/j47AiHiOkJN69hJmcbGTHI0ImLmbYLHykhgeN0jVGola9yVjFgzCUklsZQMW55o+dW7IXv3RCXDzA==}

  tslib@2.8.1:
    resolution: {integrity: sha512-oJFu94HQb+KVduSUQL7wnpmqnfmLsOA/nAh6b6EH0wCEoK0/mPeXU6c3wKDV83MkOuHPRHtSXKKU99IBazS/2w==}

  tsx@4.20.5:
    resolution: {integrity: sha512-+wKjMNU9w/EaQayHXb7WA7ZaHY6hN8WgfvHNQ3t1PnU91/7O8TcTnIhCDYTZwnt8JsO9IBqZ30Ln1r7pPF52Aw==}
    engines: {node: '>=18.0.0'}
    hasBin: true

  tweetnacl@0.14.5:
    resolution: {integrity: sha512-KXXFFdAbFXY4geFIwoyNK+f5Z1b7swfXABfL7HXCmoIWMKU3dmS26672A4EeQtDzLKy7SXmfBu51JolvEKwtGA==}

  type-is@2.0.1:
    resolution: {integrity: sha512-OZs6gsjF4vMp32qrCbiVSkrFmXtG/AZhY3t0iAMrMBiAZyV9oALtXO8hsrHbMXF9x6L3grlFuwW2oAz7cav+Gw==}
    engines: {node: '>= 0.6'}

  typeforce@1.18.0:
    resolution: {integrity: sha512-7uc1O8h1M1g0rArakJdf0uLRSSgFcYexrVoKo+bzJd32gd4gDy2L/Z+8/FjPnU9ydY3pEnVPtr9FyscYY60K1g==}

  typescript@5.9.2:
    resolution: {integrity: sha512-CWBzXQrc/qOkhidw1OzBTQuYRbfyxDXJMVJ1XNwUHGROVmuaeiEm3OslpZ1RV96d7SKKjZKrSJu3+t/xlw3R9A==}
    engines: {node: '>=14.17'}
    hasBin: true

  uint8array-extras@1.5.0:
    resolution: {integrity: sha512-rvKSBiC5zqCCiDZ9kAOszZcDvdAHwwIKJG33Ykj43OKcWsnmcBRL09YTU4nOeHZ8Y2a7l1MgTd08SBe9A8Qj6A==}
    engines: {node: '>=18'}

  undici-types@6.19.8:
    resolution: {integrity: sha512-ve2KP6f/JnbPBFyobGHuerC9g1FYGn/F8n1LWTwNxCEzd6IfqTwUQcNXgEtmmQ6DlRrC1hrSrBnCZPokRrDHjw==}

  undici-types@6.21.0:
    resolution: {integrity: sha512-iwDZqg0QAGrg9Rav5H4n0M64c3mkR59cJ6wQp+7C4nI0gsmExaedaYLNO44eT4AtBBwjbTiGPMlt2Md0T9H9JQ==}

  undici-types@7.10.0:
    resolution: {integrity: sha512-t5Fy/nfn+14LuOc2KNYg75vZqClpAiqscVvMygNnlsHBFpSXdJaYtXMcdNLpl/Qvc3P2cB3s6lOV51nqsFq4ag==}

  undici@7.16.0:
    resolution: {integrity: sha512-QEg3HPMll0o3t2ourKwOeUAZ159Kn9mx5pnzHRQO8+Wixmh88YdZRiIwat0iNzNNXn0yoEtXJqFpyW7eM8BV7g==}
    engines: {node: '>=20.18.1'}

  unicorn-magic@0.3.0:
    resolution: {integrity: sha512-+QBBXBCvifc56fsbuxZQ6Sic3wqqc3WWaqxs58gvJrcOuN83HGTCwz3oS5phzU9LthRNE9VrJCFCLUgHeeFnfA==}
    engines: {node: '>=18'}

  universalify@0.1.2:
    resolution: {integrity: sha512-rBJeI5CXAlmy1pV+617WB9J63U6XcazHHF2f2dbJix4XzpUF0RS3Zbj0FGIOCAva5P/d/GBOYaACQ1w+0azUkg==}
    engines: {node: '>= 4.0.0'}

  unpipe@1.0.0:
    resolution: {integrity: sha512-pjy2bYhSsufwWlKwPc+l3cN7+wuJlK6uz0YdJEOlQDbl6jo/YlPi4mb8agUkVC8BF7V8NuzeyPNqRksA3hztKQ==}
    engines: {node: '>= 0.8'}

  uri-js@4.4.1:
    resolution: {integrity: sha512-7rKUyy33Q1yc98pQ1DAmLtwX109F7TIfWlW1Ydo8Wl1ii1SeHieeh0HHfPeL2fMXK6z0s8ecKs9frCuLJvndBg==}

  uri-templates@0.2.0:
    resolution: {integrity: sha512-EWkjYEN0L6KOfEoOH6Wj4ghQqU7eBZMJqRHQnxQAq+dSEzRPClkWjf8557HkWQXF6BrAUoLSAyy9i3RVTliaNg==}

  utf-8-validate@5.0.10:
    resolution: {integrity: sha512-Z6czzLq4u8fPOyx7TU6X3dvUZVvoJmxSQ+IcrlmagKhilxlhZgxPK6C5Jqbkw1IDUmFTM+cz9QDnnLTwDz/2gQ==}
    engines: {node: '>=6.14.2'}

  util-deprecate@1.0.2:
    resolution: {integrity: sha512-EPD5q1uXyFxJpCrLnCc1nHnq3gOa6DZBocAIiI2TaSCA7VCJ1UJDMagCzIkXNsUYfD1daK//LTEQ8xiIbrHtcw==}

  uuid@10.0.0:
    resolution: {integrity: sha512-8XkAphELsDnEGrDxUOHB3RGvXz6TeuYSGEZBOjtTtPm2lwhGBjLgOzLHB63IUWfBpNucQjND6d3AOudO+H3RWQ==}
    hasBin: true

  uuid@13.0.0:
    resolution: {integrity: sha512-XQegIaBTVUjSHliKqcnFqYypAd4S+WCYt5NIeRs6w/UAry7z8Y9j5ZwRRL4kzq9U3sD6v+85er9FvkEaBpji2w==}
    hasBin: true

  uuid@8.3.2:
    resolution: {integrity: sha512-+NYs2QeMWy+GWFOEm9xnn6HCDp0l7QBD7ml8zLUmJ+93Q5NF0NocErnwkTkXVFNiX3/fpC6afS8Dhb/gz7R7eg==}
    hasBin: true

  uuid@9.0.1:
    resolution: {integrity: sha512-b+1eJOlsR9K8HJpow9Ok3fiWOWSIcIzXodvv0rQjVoOVNpWMpxf1wZNpt4y9h10odCNrqnYp1OBzRktckBe3sA==}
    hasBin: true

  v8-compile-cache-lib@3.0.1:
    resolution: {integrity: sha512-wa7YjyUGfNZngI/vtK0UHAN+lgDCxBPCylVXGp0zu59Fz5aiGtNXaq3DhIov063MorB+VfufLh3JlF2KdTK3xg==}

  valibot@0.36.0:
    resolution: {integrity: sha512-CjF1XN4sUce8sBK9TixrDqFM7RwNkuXdJu174/AwmQUB62QbCQADg5lLe8ldBalFgtj1uKj+pKwDJiNo4Mn+eQ==}

  varuint-bitcoin@1.1.2:
    resolution: {integrity: sha512-4EVb+w4rx+YfVM32HQX42AbbT7/1f5zwAYhIujKXKk8NQK+JfRVl3pqT3hjNn/L+RstigmGGKVwHA/P0wgITZw==}

  vary@1.1.2:
    resolution: {integrity: sha512-BNGbWLfd0eUPabhkXUVm0j8uuvREyTh5ovRa/dyow/BqAbZJyC+5fU+IzQOzmAKzYqYRAISoRhdQr3eIZ/PXqg==}
    engines: {node: '>= 0.8'}

  viem@2.37.5:
    resolution: {integrity: sha512-bLKvKgLcge6KWBMLk8iP9weu5tHNr0hkxPNwQd+YQrHEgek7ogTBBeE10T0V6blwBMYmeZFZHLnMhDmPjp63/A==}
    peerDependencies:
      typescript: '>=5.0.4'
    peerDependenciesMeta:
      typescript:
        optional: true

  webidl-conversions@3.0.1:
    resolution: {integrity: sha512-2JAn3z8AR6rjK8Sm8orRC0h/bcl/DqL7tRPdGZ4I1CjdF+EaMLmYxBHyXuKL849eucPFhvBoxMsflfOb8kxaeQ==}

  whatwg-url@5.0.0:
    resolution: {integrity: sha512-saE57nupxk6v3HY35+jzBwYa0rKSy0XR8JSxZPwgLr7ys0IBzhGviA1/TUGJLmSVqs8pb9AnvICXEuOHLprYTw==}

  which@1.3.1:
    resolution: {integrity: sha512-HxJdYWq1MTIQbJ3nw0cqssHoTNU267KlrDuGZ1WYlxDStUtKUhOaJmh112/TZmHxxUfuJqPXSOm7tDyas0OSIQ==}
    hasBin: true

  which@2.0.2:
    resolution: {integrity: sha512-BLI3Tl1TW3Pvl70l3yq3Y64i+awpwXqsGBYWkkqMtnbXgrMD+yj7rhW0kuEDxzJaYXGjEW5ogapKNMEKNMjibA==}
    engines: {node: '>= 8'}
    hasBin: true

  wrap-ansi@7.0.0:
    resolution: {integrity: sha512-YVGIj2kamLSTxw6NsZjoBxfSwsn0ycdesmc4p+Q21c5zPuZ1pl+NfxVdxPtdHvmNVOQ6XSYG4AUtyt/Fi7D16Q==}
    engines: {node: '>=10'}

  wrap-ansi@8.1.0:
    resolution: {integrity: sha512-si7QWI6zUMq56bESFvagtmzMdGOtoxfR+Sez11Mobfc7tm+VkUckk9bW2UeffTGVUbOksxmSw0AA2gs8g71NCQ==}
    engines: {node: '>=12'}

  wrap-ansi@9.0.2:
    resolution: {integrity: sha512-42AtmgqjV+X1VpdOfyTGOYRi0/zsoLqtXQckTmqTeybT+BDIbM/Guxo7x3pE2vtpr1ok6xRqM9OpBe+Jyoqyww==}
    engines: {node: '>=18'}

  wrappy@1.0.2:
    resolution: {integrity: sha512-l4Sp/DRseor9wL6EvV2+TuQn63dMkPjZ/sp9XkghTEbV9KlPS1xUsZ3u7/IQO4wxtcFB4bgpQPRcR3QCvezPcQ==}

  ws@7.5.10:
    resolution: {integrity: sha512-+dbF1tHwZpXcbOJdVOkzLDxZP1ailvSxM6ZweXTegylPny803bFhA+vqBYw4s31NSAk4S2Qz+AKXK9a4wkdjcQ==}
    engines: {node: '>=8.3.0'}
    peerDependencies:
      bufferutil: ^4.0.1
      utf-8-validate: ^5.0.2
    peerDependenciesMeta:
      bufferutil:
        optional: true
      utf-8-validate:
        optional: true

  ws@8.17.1:
    resolution: {integrity: sha512-6XQFvXTkbfUOZOKKILFG1PDK2NDQs4azKQl26T0YS5CxqWLgXajbPZ+h4gZekJyRqFU8pvnbAbbs/3TgRPy+GQ==}
    engines: {node: '>=10.0.0'}
    peerDependencies:
      bufferutil: ^4.0.1
      utf-8-validate: '>=5.0.2'
    peerDependenciesMeta:
      bufferutil:
        optional: true
      utf-8-validate:
        optional: true

  ws@8.18.3:
    resolution: {integrity: sha512-PEIGCY5tSlUt50cqyMXfCzX+oOPqN0vuGqWzbcJ2xvnkzkq46oOpz7dQaTDBdfICb4N14+GARUDw2XV2N4tvzg==}
    engines: {node: '>=10.0.0'}
    peerDependencies:
      bufferutil: ^4.0.1
      utf-8-validate: '>=5.0.2'
    peerDependenciesMeta:
      bufferutil:
        optional: true
      utf-8-validate:
        optional: true

  xml2js@0.5.0:
    resolution: {integrity: sha512-drPFnkQJik/O+uPKpqSgr22mpuFHqKdbS835iAQrUC73L2F5WkboIRd63ai/2Yg6I1jzifPFKH2NTK+cfglkIA==}
    engines: {node: '>=4.0.0'}

  xmlbuilder@11.0.1:
    resolution: {integrity: sha512-fDlsI/kFEx7gLvbecc0/ohLG50fugQp8ryHzMTuW9vSa1GJ0XYWKnhsUx7oie3G98+r56aTQIUB4kht42R3JvA==}
    engines: {node: '>=4.0'}

  xrpl@4.4.1:
    resolution: {integrity: sha512-zTEGYdbNQo36qhWqwr0B0ufq7tezRbqThmXLZ0D/+OiKAD8v9wtKhEbJwWzL+0KVrbqOsDADFG7p95898RC4lA==}
    engines: {node: '>=18.0.0'}

  xsschema@0.3.5:
    resolution: {integrity: sha512-f+dcy11dTv7aBEEfTbXWnrm/1b/Ds2k4taN0TpN6KCtPAD58kyE/R1znUdrHdBnhIFexj9k+pS1fm6FgtSISrQ==}
    peerDependencies:
      '@valibot/to-json-schema': ^1.0.0
      arktype: ^2.1.20
      effect: ^3.16.0
      sury: ^10.0.0
      zod: ^3.25.0 || ^4.0.0
      zod-to-json-schema: ^3.24.5
    peerDependenciesMeta:
      '@valibot/to-json-schema':
        optional: true
      arktype:
        optional: true
      effect:
        optional: true
      sury:
        optional: true
      zod:
        optional: true
      zod-to-json-schema:
        optional: true

  xstream@11.14.0:
    resolution: {integrity: sha512-1bLb+kKKtKPbgTK6i/BaoAn03g47PpFstlbe1BA+y3pNS/LfvcaghS5BFf9+EE1J+KwSQsEpfJvFN5GqFtiNmw==}

  xtend@4.0.2:
    resolution: {integrity: sha512-LKYU1iAXJXUgAXn9URjiu+MWhyUXHsvfp7mcuYm9dSUKK0/CjtrUwFAxD82/mCWbtLsGjFIad0wIsod4zrTAEQ==}
    engines: {node: '>=0.4'}

  y18n@5.0.8:
    resolution: {integrity: sha512-0pfFzegeDWJHJIAmTLRP2DwHjdF5s7jo9tuztdQxAhINCdvS+3nGINqPd00AphqJR/0LhANUS6/+7SCb98YOfA==}
    engines: {node: '>=10'}

  yallist@5.0.0:
    resolution: {integrity: sha512-YgvUTfwqyc7UXVMrB+SImsVYSmTS8X/tSrtdNZMImM+n7+QTriRXyXim0mBrTXNeqzVF0KWGgHPeiyViFFrNDw==}
    engines: {node: '>=18'}

  yargs-parser@21.1.1:
    resolution: {integrity: sha512-tVpsJW7DdjecAiFpbIB1e3qxIQsE6NoPc5/eTdrbbIC4h0LVsWhnoa3g+m2HclBIujHzsxZ4VJVA+GUuc2/LBw==}
    engines: {node: '>=12'}

  yargs-parser@22.0.0:
    resolution: {integrity: sha512-rwu/ClNdSMpkSrUb+d6BRsSkLUq1fmfsY6TOpYzTwvwkg1/NRG85KBy3kq++A8LKQwX6lsu+aWad+2khvuXrqw==}
    engines: {node: ^20.19.0 || ^22.12.0 || >=23}

  yargs@17.7.2:
    resolution: {integrity: sha512-7dSzzRQ++CKnNI/krKnYRV7JKKPUXMEh61soaHKg9mrWEhzFWhFnxPxGl+69cD1Ou63C13NUPCnmIcrvqCuM6w==}
    engines: {node: '>=12'}

  yargs@18.0.0:
    resolution: {integrity: sha512-4UEqdc2RYGHZc7Doyqkrqiln3p9X2DZVxaGbwhn2pi7MrRagKaOcIKe8L3OxYcbhXLgLFUS3zAYuQjKBQgmuNg==}
    engines: {node: ^20.19.0 || ^22.12.0 || >=23}

  yn@3.1.1:
    resolution: {integrity: sha512-Ux4ygGWsu2c7isFWe8Yu1YluJmqVhxqK2cLXNQA5AcC3QfbGNpM7fu0Y8b/z16pXLnFxZYvWhd3fhBY9DLmC6Q==}
    engines: {node: '>=6'}

  yocto-queue@0.1.0:
    resolution: {integrity: sha512-rVksvsnNCdJ/ohGc6xgPwyN8eheCxsiLM8mxuE/t/mOVqJewPuO1miLpTHQiRgTKCLexL4MeAFVagts7HmNZ2Q==}
    engines: {node: '>=10'}

  yoctocolors@2.1.2:
    resolution: {integrity: sha512-CzhO+pFNo8ajLM2d2IW/R93ipy99LWjtwblvC1RsoSUMZgyLbYFr221TnSNT7GjGdYui6P459mw9JH/g/zW2ug==}
    engines: {node: '>=18'}

  zod-to-json-schema@3.24.6:
    resolution: {integrity: sha512-h/z3PKvcTcTetyjl1fkj79MHNEjm+HpD6NXheWjzOekY7kV+lwDYnHw+ivHkijnCSMz1yJaWBD9vu/Fcmk+vEg==}
    peerDependencies:
      zod: ^3.24.1

  zod@3.25.76:
    resolution: {integrity: sha512-gzUt/qt81nXsFGKIFcC3YnfEAx5NkunCfnDlvuBSSFS02bcXu4Lmea0AFIUwbLWxWPx3d9p8S5QoaujKcNQxcQ==}

  zod@4.1.5:
    resolution: {integrity: sha512-rcUUZqlLJgBC33IT3PNMgsCq6TzLQEG/Ei/KTCU0PedSWRMAXoOUN+4t/0H+Q8bdnLPdqUYnvboJT0bn/229qg==}

snapshots:

  '@0no-co/graphql.web@1.2.0(graphql@16.11.0)':
    optionalDependencies:
      graphql: 16.11.0

  '@0no-co/graphqlsp@1.15.0(graphql@16.11.0)(typescript@5.9.2)':
    dependencies:
      '@gql.tada/internal': 1.0.8(graphql@16.11.0)(typescript@5.9.2)
      graphql: 16.11.0
      typescript: 5.9.2

  '@adraffy/ens-normalize@1.10.1': {}

  '@adraffy/ens-normalize@1.11.0': {}

  '@ai-sdk/gateway@1.0.20(zod@4.1.5)':
    dependencies:
      '@ai-sdk/provider': 2.0.0
      '@ai-sdk/provider-utils': 3.0.8(zod@4.1.5)
      zod: 4.1.5

  '@ai-sdk/provider-utils@3.0.8(zod@4.1.5)':
    dependencies:
      '@ai-sdk/provider': 2.0.0
      '@standard-schema/spec': 1.0.0
      eventsource-parser: 3.0.6
      zod: 4.1.5

  '@ai-sdk/provider@2.0.0':
    dependencies:
      json-schema: 0.4.0

  '@alloc/quick-lru@5.2.0': {}

  '@anthropic-ai/sdk@0.61.0': {}

  '@aptos-labs/aptos-cli@1.0.2':
    dependencies:
      commander: 12.1.0

  '@aptos-labs/aptos-client@2.0.0(got@11.8.6)':
    dependencies:
      got: 11.8.6

  '@aptos-labs/ts-sdk@2.0.1(got@11.8.6)':
    dependencies:
      '@aptos-labs/aptos-cli': 1.0.2
      '@aptos-labs/aptos-client': 2.0.0(got@11.8.6)
      '@noble/curves': 1.9.7
      '@noble/hashes': 1.8.0
      '@scure/bip32': 1.7.0
      '@scure/bip39': 1.6.0
      eventemitter3: 5.0.1
      form-data: 4.0.4
      js-base64: 3.7.8
      jwt-decode: 4.0.0
      poseidon-lite: 0.2.1
    transitivePeerDependencies:
      - got

  '@babel/runtime@7.28.4': {}

  '@balena/dockerignore@1.0.2': {}

  '@biomejs/biome@2.2.0':
    optionalDependencies:
      '@biomejs/cli-darwin-arm64': 2.2.0
      '@biomejs/cli-darwin-x64': 2.2.0
      '@biomejs/cli-linux-arm64': 2.2.0
      '@biomejs/cli-linux-arm64-musl': 2.2.0
      '@biomejs/cli-linux-x64': 2.2.0
      '@biomejs/cli-linux-x64-musl': 2.2.0
      '@biomejs/cli-win32-arm64': 2.2.0
      '@biomejs/cli-win32-x64': 2.2.0

  '@biomejs/cli-darwin-arm64@2.2.0':
    optional: true

  '@biomejs/cli-darwin-x64@2.2.0':
    optional: true

  '@biomejs/cli-linux-arm64-musl@2.2.0':
    optional: true

  '@biomejs/cli-linux-arm64@2.2.0':
    optional: true

  '@biomejs/cli-linux-x64-musl@2.2.0':
    optional: true

  '@biomejs/cli-linux-x64@2.2.0':
    optional: true

  '@biomejs/cli-win32-arm64@2.2.0':
    optional: true

  '@biomejs/cli-win32-x64@2.2.0':
    optional: true

  '@borewit/text-codec@0.1.1': {}

  '@chain-registry/types@0.50.207': {}

  '@changesets/apply-release-plan@7.0.13':
    dependencies:
      '@changesets/config': 3.1.1
      '@changesets/get-version-range-type': 0.4.0
      '@changesets/git': 3.0.4
      '@changesets/should-skip-package': 0.1.2
      '@changesets/types': 6.1.0
      '@manypkg/get-packages': 1.1.3
      detect-indent: 6.1.0
      fs-extra: 7.0.1
      lodash.startcase: 4.4.0
      outdent: 0.5.0
      prettier: 2.8.8
      resolve-from: 5.0.0
      semver: 7.7.2

  '@changesets/assemble-release-plan@6.0.9':
    dependencies:
      '@changesets/errors': 0.2.0
      '@changesets/get-dependents-graph': 2.1.3
      '@changesets/should-skip-package': 0.1.2
      '@changesets/types': 6.1.0
      '@manypkg/get-packages': 1.1.3
      semver: 7.7.2

  '@changesets/changelog-git@0.2.1':
    dependencies:
      '@changesets/types': 6.1.0

  '@changesets/cli@2.29.7(@types/node@24.3.1)':
    dependencies:
      '@changesets/apply-release-plan': 7.0.13
      '@changesets/assemble-release-plan': 6.0.9
      '@changesets/changelog-git': 0.2.1
      '@changesets/config': 3.1.1
      '@changesets/errors': 0.2.0
      '@changesets/get-dependents-graph': 2.1.3
      '@changesets/get-release-plan': 4.0.13
      '@changesets/git': 3.0.4
      '@changesets/logger': 0.1.1
      '@changesets/pre': 2.0.2
      '@changesets/read': 0.6.5
      '@changesets/should-skip-package': 0.1.2
      '@changesets/types': 6.1.0
      '@changesets/write': 0.4.0
      '@inquirer/external-editor': 1.0.1(@types/node@24.3.1)
      '@manypkg/get-packages': 1.1.3
      ansi-colors: 4.1.3
      ci-info: 3.9.0
      enquirer: 2.4.1
      fs-extra: 7.0.1
      mri: 1.2.0
      p-limit: 2.3.0
      package-manager-detector: 0.2.11
      picocolors: 1.1.1
      resolve-from: 5.0.0
      semver: 7.7.2
      spawndamnit: 3.0.1
      term-size: 2.2.1
    transitivePeerDependencies:
      - '@types/node'

  '@changesets/config@3.1.1':
    dependencies:
      '@changesets/errors': 0.2.0
      '@changesets/get-dependents-graph': 2.1.3
      '@changesets/logger': 0.1.1
      '@changesets/types': 6.1.0
      '@manypkg/get-packages': 1.1.3
      fs-extra: 7.0.1
      micromatch: 4.0.8

  '@changesets/errors@0.2.0':
    dependencies:
      extendable-error: 0.1.7

  '@changesets/get-dependents-graph@2.1.3':
    dependencies:
      '@changesets/types': 6.1.0
      '@manypkg/get-packages': 1.1.3
      picocolors: 1.1.1
      semver: 7.7.2

  '@changesets/get-release-plan@4.0.13':
    dependencies:
      '@changesets/assemble-release-plan': 6.0.9
      '@changesets/config': 3.1.1
      '@changesets/pre': 2.0.2
      '@changesets/read': 0.6.5
      '@changesets/types': 6.1.0
      '@manypkg/get-packages': 1.1.3

  '@changesets/get-version-range-type@0.4.0': {}

  '@changesets/git@3.0.4':
    dependencies:
      '@changesets/errors': 0.2.0
      '@manypkg/get-packages': 1.1.3
      is-subdir: 1.2.0
      micromatch: 4.0.8
      spawndamnit: 3.0.1

  '@changesets/logger@0.1.1':
    dependencies:
      picocolors: 1.1.1

  '@changesets/parse@0.4.1':
    dependencies:
      '@changesets/types': 6.1.0
      js-yaml: 3.14.1

  '@changesets/pre@2.0.2':
    dependencies:
      '@changesets/errors': 0.2.0
      '@changesets/types': 6.1.0
      '@manypkg/get-packages': 1.1.3
      fs-extra: 7.0.1

  '@changesets/read@0.6.5':
    dependencies:
      '@changesets/git': 3.0.4
      '@changesets/logger': 0.1.1
      '@changesets/parse': 0.4.1
      '@changesets/types': 6.1.0
      fs-extra: 7.0.1
      p-filter: 2.1.0
      picocolors: 1.1.1

  '@changesets/should-skip-package@0.1.2':
    dependencies:
      '@changesets/types': 6.1.0
      '@manypkg/get-packages': 1.1.3

  '@changesets/types@4.1.0': {}

  '@changesets/types@6.1.0': {}

  '@changesets/write@0.4.0':
    dependencies:
      '@changesets/types': 6.1.0
      fs-extra: 7.0.1
      human-id: 4.1.1
      prettier: 2.8.8

  '@clack/core@0.5.0':
    dependencies:
      picocolors: 1.1.1
      sisteransi: 1.0.5

  '@clack/prompts@0.11.0':
    dependencies:
      '@clack/core': 0.5.0
      picocolors: 1.1.1
      sisteransi: 1.0.5

  '@confio/ics23@0.6.8':
    dependencies:
      '@noble/hashes': 1.8.0
      protobufjs: 6.11.4

  '@cosmjs/amino@0.32.4':
    dependencies:
      '@cosmjs/crypto': 0.32.4
      '@cosmjs/encoding': 0.32.4
      '@cosmjs/math': 0.32.4
      '@cosmjs/utils': 0.32.4

  '@cosmjs/crypto@0.32.4':
    dependencies:
      '@cosmjs/encoding': 0.32.4
      '@cosmjs/math': 0.32.4
      '@cosmjs/utils': 0.32.4
      '@noble/hashes': 1.8.0
      bn.js: 5.2.2
      elliptic: 6.6.1
      libsodium-wrappers-sumo: 0.7.15

  '@cosmjs/encoding@0.32.4':
    dependencies:
      base64-js: 1.5.1
      bech32: 1.1.4
      readonly-date: 1.0.0

  '@cosmjs/json-rpc@0.32.4':
    dependencies:
      '@cosmjs/stream': 0.32.4
      xstream: 11.14.0

  '@cosmjs/math@0.32.4':
    dependencies:
      bn.js: 5.2.2

  '@cosmjs/proto-signing@0.32.4':
    dependencies:
      '@cosmjs/amino': 0.32.4
      '@cosmjs/crypto': 0.32.4
      '@cosmjs/encoding': 0.32.4
      '@cosmjs/math': 0.32.4
      '@cosmjs/utils': 0.32.4
      cosmjs-types: 0.9.0

  '@cosmjs/socket@0.32.4(bufferutil@4.0.9)(utf-8-validate@5.0.10)':
    dependencies:
      '@cosmjs/stream': 0.32.4
      isomorphic-ws: 4.0.1(ws@7.5.10(bufferutil@4.0.9)(utf-8-validate@5.0.10))
      ws: 7.5.10(bufferutil@4.0.9)(utf-8-validate@5.0.10)
      xstream: 11.14.0
    transitivePeerDependencies:
      - bufferutil
      - utf-8-validate

  '@cosmjs/stargate@0.32.4(bufferutil@4.0.9)(utf-8-validate@5.0.10)':
    dependencies:
      '@confio/ics23': 0.6.8
      '@cosmjs/amino': 0.32.4
      '@cosmjs/encoding': 0.32.4
      '@cosmjs/math': 0.32.4
      '@cosmjs/proto-signing': 0.32.4
      '@cosmjs/stream': 0.32.4
      '@cosmjs/tendermint-rpc': 0.32.4(bufferutil@4.0.9)(utf-8-validate@5.0.10)
      '@cosmjs/utils': 0.32.4
      cosmjs-types: 0.9.0
      xstream: 11.14.0
    transitivePeerDependencies:
      - bufferutil
      - debug
      - utf-8-validate

  '@cosmjs/stream@0.32.4':
    dependencies:
      xstream: 11.14.0

  '@cosmjs/tendermint-rpc@0.32.4(bufferutil@4.0.9)(utf-8-validate@5.0.10)':
    dependencies:
      '@cosmjs/crypto': 0.32.4
      '@cosmjs/encoding': 0.32.4
      '@cosmjs/json-rpc': 0.32.4
      '@cosmjs/math': 0.32.4
      '@cosmjs/socket': 0.32.4(bufferutil@4.0.9)(utf-8-validate@5.0.10)
      '@cosmjs/stream': 0.32.4
      '@cosmjs/utils': 0.32.4
      axios: 1.11.0
      readonly-date: 1.0.0
      xstream: 11.14.0
    transitivePeerDependencies:
      - bufferutil
      - debug
      - utf-8-validate

  '@cosmjs/utils@0.32.4': {}

  '@cspotcode/source-map-support@0.8.1':
    dependencies:
      '@jridgewell/trace-mapping': 0.3.9

  '@electric-sql/pglite@0.3.8': {}

  '@emnapi/runtime@1.5.0':
    dependencies:
      tslib: 2.8.1
    optional: true

  '@esbuild/aix-ppc64@0.25.9':
    optional: true

  '@esbuild/android-arm64@0.25.9':
    optional: true

  '@esbuild/android-arm@0.25.9':
    optional: true

  '@esbuild/android-x64@0.25.9':
    optional: true

  '@esbuild/darwin-arm64@0.25.9':
    optional: true

  '@esbuild/darwin-x64@0.25.9':
    optional: true

  '@esbuild/freebsd-arm64@0.25.9':
    optional: true

  '@esbuild/freebsd-x64@0.25.9':
    optional: true

  '@esbuild/linux-arm64@0.25.9':
    optional: true

  '@esbuild/linux-arm@0.25.9':
    optional: true

  '@esbuild/linux-ia32@0.25.9':
    optional: true

  '@esbuild/linux-loong64@0.25.9':
    optional: true

  '@esbuild/linux-mips64el@0.25.9':
    optional: true

  '@esbuild/linux-ppc64@0.25.9':
    optional: true

  '@esbuild/linux-riscv64@0.25.9':
    optional: true

  '@esbuild/linux-s390x@0.25.9':
    optional: true

  '@esbuild/linux-x64@0.25.9':
    optional: true

  '@esbuild/netbsd-arm64@0.25.9':
    optional: true

  '@esbuild/netbsd-x64@0.25.9':
    optional: true

  '@esbuild/openbsd-arm64@0.25.9':
    optional: true

  '@esbuild/openbsd-x64@0.25.9':
    optional: true

  '@esbuild/openharmony-arm64@0.25.9':
    optional: true

  '@esbuild/sunos-x64@0.25.9':
    optional: true

  '@esbuild/win32-arm64@0.25.9':
    optional: true

  '@esbuild/win32-ia32@0.25.9':
    optional: true

  '@esbuild/win32-x64@0.25.9':
    optional: true

  '@google-cloud/paginator@5.0.2':
    dependencies:
      arrify: 2.0.1
      extend: 3.0.2

  '@google-cloud/projectify@4.0.0': {}

  '@google-cloud/promisify@4.0.0': {}

  '@google-cloud/storage@7.17.0':
    dependencies:
      '@google-cloud/paginator': 5.0.2
      '@google-cloud/projectify': 4.0.0
      '@google-cloud/promisify': 4.0.0
      abort-controller: 3.0.0
      async-retry: 1.3.3
      duplexify: 4.1.3
      fast-xml-parser: 4.5.3
      gaxios: 6.7.1
      google-auth-library: 9.15.1
      html-entities: 2.6.0
      mime: 3.0.0
      p-limit: 3.1.0
      retry-request: 7.0.2
      teeny-request: 9.0.0
      uuid: 8.3.2
    transitivePeerDependencies:
      - encoding
      - supports-color

  '@google-cloud/vertexai@1.10.0':
    dependencies:
      google-auth-library: 9.15.1
    transitivePeerDependencies:
      - encoding
      - supports-color

  '@google/genai@1.19.0(@modelcontextprotocol/sdk@1.17.5)(bufferutil@4.0.9)(utf-8-validate@5.0.10)':
    dependencies:
      google-auth-library: 9.15.1
      ws: 8.18.3(bufferutil@4.0.9)(utf-8-validate@5.0.10)
    optionalDependencies:
      '@modelcontextprotocol/sdk': 1.17.5
    transitivePeerDependencies:
      - bufferutil
      - encoding
      - supports-color
      - utf-8-validate

  '@gql.tada/cli-utils@1.7.1(@0no-co/graphqlsp@1.15.0(graphql@16.11.0)(typescript@5.9.2))(graphql@16.11.0)(typescript@5.9.2)':
    dependencies:
      '@0no-co/graphqlsp': 1.15.0(graphql@16.11.0)(typescript@5.9.2)
      '@gql.tada/internal': 1.0.8(graphql@16.11.0)(typescript@5.9.2)
      graphql: 16.11.0
      typescript: 5.9.2

  '@gql.tada/internal@1.0.8(graphql@16.11.0)(typescript@5.9.2)':
    dependencies:
      '@0no-co/graphql.web': 1.2.0(graphql@16.11.0)
      graphql: 16.11.0
      typescript: 5.9.2

  '@graphql-typed-document-node/core@3.2.0(graphql@16.11.0)':
    dependencies:
      graphql: 16.11.0

  '@grpc/grpc-js@1.13.4':
    dependencies:
      '@grpc/proto-loader': 0.7.15
      '@js-sdsl/ordered-map': 4.4.2

  '@grpc/proto-loader@0.7.15':
    dependencies:
      lodash.camelcase: 4.3.0
      long: 5.3.2
      protobufjs: 7.5.4
      yargs: 17.7.2

  '@hono/node-server@1.19.2(hono@4.9.6)':
    dependencies:
      hono: 4.9.6

  '@img/colour@1.0.0':
    optional: true

  '@img/sharp-darwin-arm64@0.34.4':
    optionalDependencies:
      '@img/sharp-libvips-darwin-arm64': 1.2.3
    optional: true

  '@img/sharp-darwin-x64@0.34.4':
    optionalDependencies:
      '@img/sharp-libvips-darwin-x64': 1.2.3
    optional: true

  '@img/sharp-libvips-darwin-arm64@1.2.3':
    optional: true

  '@img/sharp-libvips-darwin-x64@1.2.3':
    optional: true

  '@img/sharp-libvips-linux-arm64@1.2.3':
    optional: true

  '@img/sharp-libvips-linux-arm@1.2.3':
    optional: true

  '@img/sharp-libvips-linux-ppc64@1.2.3':
    optional: true

  '@img/sharp-libvips-linux-s390x@1.2.3':
    optional: true

  '@img/sharp-libvips-linux-x64@1.2.3':
    optional: true

  '@img/sharp-libvips-linuxmusl-arm64@1.2.3':
    optional: true

  '@img/sharp-libvips-linuxmusl-x64@1.2.3':
    optional: true

  '@img/sharp-linux-arm64@0.34.4':
    optionalDependencies:
      '@img/sharp-libvips-linux-arm64': 1.2.3
    optional: true

  '@img/sharp-linux-arm@0.34.4':
    optionalDependencies:
      '@img/sharp-libvips-linux-arm': 1.2.3
    optional: true

  '@img/sharp-linux-ppc64@0.34.4':
    optionalDependencies:
      '@img/sharp-libvips-linux-ppc64': 1.2.3
    optional: true

  '@img/sharp-linux-s390x@0.34.4':
    optionalDependencies:
      '@img/sharp-libvips-linux-s390x': 1.2.3
    optional: true

  '@img/sharp-linux-x64@0.34.4':
    optionalDependencies:
      '@img/sharp-libvips-linux-x64': 1.2.3
    optional: true

  '@img/sharp-linuxmusl-arm64@0.34.4':
    optionalDependencies:
      '@img/sharp-libvips-linuxmusl-arm64': 1.2.3
    optional: true

  '@img/sharp-linuxmusl-x64@0.34.4':
    optionalDependencies:
      '@img/sharp-libvips-linuxmusl-x64': 1.2.3
    optional: true

  '@img/sharp-wasm32@0.34.4':
    dependencies:
      '@emnapi/runtime': 1.5.0
    optional: true

  '@img/sharp-win32-arm64@0.34.4':
    optional: true

  '@img/sharp-win32-ia32@0.34.4':
    optional: true

  '@img/sharp-win32-x64@0.34.4':
    optional: true

  '@inquirer/external-editor@1.0.1(@types/node@24.3.1)':
    dependencies:
      chardet: 2.1.0
      iconv-lite: 0.6.3
    optionalDependencies:
      '@types/node': 24.3.1

  '@iqai/adk@0.3.2(@opentelemetry/core@2.1.0(@opentelemetry/api@1.9.0))(@types/node@24.3.1)(@types/pg@8.15.5)(bufferutil@4.0.9)(typescript@5.9.2)(utf-8-validate@5.0.10)(ws@8.18.3(bufferutil@4.0.9)(utf-8-validate@5.0.10))':
    dependencies:
      '@anthropic-ai/sdk': 0.61.0
      '@clack/prompts': 0.11.0
      '@electric-sql/pglite': 0.3.8
      '@google-cloud/storage': 7.17.0
      '@google-cloud/vertexai': 1.10.0
      '@google/genai': 1.19.0(@modelcontextprotocol/sdk@1.17.5)(bufferutil@4.0.9)(utf-8-validate@5.0.10)
      '@modelcontextprotocol/sdk': 1.17.5
      '@opentelemetry/api': 1.9.0
      '@opentelemetry/auto-instrumentations-node': 0.63.0(@opentelemetry/api@1.9.0)(@opentelemetry/core@2.1.0(@opentelemetry/api@1.9.0))
      '@opentelemetry/exporter-trace-otlp-http': 0.204.0(@opentelemetry/api@1.9.0)
      '@opentelemetry/resources': 2.1.0(@opentelemetry/api@1.9.0)
      '@opentelemetry/sdk-node': 0.204.0(@opentelemetry/api@1.9.0)
      '@opentelemetry/sdk-trace-base': 2.1.0(@opentelemetry/api@1.9.0)
      '@opentelemetry/sdk-trace-node': 2.1.0(@opentelemetry/api@1.9.0)
      '@opentelemetry/semantic-conventions': 1.37.0
      '@types/cors': 2.8.19
      ai: 5.0.39(zod@4.1.5)
      axios: 1.11.0
      chalk: 5.6.2
      cors: 2.8.5
      dedent: 1.7.0
      dockerode: 4.0.8
      dotenv: 17.2.2
      drizzle-orm: 0.44.5(@electric-sql/pglite@0.3.8)(@opentelemetry/api@1.9.0)(@types/pg@8.15.5)(kysely@0.28.5)
      jsonrepair: 3.13.0
      kysely: 0.28.5
      openai: 5.20.1(ws@8.18.3(bufferutil@4.0.9)(utf-8-validate@5.0.10))(zod@4.1.5)
      socket.io: 4.8.1(bufferutil@4.0.9)(utf-8-validate@5.0.10)
      ts-node: 10.9.2(@types/node@24.3.1)(typescript@5.9.2)
      uuid: 13.0.0
      zod: 4.1.5
    transitivePeerDependencies:
      - '@aws-sdk/client-rds-data'
      - '@cloudflare/workers-types'
      - '@libsql/client'
      - '@libsql/client-wasm'
      - '@neondatabase/serverless'
      - '@op-engineering/op-sqlite'
      - '@opentelemetry/core'
      - '@planetscale/database'
      - '@prisma/client'
      - '@swc/core'
      - '@swc/wasm'
      - '@tidbcloud/serverless'
      - '@types/better-sqlite3'
      - '@types/node'
      - '@types/pg'
      - '@types/sql.js'
      - '@upstash/redis'
      - '@vercel/postgres'
      - '@xata.io/client'
      - babel-plugin-macros
      - bufferutil
      - bun-types
      - debug
      - encoding
      - expo-sqlite
      - gel
      - knex
      - postgres
      - prisma
      - sql.js
      - sqlite3
      - supports-color
      - typescript
      - utf-8-validate
      - ws

  '@isaacs/balanced-match@4.0.1': {}

  '@isaacs/brace-expansion@5.0.0':
    dependencies:
      '@isaacs/balanced-match': 4.0.1

  '@isaacs/cliui@8.0.2':
    dependencies:
      string-width: 5.1.2
      string-width-cjs: string-width@4.2.3
      strip-ansi: 7.1.2
      strip-ansi-cjs: strip-ansi@6.0.1
      wrap-ansi: 8.1.0
      wrap-ansi-cjs: wrap-ansi@7.0.0

  '@isaacs/fs-minipass@4.0.1':
    dependencies:
      minipass: 7.1.2

  '@jridgewell/gen-mapping@0.3.13':
    dependencies:
      '@jridgewell/sourcemap-codec': 1.5.5
      '@jridgewell/trace-mapping': 0.3.31

  '@jridgewell/remapping@2.3.5':
    dependencies:
      '@jridgewell/gen-mapping': 0.3.13
      '@jridgewell/trace-mapping': 0.3.31

  '@jridgewell/resolve-uri@3.1.2': {}

  '@jridgewell/sourcemap-codec@1.5.5': {}

  '@jridgewell/trace-mapping@0.3.31':
    dependencies:
      '@jridgewell/resolve-uri': 3.1.2
      '@jridgewell/sourcemap-codec': 1.5.5

  '@jridgewell/trace-mapping@0.3.9':
    dependencies:
      '@jridgewell/resolve-uri': 3.1.2
      '@jridgewell/sourcemap-codec': 1.5.5

  '@js-sdsl/ordered-map@4.4.2': {}

  '@manypkg/find-root@1.1.0':
    dependencies:
      '@babel/runtime': 7.28.4
      '@types/node': 12.20.55
      find-up: 4.1.0
      fs-extra: 8.1.0

  '@manypkg/get-packages@1.1.3':
    dependencies:
      '@babel/runtime': 7.28.4
      '@changesets/types': 4.1.0
      '@manypkg/find-root': 1.1.0
      fs-extra: 8.1.0
      globby: 11.1.0
      read-yaml-file: 1.1.0

  '@modelcontextprotocol/sdk@1.17.5':
    dependencies:
      ajv: 6.12.6
      content-type: 1.0.5
      cors: 2.8.5
      cross-spawn: 7.0.6
      eventsource: 3.0.7
      eventsource-parser: 3.0.6
      express: 5.1.0
      express-rate-limit: 7.5.1(express@5.1.0)
      pkce-challenge: 5.0.0
      raw-body: 3.0.1
      zod: 3.25.76
      zod-to-json-schema: 3.24.6(zod@3.25.76)
    transitivePeerDependencies:
      - supports-color

  '@mysten/bcs@1.8.0':
    dependencies:
      '@mysten/utils': 0.2.0
      '@scure/base': 1.2.6

  '@mysten/sui@1.38.0(typescript@5.9.2)':
    dependencies:
      '@graphql-typed-document-node/core': 3.2.0(graphql@16.11.0)
      '@mysten/bcs': 1.8.0
      '@mysten/utils': 0.2.0
      '@noble/curves': 1.9.7
      '@noble/hashes': 1.8.0
      '@scure/base': 1.2.6
      '@scure/bip32': 1.7.0
      '@scure/bip39': 1.6.0
      gql.tada: 1.8.13(graphql@16.11.0)(typescript@5.9.2)
      graphql: 16.11.0
      poseidon-lite: 0.2.1
      valibot: 0.36.0
    transitivePeerDependencies:
      - '@gql.tada/svelte-support'
      - '@gql.tada/vue-support'
      - typescript

  '@mysten/utils@0.2.0':
    dependencies:
      '@scure/base': 1.2.6

  '@near-js/accounts@1.4.1':
    dependencies:
      '@near-js/crypto': 1.4.2
      '@near-js/providers': 1.0.3
      '@near-js/signers': 0.2.2
      '@near-js/transactions': 1.3.3
      '@near-js/types': 0.3.1
      '@near-js/utils': 1.1.0
      '@noble/hashes': 1.7.1
      borsh: 1.0.0
      depd: 2.0.0
      is-my-json-valid: 2.20.6
      lru_map: 0.4.1
      near-abi: 0.2.0
    transitivePeerDependencies:
      - encoding

  '@near-js/accounts@2.3.1(67361dbe92962681f1b499b3f7bf89d2)':
    dependencies:
      '@near-js/crypto': 2.3.1(@near-js/types@2.3.1)(@near-js/utils@2.3.1(@near-js/types@2.3.1))
      '@near-js/providers': 2.3.1(@near-js/crypto@2.3.1(@near-js/types@2.3.1)(@near-js/utils@2.3.1(@near-js/types@2.3.1)))(@near-js/transactions@2.3.1(@near-js/crypto@2.3.1(@near-js/types@2.3.1)(@near-js/utils@2.3.1(@near-js/types@2.3.1)))(@near-js/types@2.3.1)(@near-js/utils@2.3.1(@near-js/types@2.3.1)))(@near-js/types@2.3.1)(@near-js/utils@2.3.1(@near-js/types@2.3.1))
      '@near-js/signers': 2.3.1(@near-js/crypto@2.3.1(@near-js/types@2.3.1)(@near-js/utils@2.3.1(@near-js/types@2.3.1)))(@near-js/keystores@2.3.1(@near-js/crypto@2.3.1(@near-js/types@2.3.1)(@near-js/utils@2.3.1(@near-js/types@2.3.1)))(@near-js/types@2.3.1))(@near-js/transactions@2.3.1(@near-js/crypto@2.3.1(@near-js/types@2.3.1)(@near-js/utils@2.3.1(@near-js/types@2.3.1)))(@near-js/types@2.3.1)(@near-js/utils@2.3.1(@near-js/types@2.3.1)))
      '@near-js/tokens': 2.2.5
      '@near-js/transactions': 2.3.1(@near-js/crypto@2.3.1(@near-js/types@2.3.1)(@near-js/utils@2.3.1(@near-js/types@2.3.1)))(@near-js/types@2.3.1)(@near-js/utils@2.3.1(@near-js/types@2.3.1))
      '@near-js/types': 2.3.1
      '@near-js/utils': 2.3.1(@near-js/types@2.3.1)
      '@noble/hashes': 1.7.1
      borsh: 1.0.0
      depd: 2.0.0
      is-my-json-valid: 2.20.6
      lru_map: 0.4.1
      near-abi: 0.2.0

  '@near-js/crypto@1.4.2':
    dependencies:
      '@near-js/types': 0.3.1
      '@near-js/utils': 1.1.0
      '@noble/curves': 1.8.1
      borsh: 1.0.0
      randombytes: 2.1.0
      secp256k1: 5.0.1

  '@near-js/crypto@2.3.1(@near-js/types@2.3.1)(@near-js/utils@2.3.1(@near-js/types@2.3.1))':
    dependencies:
      '@near-js/types': 2.3.1
      '@near-js/utils': 2.3.1(@near-js/types@2.3.1)
      '@noble/curves': 1.8.1
      borsh: 1.0.0
      randombytes: 2.1.0
      secp256k1: 5.0.1

  '@near-js/keystores-browser@0.2.2':
    dependencies:
      '@near-js/crypto': 1.4.2
      '@near-js/keystores': 0.2.2

  '@near-js/keystores-node@0.1.2':
    dependencies:
      '@near-js/crypto': 1.4.2
      '@near-js/keystores': 0.2.2

  '@near-js/keystores@0.2.2':
    dependencies:
      '@near-js/crypto': 1.4.2
      '@near-js/types': 0.3.1

  '@near-js/keystores@2.3.1(@near-js/crypto@2.3.1(@near-js/types@2.3.1)(@near-js/utils@2.3.1(@near-js/types@2.3.1)))(@near-js/types@2.3.1)':
    dependencies:
      '@near-js/crypto': 2.3.1(@near-js/types@2.3.1)(@near-js/utils@2.3.1(@near-js/types@2.3.1))
      '@near-js/types': 2.3.1

  '@near-js/providers@1.0.3':
    dependencies:
      '@near-js/transactions': 1.3.3
      '@near-js/types': 0.3.1
      '@near-js/utils': 1.1.0
      borsh: 1.0.0
      exponential-backoff: 3.1.2
    optionalDependencies:
      node-fetch: 2.6.7
    transitivePeerDependencies:
      - encoding

  '@near-js/providers@2.3.1(@near-js/crypto@2.3.1(@near-js/types@2.3.1)(@near-js/utils@2.3.1(@near-js/types@2.3.1)))(@near-js/transactions@2.3.1(@near-js/crypto@2.3.1(@near-js/types@2.3.1)(@near-js/utils@2.3.1(@near-js/types@2.3.1)))(@near-js/types@2.3.1)(@near-js/utils@2.3.1(@near-js/types@2.3.1)))(@near-js/types@2.3.1)(@near-js/utils@2.3.1(@near-js/types@2.3.1))':
    dependencies:
      '@near-js/crypto': 2.3.1(@near-js/types@2.3.1)(@near-js/utils@2.3.1(@near-js/types@2.3.1))
      '@near-js/transactions': 2.3.1(@near-js/crypto@2.3.1(@near-js/types@2.3.1)(@near-js/utils@2.3.1(@near-js/types@2.3.1)))(@near-js/types@2.3.1)(@near-js/utils@2.3.1(@near-js/types@2.3.1))
      '@near-js/types': 2.3.1
      '@near-js/utils': 2.3.1(@near-js/types@2.3.1)
      borsh: 1.0.0
      exponential-backoff: 3.1.2
    optionalDependencies:
      node-fetch: 2.6.7
    transitivePeerDependencies:
      - encoding

  '@near-js/signers@0.2.2':
    dependencies:
      '@near-js/crypto': 1.4.2
      '@near-js/keystores': 0.2.2
      '@noble/hashes': 1.3.3

  '@near-js/signers@2.1.0(@near-js/crypto@2.3.1(@near-js/types@2.3.1)(@near-js/utils@2.3.1(@near-js/types@2.3.1)))(@near-js/keystores@2.3.1(@near-js/crypto@2.3.1(@near-js/types@2.3.1)(@near-js/utils@2.3.1(@near-js/types@2.3.1)))(@near-js/types@2.3.1))(@near-js/transactions@2.3.1(@near-js/crypto@2.3.1(@near-js/types@2.3.1)(@near-js/utils@2.3.1(@near-js/types@2.3.1)))(@near-js/types@2.3.1)(@near-js/utils@2.3.1(@near-js/types@2.3.1)))':
    dependencies:
      '@near-js/crypto': 2.3.1(@near-js/types@2.3.1)(@near-js/utils@2.3.1(@near-js/types@2.3.1))
      '@near-js/keystores': 2.3.1(@near-js/crypto@2.3.1(@near-js/types@2.3.1)(@near-js/utils@2.3.1(@near-js/types@2.3.1)))(@near-js/types@2.3.1)
      '@near-js/transactions': 2.3.1(@near-js/crypto@2.3.1(@near-js/types@2.3.1)(@near-js/utils@2.3.1(@near-js/types@2.3.1)))(@near-js/types@2.3.1)(@near-js/utils@2.3.1(@near-js/types@2.3.1))
      '@noble/hashes': 1.7.1
      borsh: 1.0.0

  '@near-js/signers@2.3.1(@near-js/crypto@2.3.1(@near-js/types@2.3.1)(@near-js/utils@2.3.1(@near-js/types@2.3.1)))(@near-js/keystores@2.3.1(@near-js/crypto@2.3.1(@near-js/types@2.3.1)(@near-js/utils@2.3.1(@near-js/types@2.3.1)))(@near-js/types@2.3.1))(@near-js/transactions@2.3.1(@near-js/crypto@2.3.1(@near-js/types@2.3.1)(@near-js/utils@2.3.1(@near-js/types@2.3.1)))(@near-js/types@2.3.1)(@near-js/utils@2.3.1(@near-js/types@2.3.1)))':
    dependencies:
      '@near-js/crypto': 2.3.1(@near-js/types@2.3.1)(@near-js/utils@2.3.1(@near-js/types@2.3.1))
      '@near-js/keystores': 2.3.1(@near-js/crypto@2.3.1(@near-js/types@2.3.1)(@near-js/utils@2.3.1(@near-js/types@2.3.1)))(@near-js/types@2.3.1)
      '@near-js/transactions': 2.3.1(@near-js/crypto@2.3.1(@near-js/types@2.3.1)(@near-js/utils@2.3.1(@near-js/types@2.3.1)))(@near-js/types@2.3.1)(@near-js/utils@2.3.1(@near-js/types@2.3.1))
      '@noble/hashes': 1.7.1
      borsh: 1.0.0

  '@near-js/tokens@2.2.5': {}

  '@near-js/transactions@1.3.3':
    dependencies:
      '@near-js/crypto': 1.4.2
      '@near-js/signers': 0.2.2
      '@near-js/types': 0.3.1
      '@near-js/utils': 1.1.0
      '@noble/hashes': 1.7.1
      borsh: 1.0.0

  '@near-js/transactions@2.3.1(@near-js/crypto@2.3.1(@near-js/types@2.3.1)(@near-js/utils@2.3.1(@near-js/types@2.3.1)))(@near-js/types@2.3.1)(@near-js/utils@2.3.1(@near-js/types@2.3.1))':
    dependencies:
      '@near-js/crypto': 2.3.1(@near-js/types@2.3.1)(@near-js/utils@2.3.1(@near-js/types@2.3.1))
      '@near-js/types': 2.3.1
      '@near-js/utils': 2.3.1(@near-js/types@2.3.1)
      '@noble/hashes': 1.7.1
      borsh: 1.0.0

  '@near-js/types@0.3.1': {}

  '@near-js/types@2.3.1': {}

  '@near-js/utils@1.1.0':
    dependencies:
      '@near-js/types': 0.3.1
      '@scure/base': 1.2.6
      depd: 2.0.0
      mustache: 4.0.0

  '@near-js/utils@2.3.1(@near-js/types@2.3.1)':
    dependencies:
      '@near-js/types': 2.3.1
      '@scure/base': 1.2.6
      depd: 2.0.0
      mustache: 4.0.0

  '@near-js/wallet-account@1.3.3':
    dependencies:
      '@near-js/accounts': 1.4.1
      '@near-js/crypto': 1.4.2
      '@near-js/keystores': 0.2.2
      '@near-js/providers': 1.0.3
      '@near-js/signers': 0.2.2
      '@near-js/transactions': 1.3.3
      '@near-js/types': 0.3.1
      '@near-js/utils': 1.1.0
      borsh: 1.0.0
    transitivePeerDependencies:
      - encoding

  '@near-wallet-selector/core@9.5.1(@near-js/crypto@2.3.1(@near-js/types@2.3.1)(@near-js/utils@2.3.1(@near-js/types@2.3.1)))(@near-js/keystores@2.3.1(@near-js/crypto@2.3.1(@near-js/types@2.3.1)(@near-js/utils@2.3.1(@near-js/types@2.3.1)))(@near-js/types@2.3.1))(@near-js/transactions@2.3.1(@near-js/crypto@2.3.1(@near-js/types@2.3.1)(@near-js/utils@2.3.1(@near-js/types@2.3.1)))(@near-js/types@2.3.1)(@near-js/utils@2.3.1(@near-js/types@2.3.1)))(near-api-js@5.1.1)':
    dependencies:
      '@near-js/signers': 2.1.0(@near-js/crypto@2.3.1(@near-js/types@2.3.1)(@near-js/utils@2.3.1(@near-js/types@2.3.1)))(@near-js/keystores@2.3.1(@near-js/crypto@2.3.1(@near-js/types@2.3.1)(@near-js/utils@2.3.1(@near-js/types@2.3.1)))(@near-js/types@2.3.1))(@near-js/transactions@2.3.1(@near-js/crypto@2.3.1(@near-js/types@2.3.1)(@near-js/utils@2.3.1(@near-js/types@2.3.1)))(@near-js/types@2.3.1)(@near-js/utils@2.3.1(@near-js/types@2.3.1)))
      borsh: 2.0.0
      events: 3.3.0
      js-sha256: 0.9.0
      near-api-js: 5.1.1
      rxjs: 7.8.1
    transitivePeerDependencies:
      - '@near-js/crypto'
      - '@near-js/keystores'
      - '@near-js/transactions'

  '@neardefi/shade-agent-js@1.0.4': {}

  '@next/env@15.5.5': {}

  '@next/swc-darwin-arm64@15.5.5':
    optional: true

  '@next/swc-darwin-x64@15.5.5':
    optional: true

  '@next/swc-linux-arm64-gnu@15.5.5':
    optional: true

  '@next/swc-linux-arm64-musl@15.5.5':
    optional: true

  '@next/swc-linux-x64-gnu@15.5.5':
    optional: true

  '@next/swc-linux-x64-musl@15.5.5':
    optional: true

  '@next/swc-win32-arm64-msvc@15.5.5':
    optional: true

  '@next/swc-win32-x64-msvc@15.5.5':
    optional: true

  '@noble/ciphers@1.3.0': {}

  '@noble/curves@1.2.0':
    dependencies:
      '@noble/hashes': 1.3.2

  '@noble/curves@1.8.1':
    dependencies:
      '@noble/hashes': 1.7.1

  '@noble/curves@1.9.1':
    dependencies:
      '@noble/hashes': 1.8.0

  '@noble/curves@1.9.7':
    dependencies:
      '@noble/hashes': 1.8.0

  '@noble/hashes@1.3.2': {}

  '@noble/hashes@1.3.3': {}

  '@noble/hashes@1.7.1': {}

  '@noble/hashes@1.8.0': {}

  '@nodelib/fs.scandir@2.1.5':
    dependencies:
      '@nodelib/fs.stat': 2.0.5
      run-parallel: 1.2.0

  '@nodelib/fs.stat@2.0.5': {}

  '@nodelib/fs.walk@1.2.8':
    dependencies:
      '@nodelib/fs.scandir': 2.1.5
      fastq: 1.19.1

  '@opentelemetry/api-logs@0.204.0':
    dependencies:
      '@opentelemetry/api': 1.9.0

  '@opentelemetry/api@1.9.0': {}

  '@opentelemetry/auto-instrumentations-node@0.63.0(@opentelemetry/api@1.9.0)(@opentelemetry/core@2.1.0(@opentelemetry/api@1.9.0))':
    dependencies:
      '@opentelemetry/api': 1.9.0
      '@opentelemetry/core': 2.1.0(@opentelemetry/api@1.9.0)
      '@opentelemetry/instrumentation': 0.204.0(@opentelemetry/api@1.9.0)
      '@opentelemetry/instrumentation-amqplib': 0.51.0(@opentelemetry/api@1.9.0)
      '@opentelemetry/instrumentation-aws-lambda': 0.55.0(@opentelemetry/api@1.9.0)
      '@opentelemetry/instrumentation-aws-sdk': 0.59.0(@opentelemetry/api@1.9.0)
      '@opentelemetry/instrumentation-bunyan': 0.50.0(@opentelemetry/api@1.9.0)
      '@opentelemetry/instrumentation-cassandra-driver': 0.50.0(@opentelemetry/api@1.9.0)
      '@opentelemetry/instrumentation-connect': 0.48.0(@opentelemetry/api@1.9.0)
      '@opentelemetry/instrumentation-cucumber': 0.20.0(@opentelemetry/api@1.9.0)
      '@opentelemetry/instrumentation-dataloader': 0.22.0(@opentelemetry/api@1.9.0)
      '@opentelemetry/instrumentation-dns': 0.48.0(@opentelemetry/api@1.9.0)
      '@opentelemetry/instrumentation-express': 0.53.0(@opentelemetry/api@1.9.0)
      '@opentelemetry/instrumentation-fastify': 0.49.0(@opentelemetry/api@1.9.0)
      '@opentelemetry/instrumentation-fs': 0.24.0(@opentelemetry/api@1.9.0)
      '@opentelemetry/instrumentation-generic-pool': 0.48.0(@opentelemetry/api@1.9.0)
      '@opentelemetry/instrumentation-graphql': 0.52.0(@opentelemetry/api@1.9.0)
      '@opentelemetry/instrumentation-grpc': 0.204.0(@opentelemetry/api@1.9.0)
      '@opentelemetry/instrumentation-hapi': 0.51.0(@opentelemetry/api@1.9.0)
      '@opentelemetry/instrumentation-http': 0.204.0(@opentelemetry/api@1.9.0)
      '@opentelemetry/instrumentation-ioredis': 0.52.0(@opentelemetry/api@1.9.0)
      '@opentelemetry/instrumentation-kafkajs': 0.14.0(@opentelemetry/api@1.9.0)
      '@opentelemetry/instrumentation-knex': 0.49.0(@opentelemetry/api@1.9.0)
      '@opentelemetry/instrumentation-koa': 0.52.0(@opentelemetry/api@1.9.0)
      '@opentelemetry/instrumentation-lru-memoizer': 0.49.0(@opentelemetry/api@1.9.0)
      '@opentelemetry/instrumentation-memcached': 0.48.0(@opentelemetry/api@1.9.0)
      '@opentelemetry/instrumentation-mongodb': 0.57.0(@opentelemetry/api@1.9.0)
      '@opentelemetry/instrumentation-mongoose': 0.51.0(@opentelemetry/api@1.9.0)
      '@opentelemetry/instrumentation-mysql': 0.50.0(@opentelemetry/api@1.9.0)
      '@opentelemetry/instrumentation-mysql2': 0.51.0(@opentelemetry/api@1.9.0)
      '@opentelemetry/instrumentation-nestjs-core': 0.50.0(@opentelemetry/api@1.9.0)
      '@opentelemetry/instrumentation-net': 0.48.0(@opentelemetry/api@1.9.0)
      '@opentelemetry/instrumentation-oracledb': 0.30.0(@opentelemetry/api@1.9.0)
      '@opentelemetry/instrumentation-pg': 0.57.0(@opentelemetry/api@1.9.0)
      '@opentelemetry/instrumentation-pino': 0.51.0(@opentelemetry/api@1.9.0)
      '@opentelemetry/instrumentation-redis': 0.53.0(@opentelemetry/api@1.9.0)
      '@opentelemetry/instrumentation-restify': 0.50.0(@opentelemetry/api@1.9.0)
      '@opentelemetry/instrumentation-router': 0.49.0(@opentelemetry/api@1.9.0)
      '@opentelemetry/instrumentation-runtime-node': 0.18.0(@opentelemetry/api@1.9.0)
      '@opentelemetry/instrumentation-socket.io': 0.51.0(@opentelemetry/api@1.9.0)
      '@opentelemetry/instrumentation-tedious': 0.23.0(@opentelemetry/api@1.9.0)
      '@opentelemetry/instrumentation-undici': 0.15.0(@opentelemetry/api@1.9.0)
      '@opentelemetry/instrumentation-winston': 0.49.0(@opentelemetry/api@1.9.0)
      '@opentelemetry/resource-detector-alibaba-cloud': 0.31.4(@opentelemetry/api@1.9.0)
      '@opentelemetry/resource-detector-aws': 2.4.0(@opentelemetry/api@1.9.0)
      '@opentelemetry/resource-detector-azure': 0.11.0(@opentelemetry/api@1.9.0)
      '@opentelemetry/resource-detector-container': 0.7.4(@opentelemetry/api@1.9.0)
      '@opentelemetry/resource-detector-gcp': 0.38.0(@opentelemetry/api@1.9.0)
      '@opentelemetry/resources': 2.1.0(@opentelemetry/api@1.9.0)
      '@opentelemetry/sdk-node': 0.204.0(@opentelemetry/api@1.9.0)
    transitivePeerDependencies:
      - encoding
      - supports-color

  '@opentelemetry/context-async-hooks@2.1.0(@opentelemetry/api@1.9.0)':
    dependencies:
      '@opentelemetry/api': 1.9.0

  '@opentelemetry/core@2.1.0(@opentelemetry/api@1.9.0)':
    dependencies:
      '@opentelemetry/api': 1.9.0
      '@opentelemetry/semantic-conventions': 1.37.0

  '@opentelemetry/exporter-logs-otlp-grpc@0.204.0(@opentelemetry/api@1.9.0)':
    dependencies:
      '@grpc/grpc-js': 1.13.4
      '@opentelemetry/api': 1.9.0
      '@opentelemetry/core': 2.1.0(@opentelemetry/api@1.9.0)
      '@opentelemetry/otlp-exporter-base': 0.204.0(@opentelemetry/api@1.9.0)
      '@opentelemetry/otlp-grpc-exporter-base': 0.204.0(@opentelemetry/api@1.9.0)
      '@opentelemetry/otlp-transformer': 0.204.0(@opentelemetry/api@1.9.0)
      '@opentelemetry/sdk-logs': 0.204.0(@opentelemetry/api@1.9.0)

  '@opentelemetry/exporter-logs-otlp-http@0.204.0(@opentelemetry/api@1.9.0)':
    dependencies:
      '@opentelemetry/api': 1.9.0
      '@opentelemetry/api-logs': 0.204.0
      '@opentelemetry/core': 2.1.0(@opentelemetry/api@1.9.0)
      '@opentelemetry/otlp-exporter-base': 0.204.0(@opentelemetry/api@1.9.0)
      '@opentelemetry/otlp-transformer': 0.204.0(@opentelemetry/api@1.9.0)
      '@opentelemetry/sdk-logs': 0.204.0(@opentelemetry/api@1.9.0)

  '@opentelemetry/exporter-logs-otlp-proto@0.204.0(@opentelemetry/api@1.9.0)':
    dependencies:
      '@opentelemetry/api': 1.9.0
      '@opentelemetry/api-logs': 0.204.0
      '@opentelemetry/core': 2.1.0(@opentelemetry/api@1.9.0)
      '@opentelemetry/otlp-exporter-base': 0.204.0(@opentelemetry/api@1.9.0)
      '@opentelemetry/otlp-transformer': 0.204.0(@opentelemetry/api@1.9.0)
      '@opentelemetry/resources': 2.1.0(@opentelemetry/api@1.9.0)
      '@opentelemetry/sdk-logs': 0.204.0(@opentelemetry/api@1.9.0)
      '@opentelemetry/sdk-trace-base': 2.1.0(@opentelemetry/api@1.9.0)

  '@opentelemetry/exporter-metrics-otlp-grpc@0.204.0(@opentelemetry/api@1.9.0)':
    dependencies:
      '@grpc/grpc-js': 1.13.4
      '@opentelemetry/api': 1.9.0
      '@opentelemetry/core': 2.1.0(@opentelemetry/api@1.9.0)
      '@opentelemetry/exporter-metrics-otlp-http': 0.204.0(@opentelemetry/api@1.9.0)
      '@opentelemetry/otlp-exporter-base': 0.204.0(@opentelemetry/api@1.9.0)
      '@opentelemetry/otlp-grpc-exporter-base': 0.204.0(@opentelemetry/api@1.9.0)
      '@opentelemetry/otlp-transformer': 0.204.0(@opentelemetry/api@1.9.0)
      '@opentelemetry/resources': 2.1.0(@opentelemetry/api@1.9.0)
      '@opentelemetry/sdk-metrics': 2.1.0(@opentelemetry/api@1.9.0)

  '@opentelemetry/exporter-metrics-otlp-http@0.204.0(@opentelemetry/api@1.9.0)':
    dependencies:
      '@opentelemetry/api': 1.9.0
      '@opentelemetry/core': 2.1.0(@opentelemetry/api@1.9.0)
      '@opentelemetry/otlp-exporter-base': 0.204.0(@opentelemetry/api@1.9.0)
      '@opentelemetry/otlp-transformer': 0.204.0(@opentelemetry/api@1.9.0)
      '@opentelemetry/resources': 2.1.0(@opentelemetry/api@1.9.0)
      '@opentelemetry/sdk-metrics': 2.1.0(@opentelemetry/api@1.9.0)

  '@opentelemetry/exporter-metrics-otlp-proto@0.204.0(@opentelemetry/api@1.9.0)':
    dependencies:
      '@opentelemetry/api': 1.9.0
      '@opentelemetry/core': 2.1.0(@opentelemetry/api@1.9.0)
      '@opentelemetry/exporter-metrics-otlp-http': 0.204.0(@opentelemetry/api@1.9.0)
      '@opentelemetry/otlp-exporter-base': 0.204.0(@opentelemetry/api@1.9.0)
      '@opentelemetry/otlp-transformer': 0.204.0(@opentelemetry/api@1.9.0)
      '@opentelemetry/resources': 2.1.0(@opentelemetry/api@1.9.0)
      '@opentelemetry/sdk-metrics': 2.1.0(@opentelemetry/api@1.9.0)

  '@opentelemetry/exporter-prometheus@0.204.0(@opentelemetry/api@1.9.0)':
    dependencies:
      '@opentelemetry/api': 1.9.0
      '@opentelemetry/core': 2.1.0(@opentelemetry/api@1.9.0)
      '@opentelemetry/resources': 2.1.0(@opentelemetry/api@1.9.0)
      '@opentelemetry/sdk-metrics': 2.1.0(@opentelemetry/api@1.9.0)

  '@opentelemetry/exporter-trace-otlp-grpc@0.204.0(@opentelemetry/api@1.9.0)':
    dependencies:
      '@grpc/grpc-js': 1.13.4
      '@opentelemetry/api': 1.9.0
      '@opentelemetry/core': 2.1.0(@opentelemetry/api@1.9.0)
      '@opentelemetry/otlp-exporter-base': 0.204.0(@opentelemetry/api@1.9.0)
      '@opentelemetry/otlp-grpc-exporter-base': 0.204.0(@opentelemetry/api@1.9.0)
      '@opentelemetry/otlp-transformer': 0.204.0(@opentelemetry/api@1.9.0)
      '@opentelemetry/resources': 2.1.0(@opentelemetry/api@1.9.0)
      '@opentelemetry/sdk-trace-base': 2.1.0(@opentelemetry/api@1.9.0)

  '@opentelemetry/exporter-trace-otlp-http@0.204.0(@opentelemetry/api@1.9.0)':
    dependencies:
      '@opentelemetry/api': 1.9.0
      '@opentelemetry/core': 2.1.0(@opentelemetry/api@1.9.0)
      '@opentelemetry/otlp-exporter-base': 0.204.0(@opentelemetry/api@1.9.0)
      '@opentelemetry/otlp-transformer': 0.204.0(@opentelemetry/api@1.9.0)
      '@opentelemetry/resources': 2.1.0(@opentelemetry/api@1.9.0)
      '@opentelemetry/sdk-trace-base': 2.1.0(@opentelemetry/api@1.9.0)

  '@opentelemetry/exporter-trace-otlp-proto@0.204.0(@opentelemetry/api@1.9.0)':
    dependencies:
      '@opentelemetry/api': 1.9.0
      '@opentelemetry/core': 2.1.0(@opentelemetry/api@1.9.0)
      '@opentelemetry/otlp-exporter-base': 0.204.0(@opentelemetry/api@1.9.0)
      '@opentelemetry/otlp-transformer': 0.204.0(@opentelemetry/api@1.9.0)
      '@opentelemetry/resources': 2.1.0(@opentelemetry/api@1.9.0)
      '@opentelemetry/sdk-trace-base': 2.1.0(@opentelemetry/api@1.9.0)

  '@opentelemetry/exporter-zipkin@2.1.0(@opentelemetry/api@1.9.0)':
    dependencies:
      '@opentelemetry/api': 1.9.0
      '@opentelemetry/core': 2.1.0(@opentelemetry/api@1.9.0)
      '@opentelemetry/resources': 2.1.0(@opentelemetry/api@1.9.0)
      '@opentelemetry/sdk-trace-base': 2.1.0(@opentelemetry/api@1.9.0)
      '@opentelemetry/semantic-conventions': 1.37.0

  '@opentelemetry/instrumentation-amqplib@0.51.0(@opentelemetry/api@1.9.0)':
    dependencies:
      '@opentelemetry/api': 1.9.0
      '@opentelemetry/core': 2.1.0(@opentelemetry/api@1.9.0)
      '@opentelemetry/instrumentation': 0.204.0(@opentelemetry/api@1.9.0)
      '@opentelemetry/semantic-conventions': 1.37.0
    transitivePeerDependencies:
      - supports-color

  '@opentelemetry/instrumentation-aws-lambda@0.55.0(@opentelemetry/api@1.9.0)':
    dependencies:
      '@opentelemetry/api': 1.9.0
      '@opentelemetry/instrumentation': 0.204.0(@opentelemetry/api@1.9.0)
      '@opentelemetry/semantic-conventions': 1.37.0
      '@types/aws-lambda': 8.10.152
    transitivePeerDependencies:
      - supports-color

  '@opentelemetry/instrumentation-aws-sdk@0.59.0(@opentelemetry/api@1.9.0)':
    dependencies:
      '@opentelemetry/api': 1.9.0
      '@opentelemetry/core': 2.1.0(@opentelemetry/api@1.9.0)
      '@opentelemetry/instrumentation': 0.204.0(@opentelemetry/api@1.9.0)
      '@opentelemetry/semantic-conventions': 1.37.0
    transitivePeerDependencies:
      - supports-color

  '@opentelemetry/instrumentation-bunyan@0.50.0(@opentelemetry/api@1.9.0)':
    dependencies:
      '@opentelemetry/api': 1.9.0
      '@opentelemetry/api-logs': 0.204.0
      '@opentelemetry/instrumentation': 0.204.0(@opentelemetry/api@1.9.0)
      '@types/bunyan': 1.8.11
    transitivePeerDependencies:
      - supports-color

  '@opentelemetry/instrumentation-cassandra-driver@0.50.0(@opentelemetry/api@1.9.0)':
    dependencies:
      '@opentelemetry/api': 1.9.0
      '@opentelemetry/instrumentation': 0.204.0(@opentelemetry/api@1.9.0)
      '@opentelemetry/semantic-conventions': 1.37.0
    transitivePeerDependencies:
      - supports-color

  '@opentelemetry/instrumentation-connect@0.48.0(@opentelemetry/api@1.9.0)':
    dependencies:
      '@opentelemetry/api': 1.9.0
      '@opentelemetry/core': 2.1.0(@opentelemetry/api@1.9.0)
      '@opentelemetry/instrumentation': 0.204.0(@opentelemetry/api@1.9.0)
      '@opentelemetry/semantic-conventions': 1.37.0
      '@types/connect': 3.4.38
    transitivePeerDependencies:
      - supports-color

  '@opentelemetry/instrumentation-cucumber@0.20.0(@opentelemetry/api@1.9.0)':
    dependencies:
      '@opentelemetry/api': 1.9.0
      '@opentelemetry/instrumentation': 0.204.0(@opentelemetry/api@1.9.0)
      '@opentelemetry/semantic-conventions': 1.37.0
    transitivePeerDependencies:
      - supports-color

  '@opentelemetry/instrumentation-dataloader@0.22.0(@opentelemetry/api@1.9.0)':
    dependencies:
      '@opentelemetry/api': 1.9.0
      '@opentelemetry/instrumentation': 0.204.0(@opentelemetry/api@1.9.0)
    transitivePeerDependencies:
      - supports-color

  '@opentelemetry/instrumentation-dns@0.48.0(@opentelemetry/api@1.9.0)':
    dependencies:
      '@opentelemetry/api': 1.9.0
      '@opentelemetry/instrumentation': 0.204.0(@opentelemetry/api@1.9.0)
    transitivePeerDependencies:
      - supports-color

  '@opentelemetry/instrumentation-express@0.53.0(@opentelemetry/api@1.9.0)':
    dependencies:
      '@opentelemetry/api': 1.9.0
      '@opentelemetry/core': 2.1.0(@opentelemetry/api@1.9.0)
      '@opentelemetry/instrumentation': 0.204.0(@opentelemetry/api@1.9.0)
      '@opentelemetry/semantic-conventions': 1.37.0
    transitivePeerDependencies:
      - supports-color

  '@opentelemetry/instrumentation-fastify@0.49.0(@opentelemetry/api@1.9.0)':
    dependencies:
      '@opentelemetry/api': 1.9.0
      '@opentelemetry/core': 2.1.0(@opentelemetry/api@1.9.0)
      '@opentelemetry/instrumentation': 0.204.0(@opentelemetry/api@1.9.0)
      '@opentelemetry/semantic-conventions': 1.37.0
    transitivePeerDependencies:
      - supports-color

  '@opentelemetry/instrumentation-fs@0.24.0(@opentelemetry/api@1.9.0)':
    dependencies:
      '@opentelemetry/api': 1.9.0
      '@opentelemetry/core': 2.1.0(@opentelemetry/api@1.9.0)
      '@opentelemetry/instrumentation': 0.204.0(@opentelemetry/api@1.9.0)
    transitivePeerDependencies:
      - supports-color

  '@opentelemetry/instrumentation-generic-pool@0.48.0(@opentelemetry/api@1.9.0)':
    dependencies:
      '@opentelemetry/api': 1.9.0
      '@opentelemetry/instrumentation': 0.204.0(@opentelemetry/api@1.9.0)
    transitivePeerDependencies:
      - supports-color

  '@opentelemetry/instrumentation-graphql@0.52.0(@opentelemetry/api@1.9.0)':
    dependencies:
      '@opentelemetry/api': 1.9.0
      '@opentelemetry/instrumentation': 0.204.0(@opentelemetry/api@1.9.0)
    transitivePeerDependencies:
      - supports-color

  '@opentelemetry/instrumentation-grpc@0.204.0(@opentelemetry/api@1.9.0)':
    dependencies:
      '@opentelemetry/api': 1.9.0
      '@opentelemetry/instrumentation': 0.204.0(@opentelemetry/api@1.9.0)
      '@opentelemetry/semantic-conventions': 1.37.0
    transitivePeerDependencies:
      - supports-color

  '@opentelemetry/instrumentation-hapi@0.51.0(@opentelemetry/api@1.9.0)':
    dependencies:
      '@opentelemetry/api': 1.9.0
      '@opentelemetry/core': 2.1.0(@opentelemetry/api@1.9.0)
      '@opentelemetry/instrumentation': 0.204.0(@opentelemetry/api@1.9.0)
      '@opentelemetry/semantic-conventions': 1.37.0
    transitivePeerDependencies:
      - supports-color

  '@opentelemetry/instrumentation-http@0.204.0(@opentelemetry/api@1.9.0)':
    dependencies:
      '@opentelemetry/api': 1.9.0
      '@opentelemetry/core': 2.1.0(@opentelemetry/api@1.9.0)
      '@opentelemetry/instrumentation': 0.204.0(@opentelemetry/api@1.9.0)
      '@opentelemetry/semantic-conventions': 1.37.0
      forwarded-parse: 2.1.2
    transitivePeerDependencies:
      - supports-color

  '@opentelemetry/instrumentation-ioredis@0.52.0(@opentelemetry/api@1.9.0)':
    dependencies:
      '@opentelemetry/api': 1.9.0
      '@opentelemetry/instrumentation': 0.204.0(@opentelemetry/api@1.9.0)
      '@opentelemetry/redis-common': 0.38.0
      '@opentelemetry/semantic-conventions': 1.37.0
    transitivePeerDependencies:
      - supports-color

  '@opentelemetry/instrumentation-kafkajs@0.14.0(@opentelemetry/api@1.9.0)':
    dependencies:
      '@opentelemetry/api': 1.9.0
      '@opentelemetry/instrumentation': 0.204.0(@opentelemetry/api@1.9.0)
      '@opentelemetry/semantic-conventions': 1.37.0
    transitivePeerDependencies:
      - supports-color

  '@opentelemetry/instrumentation-knex@0.49.0(@opentelemetry/api@1.9.0)':
    dependencies:
      '@opentelemetry/api': 1.9.0
      '@opentelemetry/instrumentation': 0.204.0(@opentelemetry/api@1.9.0)
      '@opentelemetry/semantic-conventions': 1.37.0
    transitivePeerDependencies:
      - supports-color

  '@opentelemetry/instrumentation-koa@0.52.0(@opentelemetry/api@1.9.0)':
    dependencies:
      '@opentelemetry/api': 1.9.0
      '@opentelemetry/core': 2.1.0(@opentelemetry/api@1.9.0)
      '@opentelemetry/instrumentation': 0.204.0(@opentelemetry/api@1.9.0)
      '@opentelemetry/semantic-conventions': 1.37.0
    transitivePeerDependencies:
      - supports-color

  '@opentelemetry/instrumentation-lru-memoizer@0.49.0(@opentelemetry/api@1.9.0)':
    dependencies:
      '@opentelemetry/api': 1.9.0
      '@opentelemetry/instrumentation': 0.204.0(@opentelemetry/api@1.9.0)
    transitivePeerDependencies:
      - supports-color

  '@opentelemetry/instrumentation-memcached@0.48.0(@opentelemetry/api@1.9.0)':
    dependencies:
      '@opentelemetry/api': 1.9.0
      '@opentelemetry/instrumentation': 0.204.0(@opentelemetry/api@1.9.0)
      '@opentelemetry/semantic-conventions': 1.37.0
      '@types/memcached': 2.2.10
    transitivePeerDependencies:
      - supports-color

  '@opentelemetry/instrumentation-mongodb@0.57.0(@opentelemetry/api@1.9.0)':
    dependencies:
      '@opentelemetry/api': 1.9.0
      '@opentelemetry/instrumentation': 0.204.0(@opentelemetry/api@1.9.0)
      '@opentelemetry/semantic-conventions': 1.37.0
    transitivePeerDependencies:
      - supports-color

  '@opentelemetry/instrumentation-mongoose@0.51.0(@opentelemetry/api@1.9.0)':
    dependencies:
      '@opentelemetry/api': 1.9.0
      '@opentelemetry/core': 2.1.0(@opentelemetry/api@1.9.0)
      '@opentelemetry/instrumentation': 0.204.0(@opentelemetry/api@1.9.0)
      '@opentelemetry/semantic-conventions': 1.37.0
    transitivePeerDependencies:
      - supports-color

  '@opentelemetry/instrumentation-mysql2@0.51.0(@opentelemetry/api@1.9.0)':
    dependencies:
      '@opentelemetry/api': 1.9.0
      '@opentelemetry/instrumentation': 0.204.0(@opentelemetry/api@1.9.0)
      '@opentelemetry/semantic-conventions': 1.37.0
      '@opentelemetry/sql-common': 0.41.0(@opentelemetry/api@1.9.0)
    transitivePeerDependencies:
      - supports-color

  '@opentelemetry/instrumentation-mysql@0.50.0(@opentelemetry/api@1.9.0)':
    dependencies:
      '@opentelemetry/api': 1.9.0
      '@opentelemetry/instrumentation': 0.204.0(@opentelemetry/api@1.9.0)
      '@opentelemetry/semantic-conventions': 1.37.0
      '@types/mysql': 2.15.27
    transitivePeerDependencies:
      - supports-color

  '@opentelemetry/instrumentation-nestjs-core@0.50.0(@opentelemetry/api@1.9.0)':
    dependencies:
      '@opentelemetry/api': 1.9.0
      '@opentelemetry/instrumentation': 0.204.0(@opentelemetry/api@1.9.0)
      '@opentelemetry/semantic-conventions': 1.37.0
    transitivePeerDependencies:
      - supports-color

  '@opentelemetry/instrumentation-net@0.48.0(@opentelemetry/api@1.9.0)':
    dependencies:
      '@opentelemetry/api': 1.9.0
      '@opentelemetry/instrumentation': 0.204.0(@opentelemetry/api@1.9.0)
      '@opentelemetry/semantic-conventions': 1.37.0
    transitivePeerDependencies:
      - supports-color

  '@opentelemetry/instrumentation-oracledb@0.30.0(@opentelemetry/api@1.9.0)':
    dependencies:
      '@opentelemetry/api': 1.9.0
      '@opentelemetry/instrumentation': 0.204.0(@opentelemetry/api@1.9.0)
      '@opentelemetry/semantic-conventions': 1.37.0
      '@types/oracledb': 6.5.2
    transitivePeerDependencies:
      - supports-color

  '@opentelemetry/instrumentation-pg@0.57.0(@opentelemetry/api@1.9.0)':
    dependencies:
      '@opentelemetry/api': 1.9.0
      '@opentelemetry/core': 2.1.0(@opentelemetry/api@1.9.0)
      '@opentelemetry/instrumentation': 0.204.0(@opentelemetry/api@1.9.0)
      '@opentelemetry/semantic-conventions': 1.37.0
      '@opentelemetry/sql-common': 0.41.0(@opentelemetry/api@1.9.0)
      '@types/pg': 8.15.5
      '@types/pg-pool': 2.0.6
    transitivePeerDependencies:
      - supports-color

  '@opentelemetry/instrumentation-pino@0.51.0(@opentelemetry/api@1.9.0)':
    dependencies:
      '@opentelemetry/api': 1.9.0
      '@opentelemetry/api-logs': 0.204.0
      '@opentelemetry/core': 2.1.0(@opentelemetry/api@1.9.0)
      '@opentelemetry/instrumentation': 0.204.0(@opentelemetry/api@1.9.0)
    transitivePeerDependencies:
      - supports-color

  '@opentelemetry/instrumentation-redis@0.53.0(@opentelemetry/api@1.9.0)':
    dependencies:
      '@opentelemetry/api': 1.9.0
      '@opentelemetry/instrumentation': 0.204.0(@opentelemetry/api@1.9.0)
      '@opentelemetry/redis-common': 0.38.0
      '@opentelemetry/semantic-conventions': 1.37.0
    transitivePeerDependencies:
      - supports-color

  '@opentelemetry/instrumentation-restify@0.50.0(@opentelemetry/api@1.9.0)':
    dependencies:
      '@opentelemetry/api': 1.9.0
      '@opentelemetry/core': 2.1.0(@opentelemetry/api@1.9.0)
      '@opentelemetry/instrumentation': 0.204.0(@opentelemetry/api@1.9.0)
      '@opentelemetry/semantic-conventions': 1.37.0
    transitivePeerDependencies:
      - supports-color

  '@opentelemetry/instrumentation-router@0.49.0(@opentelemetry/api@1.9.0)':
    dependencies:
      '@opentelemetry/api': 1.9.0
      '@opentelemetry/instrumentation': 0.204.0(@opentelemetry/api@1.9.0)
      '@opentelemetry/semantic-conventions': 1.37.0
    transitivePeerDependencies:
      - supports-color

  '@opentelemetry/instrumentation-runtime-node@0.18.0(@opentelemetry/api@1.9.0)':
    dependencies:
      '@opentelemetry/api': 1.9.0
      '@opentelemetry/instrumentation': 0.204.0(@opentelemetry/api@1.9.0)
    transitivePeerDependencies:
      - supports-color

  '@opentelemetry/instrumentation-socket.io@0.51.0(@opentelemetry/api@1.9.0)':
    dependencies:
      '@opentelemetry/api': 1.9.0
      '@opentelemetry/instrumentation': 0.204.0(@opentelemetry/api@1.9.0)
      '@opentelemetry/semantic-conventions': 1.37.0
    transitivePeerDependencies:
      - supports-color

  '@opentelemetry/instrumentation-tedious@0.23.0(@opentelemetry/api@1.9.0)':
    dependencies:
      '@opentelemetry/api': 1.9.0
      '@opentelemetry/instrumentation': 0.204.0(@opentelemetry/api@1.9.0)
      '@opentelemetry/semantic-conventions': 1.37.0
      '@types/tedious': 4.0.14
    transitivePeerDependencies:
      - supports-color

  '@opentelemetry/instrumentation-undici@0.15.0(@opentelemetry/api@1.9.0)':
    dependencies:
      '@opentelemetry/api': 1.9.0
      '@opentelemetry/core': 2.1.0(@opentelemetry/api@1.9.0)
      '@opentelemetry/instrumentation': 0.204.0(@opentelemetry/api@1.9.0)
    transitivePeerDependencies:
      - supports-color

  '@opentelemetry/instrumentation-winston@0.49.0(@opentelemetry/api@1.9.0)':
    dependencies:
      '@opentelemetry/api': 1.9.0
      '@opentelemetry/api-logs': 0.204.0
      '@opentelemetry/instrumentation': 0.204.0(@opentelemetry/api@1.9.0)
    transitivePeerDependencies:
      - supports-color

  '@opentelemetry/instrumentation@0.204.0(@opentelemetry/api@1.9.0)':
    dependencies:
      '@opentelemetry/api': 1.9.0
      '@opentelemetry/api-logs': 0.204.0
      import-in-the-middle: 1.14.2
      require-in-the-middle: 7.5.2
    transitivePeerDependencies:
      - supports-color

  '@opentelemetry/otlp-exporter-base@0.204.0(@opentelemetry/api@1.9.0)':
    dependencies:
      '@opentelemetry/api': 1.9.0
      '@opentelemetry/core': 2.1.0(@opentelemetry/api@1.9.0)
      '@opentelemetry/otlp-transformer': 0.204.0(@opentelemetry/api@1.9.0)

  '@opentelemetry/otlp-grpc-exporter-base@0.204.0(@opentelemetry/api@1.9.0)':
    dependencies:
      '@grpc/grpc-js': 1.13.4
      '@opentelemetry/api': 1.9.0
      '@opentelemetry/core': 2.1.0(@opentelemetry/api@1.9.0)
      '@opentelemetry/otlp-exporter-base': 0.204.0(@opentelemetry/api@1.9.0)
      '@opentelemetry/otlp-transformer': 0.204.0(@opentelemetry/api@1.9.0)

  '@opentelemetry/otlp-transformer@0.204.0(@opentelemetry/api@1.9.0)':
    dependencies:
      '@opentelemetry/api': 1.9.0
      '@opentelemetry/api-logs': 0.204.0
      '@opentelemetry/core': 2.1.0(@opentelemetry/api@1.9.0)
      '@opentelemetry/resources': 2.1.0(@opentelemetry/api@1.9.0)
      '@opentelemetry/sdk-logs': 0.204.0(@opentelemetry/api@1.9.0)
      '@opentelemetry/sdk-metrics': 2.1.0(@opentelemetry/api@1.9.0)
      '@opentelemetry/sdk-trace-base': 2.1.0(@opentelemetry/api@1.9.0)
      protobufjs: 7.5.4

  '@opentelemetry/propagator-b3@2.1.0(@opentelemetry/api@1.9.0)':
    dependencies:
      '@opentelemetry/api': 1.9.0
      '@opentelemetry/core': 2.1.0(@opentelemetry/api@1.9.0)

  '@opentelemetry/propagator-jaeger@2.1.0(@opentelemetry/api@1.9.0)':
    dependencies:
      '@opentelemetry/api': 1.9.0
      '@opentelemetry/core': 2.1.0(@opentelemetry/api@1.9.0)

  '@opentelemetry/redis-common@0.38.0': {}

  '@opentelemetry/resource-detector-alibaba-cloud@0.31.4(@opentelemetry/api@1.9.0)':
    dependencies:
      '@opentelemetry/api': 1.9.0
      '@opentelemetry/core': 2.1.0(@opentelemetry/api@1.9.0)
      '@opentelemetry/resources': 2.1.0(@opentelemetry/api@1.9.0)
      '@opentelemetry/semantic-conventions': 1.37.0

  '@opentelemetry/resource-detector-aws@2.4.0(@opentelemetry/api@1.9.0)':
    dependencies:
      '@opentelemetry/api': 1.9.0
      '@opentelemetry/core': 2.1.0(@opentelemetry/api@1.9.0)
      '@opentelemetry/resources': 2.1.0(@opentelemetry/api@1.9.0)
      '@opentelemetry/semantic-conventions': 1.37.0

  '@opentelemetry/resource-detector-azure@0.11.0(@opentelemetry/api@1.9.0)':
    dependencies:
      '@opentelemetry/api': 1.9.0
      '@opentelemetry/core': 2.1.0(@opentelemetry/api@1.9.0)
      '@opentelemetry/resources': 2.1.0(@opentelemetry/api@1.9.0)
      '@opentelemetry/semantic-conventions': 1.37.0

  '@opentelemetry/resource-detector-container@0.7.4(@opentelemetry/api@1.9.0)':
    dependencies:
      '@opentelemetry/api': 1.9.0
      '@opentelemetry/core': 2.1.0(@opentelemetry/api@1.9.0)
      '@opentelemetry/resources': 2.1.0(@opentelemetry/api@1.9.0)
      '@opentelemetry/semantic-conventions': 1.37.0

  '@opentelemetry/resource-detector-gcp@0.38.0(@opentelemetry/api@1.9.0)':
    dependencies:
      '@opentelemetry/api': 1.9.0
      '@opentelemetry/core': 2.1.0(@opentelemetry/api@1.9.0)
      '@opentelemetry/resources': 2.1.0(@opentelemetry/api@1.9.0)
      '@opentelemetry/semantic-conventions': 1.37.0
      gcp-metadata: 6.1.1
    transitivePeerDependencies:
      - encoding
      - supports-color

  '@opentelemetry/resources@2.1.0(@opentelemetry/api@1.9.0)':
    dependencies:
      '@opentelemetry/api': 1.9.0
      '@opentelemetry/core': 2.1.0(@opentelemetry/api@1.9.0)
      '@opentelemetry/semantic-conventions': 1.37.0

  '@opentelemetry/sdk-logs@0.204.0(@opentelemetry/api@1.9.0)':
    dependencies:
      '@opentelemetry/api': 1.9.0
      '@opentelemetry/api-logs': 0.204.0
      '@opentelemetry/core': 2.1.0(@opentelemetry/api@1.9.0)
      '@opentelemetry/resources': 2.1.0(@opentelemetry/api@1.9.0)

  '@opentelemetry/sdk-metrics@2.1.0(@opentelemetry/api@1.9.0)':
    dependencies:
      '@opentelemetry/api': 1.9.0
      '@opentelemetry/core': 2.1.0(@opentelemetry/api@1.9.0)
      '@opentelemetry/resources': 2.1.0(@opentelemetry/api@1.9.0)

  '@opentelemetry/sdk-node@0.204.0(@opentelemetry/api@1.9.0)':
    dependencies:
      '@opentelemetry/api': 1.9.0
      '@opentelemetry/api-logs': 0.204.0
      '@opentelemetry/core': 2.1.0(@opentelemetry/api@1.9.0)
      '@opentelemetry/exporter-logs-otlp-grpc': 0.204.0(@opentelemetry/api@1.9.0)
      '@opentelemetry/exporter-logs-otlp-http': 0.204.0(@opentelemetry/api@1.9.0)
      '@opentelemetry/exporter-logs-otlp-proto': 0.204.0(@opentelemetry/api@1.9.0)
      '@opentelemetry/exporter-metrics-otlp-grpc': 0.204.0(@opentelemetry/api@1.9.0)
      '@opentelemetry/exporter-metrics-otlp-http': 0.204.0(@opentelemetry/api@1.9.0)
      '@opentelemetry/exporter-metrics-otlp-proto': 0.204.0(@opentelemetry/api@1.9.0)
      '@opentelemetry/exporter-prometheus': 0.204.0(@opentelemetry/api@1.9.0)
      '@opentelemetry/exporter-trace-otlp-grpc': 0.204.0(@opentelemetry/api@1.9.0)
      '@opentelemetry/exporter-trace-otlp-http': 0.204.0(@opentelemetry/api@1.9.0)
      '@opentelemetry/exporter-trace-otlp-proto': 0.204.0(@opentelemetry/api@1.9.0)
      '@opentelemetry/exporter-zipkin': 2.1.0(@opentelemetry/api@1.9.0)
      '@opentelemetry/instrumentation': 0.204.0(@opentelemetry/api@1.9.0)
      '@opentelemetry/propagator-b3': 2.1.0(@opentelemetry/api@1.9.0)
      '@opentelemetry/propagator-jaeger': 2.1.0(@opentelemetry/api@1.9.0)
      '@opentelemetry/resources': 2.1.0(@opentelemetry/api@1.9.0)
      '@opentelemetry/sdk-logs': 0.204.0(@opentelemetry/api@1.9.0)
      '@opentelemetry/sdk-metrics': 2.1.0(@opentelemetry/api@1.9.0)
      '@opentelemetry/sdk-trace-base': 2.1.0(@opentelemetry/api@1.9.0)
      '@opentelemetry/sdk-trace-node': 2.1.0(@opentelemetry/api@1.9.0)
      '@opentelemetry/semantic-conventions': 1.37.0
    transitivePeerDependencies:
      - supports-color

  '@opentelemetry/sdk-trace-base@2.1.0(@opentelemetry/api@1.9.0)':
    dependencies:
      '@opentelemetry/api': 1.9.0
      '@opentelemetry/core': 2.1.0(@opentelemetry/api@1.9.0)
      '@opentelemetry/resources': 2.1.0(@opentelemetry/api@1.9.0)
      '@opentelemetry/semantic-conventions': 1.37.0

  '@opentelemetry/sdk-trace-node@2.1.0(@opentelemetry/api@1.9.0)':
    dependencies:
      '@opentelemetry/api': 1.9.0
      '@opentelemetry/context-async-hooks': 2.1.0(@opentelemetry/api@1.9.0)
      '@opentelemetry/core': 2.1.0(@opentelemetry/api@1.9.0)
      '@opentelemetry/sdk-trace-base': 2.1.0(@opentelemetry/api@1.9.0)

  '@opentelemetry/semantic-conventions@1.37.0': {}

  '@opentelemetry/sql-common@0.41.0(@opentelemetry/api@1.9.0)':
    dependencies:
      '@opentelemetry/api': 1.9.0
      '@opentelemetry/core': 2.1.0(@opentelemetry/api@1.9.0)

  '@protobufjs/aspromise@1.1.2': {}

  '@protobufjs/base64@1.1.2': {}

  '@protobufjs/codegen@2.0.4': {}

  '@protobufjs/eventemitter@1.1.0': {}

  '@protobufjs/fetch@1.1.0':
    dependencies:
      '@protobufjs/aspromise': 1.1.2
      '@protobufjs/inquire': 1.1.0

  '@protobufjs/float@1.0.2': {}

  '@protobufjs/inquire@1.1.0': {}

  '@protobufjs/path@1.1.2': {}

  '@protobufjs/pool@1.1.0': {}

  '@protobufjs/utf8@1.1.0': {}

  '@scure/base@1.2.6': {}

  '@scure/bip32@1.7.0':
    dependencies:
      '@noble/curves': 1.9.1
      '@noble/hashes': 1.8.0
      '@scure/base': 1.2.6

  '@scure/bip39@1.6.0':
    dependencies:
      '@noble/hashes': 1.8.0
      '@scure/base': 1.2.6

  '@sec-ant/readable-stream@0.4.1': {}

  '@sindresorhus/is@4.6.0': {}

  '@sindresorhus/merge-streams@4.0.0': {}

  '@socket.io/component-emitter@3.1.2': {}

  '@solana/buffer-layout@4.0.1':
    dependencies:
      buffer: 6.0.3

  '@solana/codecs-core@2.3.0(typescript@5.9.2)':
    dependencies:
      '@solana/errors': 2.3.0(typescript@5.9.2)
      typescript: 5.9.2

  '@solana/codecs-numbers@2.3.0(typescript@5.9.2)':
    dependencies:
      '@solana/codecs-core': 2.3.0(typescript@5.9.2)
      '@solana/errors': 2.3.0(typescript@5.9.2)
      typescript: 5.9.2

  '@solana/errors@2.3.0(typescript@5.9.2)':
    dependencies:
      chalk: 5.6.2
      commander: 14.0.0
      typescript: 5.9.2

  '@solana/web3.js@1.98.4(bufferutil@4.0.9)(typescript@5.9.2)(utf-8-validate@5.0.10)':
    dependencies:
      '@babel/runtime': 7.28.4
      '@noble/curves': 1.9.7
      '@noble/hashes': 1.8.0
      '@solana/buffer-layout': 4.0.1
      '@solana/codecs-numbers': 2.3.0(typescript@5.9.2)
      agentkeepalive: 4.6.0
      bn.js: 5.2.2
      borsh: 0.7.0
      bs58: 4.0.1
      buffer: 6.0.3
      fast-stable-stringify: 1.0.0
      jayson: 4.2.0(bufferutil@4.0.9)(utf-8-validate@5.0.10)
      node-fetch: 2.7.0
      rpc-websockets: 9.1.3
      superstruct: 2.0.2
    transitivePeerDependencies:
      - bufferutil
      - encoding
      - typescript
      - utf-8-validate

  '@standard-schema/spec@1.0.0': {}

  '@swc/helpers@0.5.15':
    dependencies:
      tslib: 2.8.1

  '@swc/helpers@0.5.17':
    dependencies:
      tslib: 2.8.1

  '@szmarczak/http-timer@4.0.6':
    dependencies:
      defer-to-connect: 2.0.1

  '@tailwindcss/node@4.1.14':
    dependencies:
      '@jridgewell/remapping': 2.3.5
      enhanced-resolve: 5.18.3
      jiti: 2.6.1
      lightningcss: 1.30.1
      magic-string: 0.30.19
      source-map-js: 1.2.1
      tailwindcss: 4.1.14

  '@tailwindcss/oxide-android-arm64@4.1.14':
    optional: true

  '@tailwindcss/oxide-darwin-arm64@4.1.14':
    optional: true

  '@tailwindcss/oxide-darwin-x64@4.1.14':
    optional: true

  '@tailwindcss/oxide-freebsd-x64@4.1.14':
    optional: true

  '@tailwindcss/oxide-linux-arm-gnueabihf@4.1.14':
    optional: true

  '@tailwindcss/oxide-linux-arm64-gnu@4.1.14':
    optional: true

  '@tailwindcss/oxide-linux-arm64-musl@4.1.14':
    optional: true

  '@tailwindcss/oxide-linux-x64-gnu@4.1.14':
    optional: true

  '@tailwindcss/oxide-linux-x64-musl@4.1.14':
    optional: true

  '@tailwindcss/oxide-wasm32-wasi@4.1.14':
    optional: true

  '@tailwindcss/oxide-win32-arm64-msvc@4.1.14':
    optional: true

  '@tailwindcss/oxide-win32-x64-msvc@4.1.14':
    optional: true

  '@tailwindcss/oxide@4.1.14':
    dependencies:
      detect-libc: 2.1.2
      tar: 7.5.1
    optionalDependencies:
      '@tailwindcss/oxide-android-arm64': 4.1.14
      '@tailwindcss/oxide-darwin-arm64': 4.1.14
      '@tailwindcss/oxide-darwin-x64': 4.1.14
      '@tailwindcss/oxide-freebsd-x64': 4.1.14
      '@tailwindcss/oxide-linux-arm-gnueabihf': 4.1.14
      '@tailwindcss/oxide-linux-arm64-gnu': 4.1.14
      '@tailwindcss/oxide-linux-arm64-musl': 4.1.14
      '@tailwindcss/oxide-linux-x64-gnu': 4.1.14
      '@tailwindcss/oxide-linux-x64-musl': 4.1.14
      '@tailwindcss/oxide-wasm32-wasi': 4.1.14
      '@tailwindcss/oxide-win32-arm64-msvc': 4.1.14
      '@tailwindcss/oxide-win32-x64-msvc': 4.1.14

  '@tailwindcss/postcss@4.1.14':
    dependencies:
      '@alloc/quick-lru': 5.2.0
      '@tailwindcss/node': 4.1.14
      '@tailwindcss/oxide': 4.1.14
      postcss: 8.5.6
      tailwindcss: 4.1.14

  '@tokenizer/inflate@0.2.7':
    dependencies:
      debug: 4.4.1
      fflate: 0.8.2
      token-types: 6.1.1
    transitivePeerDependencies:
      - supports-color

  '@tokenizer/token@0.3.0': {}

  '@tootallnate/once@2.0.0': {}

  '@tsconfig/node10@1.0.11': {}

  '@tsconfig/node12@1.0.11': {}

  '@tsconfig/node14@1.0.3': {}

  '@tsconfig/node16@1.0.4': {}

  '@types/aws-lambda@8.10.152': {}

  '@types/bunyan@1.8.11':
    dependencies:
      '@types/node': 24.3.1

  '@types/cacheable-request@6.0.3':
    dependencies:
      '@types/http-cache-semantics': 4.0.4
      '@types/keyv': 3.1.4
      '@types/node': 24.3.1
      '@types/responselike': 1.0.3

  '@types/caseless@0.12.5': {}

  '@types/connect@3.4.38':
    dependencies:
      '@types/node': 24.3.1

  '@types/cors@2.8.19':
    dependencies:
      '@types/node': 24.3.1

  '@types/http-cache-semantics@4.0.4': {}

  '@types/json-schema@7.0.15': {}

  '@types/keyv@3.1.4':
    dependencies:
      '@types/node': 24.3.1

  '@types/long@4.0.2': {}

  '@types/memcached@2.2.10':
    dependencies:
      '@types/node': 24.3.1

  '@types/mysql@2.15.27':
    dependencies:
      '@types/node': 24.3.1

  '@types/node@12.20.55': {}

  '@types/node@20.19.21':
    dependencies:
      undici-types: 6.21.0

  '@types/node@22.7.5':
    dependencies:
      undici-types: 6.19.8

  '@types/node@24.3.1':
    dependencies:
      undici-types: 7.10.0

  '@types/oracledb@6.5.2':
    dependencies:
      '@types/node': 24.3.1

  '@types/pg-pool@2.0.6':
    dependencies:
      '@types/pg': 8.15.5

  '@types/pg@8.15.5':
    dependencies:
      '@types/node': 24.3.1
      pg-protocol: 1.10.3
      pg-types: 2.2.0

  '@types/react-dom@19.2.2(@types/react@19.2.2)':
    dependencies:
      '@types/react': 19.2.2

  '@types/react@19.2.2':
    dependencies:
      csstype: 3.1.3

  '@types/request@2.48.13':
    dependencies:
      '@types/caseless': 0.12.5
      '@types/node': 24.3.1
      '@types/tough-cookie': 4.0.5
      form-data: 2.5.5

  '@types/responselike@1.0.3':
    dependencies:
      '@types/node': 24.3.1

  '@types/tedious@4.0.14':
    dependencies:
      '@types/node': 24.3.1

  '@types/tough-cookie@4.0.5': {}

  '@types/uuid@8.3.4': {}

  '@types/ws@7.4.7':
    dependencies:
      '@types/node': 24.3.1

  '@types/ws@8.18.1':
    dependencies:
      '@types/node': 24.3.1

  '@xrplf/isomorphic@1.0.1(bufferutil@4.0.9)(utf-8-validate@5.0.10)':
    dependencies:
      '@noble/hashes': 1.8.0
      eventemitter3: 5.0.1
      ws: 8.18.3(bufferutil@4.0.9)(utf-8-validate@5.0.10)
    transitivePeerDependencies:
      - bufferutil
      - utf-8-validate

  '@xrplf/secret-numbers@2.0.0(bufferutil@4.0.9)(utf-8-validate@5.0.10)':
    dependencies:
      '@xrplf/isomorphic': 1.0.1(bufferutil@4.0.9)(utf-8-validate@5.0.10)
      ripple-keypairs: 2.0.0(bufferutil@4.0.9)(utf-8-validate@5.0.10)
    transitivePeerDependencies:
      - bufferutil
      - utf-8-validate

  abitype@1.1.0(typescript@5.9.2)(zod@4.1.5):
    optionalDependencies:
      typescript: 5.9.2
      zod: 4.1.5

  abort-controller@3.0.0:
    dependencies:
      event-target-shim: 5.0.1

  accepts@1.3.8:
    dependencies:
      mime-types: 2.1.35
      negotiator: 0.6.3

  accepts@2.0.0:
    dependencies:
      mime-types: 3.0.1
      negotiator: 1.0.0

  acorn-import-attributes@1.9.5(acorn@8.15.0):
    dependencies:
      acorn: 8.15.0

  acorn-walk@8.3.4:
    dependencies:
      acorn: 8.15.0

  acorn@8.15.0: {}

  aes-js@4.0.0-beta.5: {}

  agent-base@6.0.2:
    dependencies:
      debug: 4.4.1
    transitivePeerDependencies:
      - supports-color

  agent-base@7.1.4: {}

  agentkeepalive@4.6.0:
    dependencies:
      humanize-ms: 1.2.1

  ai@5.0.39(zod@4.1.5):
    dependencies:
      '@ai-sdk/gateway': 1.0.20(zod@4.1.5)
      '@ai-sdk/provider': 2.0.0
      '@ai-sdk/provider-utils': 3.0.8(zod@4.1.5)
      '@opentelemetry/api': 1.9.0
      zod: 4.1.5

  ajv@6.12.6:
    dependencies:
      fast-deep-equal: 3.1.3
      fast-json-stable-stringify: 2.1.0
      json-schema-traverse: 0.4.1
      uri-js: 4.4.1

  ansi-colors@4.1.3: {}

  ansi-regex@5.0.1: {}

  ansi-regex@6.2.2: {}

  ansi-styles@4.3.0:
    dependencies:
      color-convert: 2.0.1

  ansi-styles@6.2.3: {}

  arg@4.1.3: {}

  argparse@1.0.10:
    dependencies:
      sprintf-js: 1.0.3

  array-union@2.1.0: {}

  arrify@2.0.1: {}

  asn1@0.2.6:
    dependencies:
      safer-buffer: 2.1.2

  async-retry@1.3.3:
    dependencies:
      retry: 0.13.1

  asynckit@0.4.0: {}

  axios@1.11.0:
    dependencies:
      follow-redirects: 1.15.11
      form-data: 4.0.4
      proxy-from-env: 1.1.0
    transitivePeerDependencies:
      - debug

  base-x@3.0.11:
    dependencies:
      safe-buffer: 5.2.1

  base-x@4.0.1: {}

  base-x@5.0.1: {}

  base32-decode@1.0.0: {}

  base64-js@1.5.1: {}

  base64id@2.0.0: {}

  bcrypt-pbkdf@1.0.2:
    dependencies:
      tweetnacl: 0.14.5

  bech32@1.1.4: {}

  bech32@2.0.0: {}

  better-path-resolve@1.0.0:
    dependencies:
      is-windows: 1.0.2

  bignumber.js@9.3.1: {}

  bip174@2.1.1: {}

  bitcoinjs-lib@6.1.7:
    dependencies:
      '@noble/hashes': 1.8.0
      bech32: 2.0.0
      bip174: 2.1.1
      bs58check: 3.0.1
      typeforce: 1.18.0
      varuint-bitcoin: 1.1.2

  bl@4.1.0:
    dependencies:
      buffer: 5.7.1
      inherits: 2.0.4
      readable-stream: 3.6.2

  bn.js@4.12.2: {}

  bn.js@5.2.2: {}

  body-parser@2.2.0:
    dependencies:
      bytes: 3.1.2
      content-type: 1.0.5
      debug: 4.4.1
      http-errors: 2.0.0
      iconv-lite: 0.6.3
      on-finished: 2.4.1
      qs: 6.14.0
      raw-body: 3.0.1
      type-is: 2.0.1
    transitivePeerDependencies:
      - supports-color

  borsh@0.7.0:
    dependencies:
      bn.js: 5.2.2
      bs58: 4.0.1
      text-encoding-utf-8: 1.0.2

  borsh@1.0.0: {}

  borsh@2.0.0: {}

  braces@3.0.3:
    dependencies:
      fill-range: 7.1.1

  brorand@1.1.0: {}

  bs58@4.0.1:
    dependencies:
      base-x: 3.0.11

  bs58@5.0.0:
    dependencies:
      base-x: 4.0.1

  bs58@6.0.0:
    dependencies:
      base-x: 5.0.1

  bs58check@3.0.1:
    dependencies:
      '@noble/hashes': 1.8.0
      bs58: 5.0.0

  buffer-equal-constant-time@1.0.1: {}

  buffer@5.7.1:
    dependencies:
      base64-js: 1.5.1
      ieee754: 1.2.1

  buffer@6.0.3:
    dependencies:
      base64-js: 1.5.1
      ieee754: 1.2.1

  bufferutil@4.0.9:
    dependencies:
      node-gyp-build: 4.8.4
    optional: true

  buildcheck@0.0.6:
    optional: true

  bytes@3.1.2: {}

  cacheable-lookup@5.0.4: {}

  cacheable-request@7.0.4:
    dependencies:
      clone-response: 1.0.3
      get-stream: 5.2.0
      http-cache-semantics: 4.2.0
      keyv: 4.5.4
      lowercase-keys: 2.0.0
      normalize-url: 6.1.0
      responselike: 2.0.1

  call-bind-apply-helpers@1.0.2:
    dependencies:
      es-errors: 1.3.0
      function-bind: 1.1.2

  call-bound@1.0.4:
    dependencies:
      call-bind-apply-helpers: 1.0.2
      get-intrinsic: 1.3.0

  caniuse-lite@1.0.30001751: {}

  chain-registry@1.69.334:
    dependencies:
      '@chain-registry/types': 0.50.207

  chainsig.js@1.1.11(@near-js/tokens@2.2.5)(bufferutil@4.0.9)(got@11.8.6)(typescript@5.9.2)(utf-8-validate@5.0.10)(zod@4.1.5):
    dependencies:
      '@aptos-labs/ts-sdk': 2.0.1(got@11.8.6)
      '@cosmjs/amino': 0.32.4
      '@cosmjs/crypto': 0.32.4
      '@cosmjs/encoding': 0.32.4
      '@cosmjs/math': 0.32.4
      '@cosmjs/proto-signing': 0.32.4
      '@cosmjs/stargate': 0.32.4(bufferutil@4.0.9)(utf-8-validate@5.0.10)
      '@mysten/sui': 1.38.0(typescript@5.9.2)
      '@near-js/accounts': 2.3.1(67361dbe92962681f1b499b3f7bf89d2)
      '@near-js/crypto': 2.3.1(@near-js/types@2.3.1)(@near-js/utils@2.3.1(@near-js/types@2.3.1))
      '@near-js/keystores': 2.3.1(@near-js/crypto@2.3.1(@near-js/types@2.3.1)(@near-js/utils@2.3.1(@near-js/types@2.3.1)))(@near-js/types@2.3.1)
      '@near-js/providers': 2.3.1(@near-js/crypto@2.3.1(@near-js/types@2.3.1)(@near-js/utils@2.3.1(@near-js/types@2.3.1)))(@near-js/transactions@2.3.1(@near-js/crypto@2.3.1(@near-js/types@2.3.1)(@near-js/utils@2.3.1(@near-js/types@2.3.1)))(@near-js/types@2.3.1)(@near-js/utils@2.3.1(@near-js/types@2.3.1)))(@near-js/types@2.3.1)(@near-js/utils@2.3.1(@near-js/types@2.3.1))
      '@near-js/signers': 2.3.1(@near-js/crypto@2.3.1(@near-js/types@2.3.1)(@near-js/utils@2.3.1(@near-js/types@2.3.1)))(@near-js/keystores@2.3.1(@near-js/crypto@2.3.1(@near-js/types@2.3.1)(@near-js/utils@2.3.1(@near-js/types@2.3.1)))(@near-js/types@2.3.1))(@near-js/transactions@2.3.1(@near-js/crypto@2.3.1(@near-js/types@2.3.1)(@near-js/utils@2.3.1(@near-js/types@2.3.1)))(@near-js/types@2.3.1)(@near-js/utils@2.3.1(@near-js/types@2.3.1)))
      '@near-js/transactions': 2.3.1(@near-js/crypto@2.3.1(@near-js/types@2.3.1)(@near-js/utils@2.3.1(@near-js/types@2.3.1)))(@near-js/types@2.3.1)(@near-js/utils@2.3.1(@near-js/types@2.3.1))
      '@near-js/types': 2.3.1
      '@near-js/utils': 2.3.1(@near-js/types@2.3.1)
      '@near-wallet-selector/core': 9.5.1(@near-js/crypto@2.3.1(@near-js/types@2.3.1)(@near-js/utils@2.3.1(@near-js/types@2.3.1)))(@near-js/keystores@2.3.1(@near-js/crypto@2.3.1(@near-js/types@2.3.1)(@near-js/utils@2.3.1(@near-js/types@2.3.1)))(@near-js/types@2.3.1))(@near-js/transactions@2.3.1(@near-js/crypto@2.3.1(@near-js/types@2.3.1)(@near-js/utils@2.3.1(@near-js/types@2.3.1)))(@near-js/types@2.3.1)(@near-js/utils@2.3.1(@near-js/types@2.3.1)))(near-api-js@5.1.1)
      '@noble/hashes': 1.8.0
      '@scure/base': 1.2.6
      '@solana/web3.js': 1.98.4(bufferutil@4.0.9)(typescript@5.9.2)(utf-8-validate@5.0.10)
      base32-decode: 1.0.0
      bech32: 2.0.0
      bitcoinjs-lib: 6.1.7
      bn.js: 5.2.2
      bs58: 6.0.0
      chain-registry: 1.69.334
      coinselect: 3.1.13
      cosmjs-types: 0.9.0
      elliptic: 6.6.1
      js-sha3: 0.9.3
      near-api-js: 5.1.1
      ripple-address-codec: 5.0.0(bufferutil@4.0.9)(utf-8-validate@5.0.10)
      ripple-binary-codec: 2.5.0(bufferutil@4.0.9)(utf-8-validate@5.0.10)
      viem: 2.37.5(bufferutil@4.0.9)(typescript@5.9.2)(utf-8-validate@5.0.10)(zod@4.1.5)
      xrpl: 4.4.1(bufferutil@4.0.9)(utf-8-validate@5.0.10)
    transitivePeerDependencies:
      - '@gql.tada/svelte-support'
      - '@gql.tada/vue-support'
      - '@near-js/tokens'
      - bufferutil
      - debug
      - encoding
      - got
      - typescript
      - utf-8-validate
      - zod

  chalk@5.6.2: {}

  chardet@2.1.0: {}

  chownr@1.1.4: {}

  chownr@3.0.0: {}

  ci-info@3.9.0: {}

  cjs-module-lexer@1.4.3: {}

  client-only@0.0.1: {}

  cliui@8.0.1:
    dependencies:
      string-width: 4.2.3
      strip-ansi: 6.0.1
      wrap-ansi: 7.0.0

  cliui@9.0.1:
    dependencies:
      string-width: 7.2.0
      strip-ansi: 7.1.2
      wrap-ansi: 9.0.2

  clone-response@1.0.3:
    dependencies:
      mimic-response: 1.0.1

  coinselect@3.1.13: {}

  color-convert@2.0.1:
    dependencies:
      color-name: 1.1.4

  color-name@1.1.4: {}

  combined-stream@1.0.8:
    dependencies:
      delayed-stream: 1.0.0

  commander@12.1.0: {}

  commander@14.0.0: {}

  commander@2.20.3: {}

  content-disposition@1.0.0:
    dependencies:
      safe-buffer: 5.2.1

  content-type@1.0.5: {}

  cookie-signature@1.2.2: {}

  cookie@0.7.2: {}

  cors@2.8.5:
    dependencies:
      object-assign: 4.1.1
      vary: 1.1.2

  cosmjs-types@0.9.0: {}

  cpu-features@0.0.10:
    dependencies:
      buildcheck: 0.0.6
      nan: 2.23.0
    optional: true

  create-require@1.1.1: {}

  cross-spawn@6.0.6:
    dependencies:
      nice-try: 1.0.5
      path-key: 2.0.1
      semver: 5.7.2
      shebang-command: 1.2.0
      which: 1.3.1

  cross-spawn@7.0.6:
    dependencies:
      path-key: 3.1.1
      shebang-command: 2.0.0
      which: 2.0.2

  csstype@3.1.3: {}

  debug@4.3.7:
    dependencies:
      ms: 2.1.3

  debug@4.4.1:
    dependencies:
      ms: 2.1.3

  decompress-response@6.0.0:
    dependencies:
      mimic-response: 3.1.0

  dedent@1.7.0: {}

  defer-to-connect@2.0.1: {}

  define-data-property@1.1.4:
    dependencies:
      es-define-property: 1.0.1
      es-errors: 1.3.0
      gopd: 1.2.0

  define-properties@1.2.1:
    dependencies:
      define-data-property: 1.1.4
      has-property-descriptors: 1.0.2
      object-keys: 1.1.1

  delay@5.0.0: {}

  delayed-stream@1.0.0: {}

  depd@1.1.2: {}

  depd@2.0.0: {}

  detect-indent@6.1.0: {}

  diff@4.0.2: {}

  dir-glob@3.0.1:
    dependencies:
      path-type: 4.0.0

  docker-modem@5.0.6:
    dependencies:
      debug: 4.4.1
      readable-stream: 3.6.2
      split-ca: 1.0.1
      ssh2: 1.17.0
    transitivePeerDependencies:
      - supports-color

  dockerode@4.0.8:
    dependencies:
      '@balena/dockerignore': 1.0.2
      '@grpc/grpc-js': 1.13.4
      '@grpc/proto-loader': 0.7.15
      docker-modem: 5.0.6
      protobufjs: 7.5.4
      tar-fs: 2.1.3
      uuid: 10.0.0
    transitivePeerDependencies:
      - supports-color

  dotenv@17.2.2: {}

  drizzle-orm@0.44.5(@electric-sql/pglite@0.3.8)(@opentelemetry/api@1.9.0)(@types/pg@8.15.5)(kysely@0.28.5):
    optionalDependencies:
      '@electric-sql/pglite': 0.3.8
      '@opentelemetry/api': 1.9.0
      '@types/pg': 8.15.5
      kysely: 0.28.5

  dunder-proto@1.0.1:
    dependencies:
      call-bind-apply-helpers: 1.0.2
      es-errors: 1.3.0
      gopd: 1.2.0

  duplexify@4.1.3:
    dependencies:
      end-of-stream: 1.4.5
      inherits: 2.0.4
      readable-stream: 3.6.2
      stream-shift: 1.0.3

  eastasianwidth@0.2.0: {}

  ecdsa-sig-formatter@1.0.11:
    dependencies:
      safe-buffer: 5.2.1

  ee-first@1.1.1: {}

  elliptic@6.6.1:
    dependencies:
      bn.js: 4.12.2
      brorand: 1.1.0
      hash.js: 1.1.7
      hmac-drbg: 1.0.1
      inherits: 2.0.4
      minimalistic-assert: 1.0.1
      minimalistic-crypto-utils: 1.0.1

  emoji-regex@10.5.0: {}

  emoji-regex@8.0.0: {}

  emoji-regex@9.2.2: {}

  encodeurl@2.0.0: {}

  end-of-stream@1.4.5:
    dependencies:
      once: 1.4.0

  engine.io-parser@5.2.3: {}

  engine.io@6.6.4(bufferutil@4.0.9)(utf-8-validate@5.0.10):
    dependencies:
      '@types/cors': 2.8.19
      '@types/node': 24.3.1
      accepts: 1.3.8
      base64id: 2.0.0
      cookie: 0.7.2
      cors: 2.8.5
      debug: 4.3.7
      engine.io-parser: 5.2.3
      ws: 8.17.1(bufferutil@4.0.9)(utf-8-validate@5.0.10)
    transitivePeerDependencies:
      - bufferutil
      - supports-color
      - utf-8-validate

  enhanced-resolve@5.18.3:
    dependencies:
      graceful-fs: 4.2.11
      tapable: 2.3.0

  enquirer@2.4.1:
    dependencies:
      ansi-colors: 4.1.3
      strip-ansi: 6.0.1

  entities@2.2.0: {}

  es-define-property@1.0.1: {}

  es-errors@1.3.0: {}

  es-object-atoms@1.1.1:
    dependencies:
      es-errors: 1.3.0

  es-set-tostringtag@2.1.0:
    dependencies:
      es-errors: 1.3.0
      get-intrinsic: 1.3.0
      has-tostringtag: 1.0.2
      hasown: 2.0.2

  es6-promise@4.2.8: {}

  es6-promisify@5.0.0:
    dependencies:
      es6-promise: 4.2.8

  esbuild@0.25.9:
    optionalDependencies:
      '@esbuild/aix-ppc64': 0.25.9
      '@esbuild/android-arm': 0.25.9
      '@esbuild/android-arm64': 0.25.9
      '@esbuild/android-x64': 0.25.9
      '@esbuild/darwin-arm64': 0.25.9
      '@esbuild/darwin-x64': 0.25.9
      '@esbuild/freebsd-arm64': 0.25.9
      '@esbuild/freebsd-x64': 0.25.9
      '@esbuild/linux-arm': 0.25.9
      '@esbuild/linux-arm64': 0.25.9
      '@esbuild/linux-ia32': 0.25.9
      '@esbuild/linux-loong64': 0.25.9
      '@esbuild/linux-mips64el': 0.25.9
      '@esbuild/linux-ppc64': 0.25.9
      '@esbuild/linux-riscv64': 0.25.9
      '@esbuild/linux-s390x': 0.25.9
      '@esbuild/linux-x64': 0.25.9
      '@esbuild/netbsd-arm64': 0.25.9
      '@esbuild/netbsd-x64': 0.25.9
      '@esbuild/openbsd-arm64': 0.25.9
      '@esbuild/openbsd-x64': 0.25.9
      '@esbuild/openharmony-arm64': 0.25.9
      '@esbuild/sunos-x64': 0.25.9
      '@esbuild/win32-arm64': 0.25.9
      '@esbuild/win32-ia32': 0.25.9
      '@esbuild/win32-x64': 0.25.9

  escalade@3.2.0: {}

  escape-html@1.0.3: {}

  esprima@4.0.1: {}

  etag@1.8.1: {}

  ethers@6.15.0(bufferutil@4.0.9)(utf-8-validate@5.0.10):
    dependencies:
      '@adraffy/ens-normalize': 1.10.1
      '@noble/curves': 1.2.0
      '@noble/hashes': 1.3.2
      '@types/node': 22.7.5
      aes-js: 4.0.0-beta.5
      tslib: 2.7.0
      ws: 8.17.1(bufferutil@4.0.9)(utf-8-validate@5.0.10)
    transitivePeerDependencies:
      - bufferutil
      - utf-8-validate

  event-target-shim@5.0.1: {}

  eventemitter3@5.0.1: {}

  events@3.3.0: {}

  eventsource-parser@3.0.6: {}

  eventsource@3.0.7:
    dependencies:
      eventsource-parser: 3.0.6

  execa@1.0.0:
    dependencies:
      cross-spawn: 6.0.6
      get-stream: 4.1.0
      is-stream: 1.1.0
      npm-run-path: 2.0.2
      p-finally: 1.0.0
      signal-exit: 3.0.7
      strip-eof: 1.0.0

  execa@9.6.0:
    dependencies:
      '@sindresorhus/merge-streams': 4.0.0
      cross-spawn: 7.0.6
      figures: 6.1.0
      get-stream: 9.0.1
      human-signals: 8.0.1
      is-plain-obj: 4.1.0
      is-stream: 4.0.1
      npm-run-path: 6.0.0
      pretty-ms: 9.2.0
      signal-exit: 4.1.0
      strip-final-newline: 4.0.0
      yoctocolors: 2.1.2

  exponential-backoff@3.1.2: {}

  express-rate-limit@7.5.1(express@5.1.0):
    dependencies:
      express: 5.1.0

  express@5.1.0:
    dependencies:
      accepts: 2.0.0
      body-parser: 2.2.0
      content-disposition: 1.0.0
      content-type: 1.0.5
      cookie: 0.7.2
      cookie-signature: 1.2.2
      debug: 4.4.1
      encodeurl: 2.0.0
      escape-html: 1.0.3
      etag: 1.8.1
      finalhandler: 2.1.0
      fresh: 2.0.0
      http-errors: 2.0.0
      merge-descriptors: 2.0.0
      mime-types: 3.0.1
      on-finished: 2.4.1
      once: 1.4.0
      parseurl: 1.3.3
      proxy-addr: 2.0.7
      qs: 6.14.0
      range-parser: 1.2.1
      router: 2.2.0
      send: 1.2.0
      serve-static: 2.2.0
      statuses: 2.0.2
      type-is: 2.0.1
      vary: 1.1.2
    transitivePeerDependencies:
      - supports-color

  extend@3.0.2: {}

  extendable-error@0.1.7: {}

  eyes@0.1.8: {}

  fast-deep-equal@3.1.3: {}

  fast-glob@3.3.3:
    dependencies:
      '@nodelib/fs.stat': 2.0.5
      '@nodelib/fs.walk': 1.2.8
      glob-parent: 5.1.2
      merge2: 1.4.1
      micromatch: 4.0.8

  fast-json-stable-stringify@2.1.0: {}

  fast-stable-stringify@1.0.0: {}

  fast-xml-parser@4.5.3:
    dependencies:
      strnum: 1.1.2

  fastmcp@3.16.0:
    dependencies:
      '@modelcontextprotocol/sdk': 1.17.5
      '@standard-schema/spec': 1.0.0
      execa: 9.6.0
      file-type: 21.0.0
      fuse.js: 7.1.0
      mcp-proxy: 5.5.6
      strict-event-emitter-types: 2.0.0
      undici: 7.16.0
      uri-templates: 0.2.0
      xsschema: 0.3.5(zod-to-json-schema@3.24.6(zod@3.25.76))(zod@3.25.76)
      yargs: 18.0.0
      zod: 3.25.76
      zod-to-json-schema: 3.24.6(zod@3.25.76)
    transitivePeerDependencies:
      - '@valibot/to-json-schema'
      - arktype
      - effect
      - supports-color
      - sury

  fastq@1.19.1:
    dependencies:
      reusify: 1.1.0

  fflate@0.8.2: {}

  figures@6.1.0:
    dependencies:
      is-unicode-supported: 2.1.0

  file-type@21.0.0:
    dependencies:
      '@tokenizer/inflate': 0.2.7
      strtok3: 10.3.4
      token-types: 6.1.1
      uint8array-extras: 1.5.0
    transitivePeerDependencies:
      - supports-color

  fill-range@7.1.1:
    dependencies:
      to-regex-range: 5.0.1

  finalhandler@2.1.0:
    dependencies:
      debug: 4.4.1
      encodeurl: 2.0.0
      escape-html: 1.0.3
      on-finished: 2.4.1
      parseurl: 1.3.3
      statuses: 2.0.2
    transitivePeerDependencies:
      - supports-color

  find-up@4.1.0:
    dependencies:
      locate-path: 5.0.0
      path-exists: 4.0.0

  follow-redirects@1.15.11: {}

  foreground-child@3.3.1:
    dependencies:
      cross-spawn: 7.0.6
      signal-exit: 4.1.0

  form-data@2.5.5:
    dependencies:
      asynckit: 0.4.0
      combined-stream: 1.0.8
      es-set-tostringtag: 2.1.0
      hasown: 2.0.2
      mime-types: 2.1.35
      safe-buffer: 5.2.1

  form-data@4.0.4:
    dependencies:
      asynckit: 0.4.0
      combined-stream: 1.0.8
      es-set-tostringtag: 2.1.0
      hasown: 2.0.2
      mime-types: 2.1.35

  forwarded-parse@2.1.2: {}

  forwarded@0.2.0: {}

  fresh@2.0.0: {}

  fs-constants@1.0.0: {}

  fs-extra@7.0.1:
    dependencies:
      graceful-fs: 4.2.11
      jsonfile: 4.0.0
      universalify: 0.1.2

  fs-extra@8.1.0:
    dependencies:
      graceful-fs: 4.2.11
      jsonfile: 4.0.0
      universalify: 0.1.2

  fsevents@2.3.3:
    optional: true

  function-bind@1.1.2: {}

  fuse.js@7.1.0: {}

  gaxios@6.7.1:
    dependencies:
      extend: 3.0.2
      https-proxy-agent: 7.0.6
      is-stream: 2.0.1
      node-fetch: 2.7.0
      uuid: 9.0.1
    transitivePeerDependencies:
      - encoding
      - supports-color

  gcp-metadata@6.1.1:
    dependencies:
      gaxios: 6.7.1
      google-logging-utils: 0.0.2
      json-bigint: 1.0.0
    transitivePeerDependencies:
      - encoding
      - supports-color

  generate-function@2.3.1:
    dependencies:
      is-property: 1.0.2

  generate-object-property@1.2.0:
    dependencies:
      is-property: 1.0.2

  get-caller-file@2.0.5: {}

  get-east-asian-width@1.4.0: {}

  get-intrinsic@1.3.0:
    dependencies:
      call-bind-apply-helpers: 1.0.2
      es-define-property: 1.0.1
      es-errors: 1.3.0
      es-object-atoms: 1.1.1
      function-bind: 1.1.2
      get-proto: 1.0.1
      gopd: 1.2.0
      has-symbols: 1.1.0
      hasown: 2.0.2
      math-intrinsics: 1.1.0

  get-proto@1.0.1:
    dependencies:
      dunder-proto: 1.0.1
      es-object-atoms: 1.1.1

  get-stream@4.1.0:
    dependencies:
      pump: 3.0.3

  get-stream@5.2.0:
    dependencies:
      pump: 3.0.3

  get-stream@9.0.1:
    dependencies:
      '@sec-ant/readable-stream': 0.4.1
      is-stream: 4.0.1

  get-tsconfig@4.10.1:
    dependencies:
      resolve-pkg-maps: 1.0.0

  glob-parent@5.1.2:
    dependencies:
      is-glob: 4.0.3

  glob@11.0.3:
    dependencies:
      foreground-child: 3.3.1
      jackspeak: 4.1.1
      minimatch: 10.0.3
      minipass: 7.1.2
      package-json-from-dist: 1.0.1
      path-scurry: 2.0.0

  globalthis@1.0.4:
    dependencies:
      define-properties: 1.2.1
      gopd: 1.2.0

  globby@11.1.0:
    dependencies:
      array-union: 2.1.0
      dir-glob: 3.0.1
      fast-glob: 3.3.3
      ignore: 5.3.2
      merge2: 1.4.1
      slash: 3.0.0

  google-auth-library@9.15.1:
    dependencies:
      base64-js: 1.5.1
      ecdsa-sig-formatter: 1.0.11
      gaxios: 6.7.1
      gcp-metadata: 6.1.1
      gtoken: 7.1.0
      jws: 4.0.0
    transitivePeerDependencies:
      - encoding
      - supports-color

  google-logging-utils@0.0.2: {}

  gopd@1.2.0: {}

  got@11.8.6:
    dependencies:
      '@sindresorhus/is': 4.6.0
      '@szmarczak/http-timer': 4.0.6
      '@types/cacheable-request': 6.0.3
      '@types/responselike': 1.0.3
      cacheable-lookup: 5.0.4
      cacheable-request: 7.0.4
      decompress-response: 6.0.0
      http2-wrapper: 1.0.3
      lowercase-keys: 2.0.0
      p-cancelable: 2.1.1
      responselike: 2.0.1

  gql.tada@1.8.13(graphql@16.11.0)(typescript@5.9.2):
    dependencies:
      '@0no-co/graphql.web': 1.2.0(graphql@16.11.0)
      '@0no-co/graphqlsp': 1.15.0(graphql@16.11.0)(typescript@5.9.2)
      '@gql.tada/cli-utils': 1.7.1(@0no-co/graphqlsp@1.15.0(graphql@16.11.0)(typescript@5.9.2))(graphql@16.11.0)(typescript@5.9.2)
      '@gql.tada/internal': 1.0.8(graphql@16.11.0)(typescript@5.9.2)
      typescript: 5.9.2
    transitivePeerDependencies:
      - '@gql.tada/svelte-support'
      - '@gql.tada/vue-support'
      - graphql

  graceful-fs@4.2.11: {}

  graphql@16.11.0: {}

  gtoken@7.1.0:
    dependencies:
      gaxios: 6.7.1
      jws: 4.0.0
    transitivePeerDependencies:
      - encoding
      - supports-color

  has-property-descriptors@1.0.2:
    dependencies:
      es-define-property: 1.0.1

  has-symbols@1.1.0: {}

  has-tostringtag@1.0.2:
    dependencies:
      has-symbols: 1.1.0

  hash.js@1.1.7:
    dependencies:
      inherits: 2.0.4
      minimalistic-assert: 1.0.1

  hasown@2.0.2:
    dependencies:
      function-bind: 1.1.2

  hmac-drbg@1.0.1:
    dependencies:
      hash.js: 1.1.7
      minimalistic-assert: 1.0.1
      minimalistic-crypto-utils: 1.0.1

  hono@4.9.6: {}

  html-entities@2.6.0: {}

  http-cache-semantics@4.2.0: {}

  http-errors@1.7.2:
    dependencies:
      depd: 1.1.2
      inherits: 2.0.3
      setprototypeof: 1.1.1
      statuses: 1.5.0
      toidentifier: 1.0.0

  http-errors@2.0.0:
    dependencies:
      depd: 2.0.0
      inherits: 2.0.4
      setprototypeof: 1.2.0
      statuses: 2.0.1
      toidentifier: 1.0.1

  http-proxy-agent@5.0.0:
    dependencies:
      '@tootallnate/once': 2.0.0
      agent-base: 6.0.2
      debug: 4.4.1
    transitivePeerDependencies:
      - supports-color

  http2-wrapper@1.0.3:
    dependencies:
      quick-lru: 5.1.1
      resolve-alpn: 1.2.1

  https-proxy-agent@5.0.1:
    dependencies:
      agent-base: 6.0.2
      debug: 4.4.1
    transitivePeerDependencies:
      - supports-color

  https-proxy-agent@7.0.6:
    dependencies:
      agent-base: 7.1.4
      debug: 4.4.1
    transitivePeerDependencies:
      - supports-color

  human-id@4.1.1: {}

  human-signals@8.0.1: {}

  humanize-ms@1.2.1:
    dependencies:
      ms: 2.1.3

  iconv-lite@0.6.3:
    dependencies:
      safer-buffer: 2.1.2

  iconv-lite@0.7.0:
    dependencies:
      safer-buffer: 2.1.2

  ieee754@1.2.1: {}

  ignore@5.3.2: {}

  import-in-the-middle@1.14.2:
    dependencies:
      acorn: 8.15.0
      acorn-import-attributes: 1.9.5(acorn@8.15.0)
      cjs-module-lexer: 1.4.3
      module-details-from-path: 1.0.4

  inherits@2.0.3: {}

  inherits@2.0.4: {}

  interpret@1.4.0: {}

  ipaddr.js@1.9.1: {}

  is-core-module@2.16.1:
    dependencies:
      hasown: 2.0.2

  is-extglob@2.1.1: {}

  is-fullwidth-code-point@3.0.0: {}

  is-glob@4.0.3:
    dependencies:
      is-extglob: 2.1.1

  is-my-ip-valid@1.0.1: {}

  is-my-json-valid@2.20.6:
    dependencies:
      generate-function: 2.3.1
      generate-object-property: 1.2.0
      is-my-ip-valid: 1.0.1
      jsonpointer: 5.0.1
      xtend: 4.0.2

  is-number@7.0.0: {}

  is-plain-obj@4.1.0: {}

  is-promise@4.0.0: {}

  is-property@1.0.2: {}

  is-stream@1.1.0: {}

  is-stream@2.0.1: {}

  is-stream@4.0.1: {}

  is-subdir@1.2.0:
    dependencies:
      better-path-resolve: 1.0.0

  is-unicode-supported@2.1.0: {}

  is-windows@1.0.2: {}

  isexe@2.0.0: {}

  isomorphic-ws@4.0.1(ws@7.5.10(bufferutil@4.0.9)(utf-8-validate@5.0.10)):
    dependencies:
      ws: 7.5.10(bufferutil@4.0.9)(utf-8-validate@5.0.10)

  isows@1.0.7(ws@8.18.3(bufferutil@4.0.9)(utf-8-validate@5.0.10)):
    dependencies:
      ws: 8.18.3(bufferutil@4.0.9)(utf-8-validate@5.0.10)

  jackspeak@4.1.1:
    dependencies:
      '@isaacs/cliui': 8.0.2

  jayson@4.2.0(bufferutil@4.0.9)(utf-8-validate@5.0.10):
    dependencies:
      '@types/connect': 3.4.38
      '@types/node': 12.20.55
      '@types/ws': 7.4.7
      commander: 2.20.3
      delay: 5.0.0
      es6-promisify: 5.0.0
      eyes: 0.1.8
      isomorphic-ws: 4.0.1(ws@7.5.10(bufferutil@4.0.9)(utf-8-validate@5.0.10))
      json-stringify-safe: 5.0.1
      stream-json: 1.9.1
      uuid: 8.3.2
      ws: 7.5.10(bufferutil@4.0.9)(utf-8-validate@5.0.10)
    transitivePeerDependencies:
      - bufferutil
      - utf-8-validate

  jiti@2.6.1: {}

  js-base64@3.7.8: {}

  js-sha256@0.9.0: {}

  js-sha3@0.9.3: {}

  js-yaml@3.14.1:
    dependencies:
      argparse: 1.0.10
      esprima: 4.0.1

  json-bigint@1.0.0:
    dependencies:
      bignumber.js: 9.3.1

  json-buffer@3.0.1: {}

  json-schema-traverse@0.4.1: {}

  json-schema@0.4.0: {}

  json-stringify-safe@5.0.1: {}

  jsonfile@4.0.0:
    optionalDependencies:
      graceful-fs: 4.2.11

  jsonpointer@5.0.1: {}

  jsonrepair@3.13.0: {}

  jwa@2.0.1:
    dependencies:
      buffer-equal-constant-time: 1.0.1
      ecdsa-sig-formatter: 1.0.11
      safe-buffer: 5.2.1

  jws@4.0.0:
    dependencies:
      jwa: 2.0.1
      safe-buffer: 5.2.1

  jwt-decode@4.0.0: {}

  keyv@4.5.4:
    dependencies:
      json-buffer: 3.0.1

  kysely@0.28.5: {}

  libsodium-sumo@0.7.15: {}

  libsodium-wrappers-sumo@0.7.15:
    dependencies:
      libsodium-sumo: 0.7.15

  lightningcss-darwin-arm64@1.30.1:
    optional: true

  lightningcss-darwin-x64@1.30.1:
    optional: true

  lightningcss-freebsd-x64@1.30.1:
    optional: true

  lightningcss-linux-arm-gnueabihf@1.30.1:
    optional: true

  lightningcss-linux-arm64-gnu@1.30.1:
    optional: true

  lightningcss-linux-arm64-musl@1.30.1:
    optional: true

  lightningcss-linux-x64-gnu@1.30.1:
    optional: true

  lightningcss-linux-x64-musl@1.30.1:
    optional: true

  lightningcss-win32-arm64-msvc@1.30.1:
    optional: true

  lightningcss-win32-x64-msvc@1.30.1:
    optional: true

  lightningcss@1.30.1:
    dependencies:
      detect-libc: 2.1.2
    optionalDependencies:
      lightningcss-darwin-arm64: 1.30.1
      lightningcss-darwin-x64: 1.30.1
      lightningcss-freebsd-x64: 1.30.1
      lightningcss-linux-arm-gnueabihf: 1.30.1
      lightningcss-linux-arm64-gnu: 1.30.1
      lightningcss-linux-arm64-musl: 1.30.1
      lightningcss-linux-x64-gnu: 1.30.1
      lightningcss-linux-x64-musl: 1.30.1
      lightningcss-win32-arm64-msvc: 1.30.1
      lightningcss-win32-x64-msvc: 1.30.1

  locate-path@5.0.0:
    dependencies:
      p-locate: 4.1.0

  lodash.camelcase@4.3.0: {}

  lodash.startcase@4.4.0: {}

  long@4.0.0: {}

  long@5.3.2: {}

  lowercase-keys@2.0.0: {}

  lru-cache@11.2.1: {}

  lru_map@0.4.1: {}

  magic-string@0.30.19:
    dependencies:
      '@jridgewell/sourcemap-codec': 1.5.5

  make-error@1.3.6: {}

  math-intrinsics@1.1.0: {}

  mcp-proxy@5.5.6: {}

  media-typer@1.1.0: {}

  merge-descriptors@2.0.0: {}

  merge2@1.4.1: {}

  micromatch@4.0.8:
    dependencies:
      braces: 3.0.3
      picomatch: 2.3.1

  mime-db@1.52.0: {}

  mime-db@1.54.0: {}

  mime-types@2.1.35:
    dependencies:
      mime-db: 1.52.0

  mime-types@3.0.1:
    dependencies:
      mime-db: 1.54.0

  mime@3.0.0: {}

  mimic-response@1.0.1: {}

  mimic-response@3.1.0: {}

  minimalistic-assert@1.0.1: {}

  minimalistic-crypto-utils@1.0.1: {}

  minimatch@10.0.3:
    dependencies:
      '@isaacs/brace-expansion': 5.0.0

  minimist@1.2.8: {}

  minipass@7.1.2: {}

  minizlib@3.1.0:
    dependencies:
      minipass: 7.1.2

  mkdirp-classic@0.5.3: {}

  module-details-from-path@1.0.4: {}

  mri@1.2.0: {}

  ms@2.1.3: {}

  mustache@4.0.0: {}

  nan@2.23.0:
    optional: true

<<<<<<< HEAD
  nanoid@3.3.11: {}

  napi-build-utils@2.0.0: {}

=======
>>>>>>> 0e650f24
  near-abi@0.2.0:
    dependencies:
      '@types/json-schema': 7.0.15

  near-api-js@5.1.1:
    dependencies:
      '@near-js/accounts': 1.4.1
      '@near-js/crypto': 1.4.2
      '@near-js/keystores': 0.2.2
      '@near-js/keystores-browser': 0.2.2
      '@near-js/keystores-node': 0.1.2
      '@near-js/providers': 1.0.3
      '@near-js/signers': 0.2.2
      '@near-js/transactions': 1.3.3
      '@near-js/types': 0.3.1
      '@near-js/utils': 1.1.0
      '@near-js/wallet-account': 1.3.3
      '@noble/curves': 1.8.1
      borsh: 1.0.0
      depd: 2.0.0
      http-errors: 1.7.2
      near-abi: 0.2.0
      node-fetch: 2.6.7
    transitivePeerDependencies:
      - encoding

  negotiator@0.6.3: {}

  negotiator@1.0.0: {}

  next@15.5.5(@opentelemetry/api@1.9.0)(react-dom@19.1.0(react@19.1.0))(react@19.1.0):
    dependencies:
      '@next/env': 15.5.5
      '@swc/helpers': 0.5.15
      caniuse-lite: 1.0.30001751
      postcss: 8.4.31
      react: 19.1.0
      react-dom: 19.1.0(react@19.1.0)
      styled-jsx: 5.1.6(react@19.1.0)
    optionalDependencies:
      '@next/swc-darwin-arm64': 15.5.5
      '@next/swc-darwin-x64': 15.5.5
      '@next/swc-linux-arm64-gnu': 15.5.5
      '@next/swc-linux-arm64-musl': 15.5.5
      '@next/swc-linux-x64-gnu': 15.5.5
      '@next/swc-linux-x64-musl': 15.5.5
      '@next/swc-win32-arm64-msvc': 15.5.5
      '@next/swc-win32-x64-msvc': 15.5.5
      '@opentelemetry/api': 1.9.0
      sharp: 0.34.4
    transitivePeerDependencies:
      - '@babel/core'
      - babel-plugin-macros

  nice-try@1.0.5: {}

  node-addon-api@5.1.0: {}

  node-fetch@2.6.7:
    dependencies:
      whatwg-url: 5.0.0

  node-fetch@2.7.0:
    dependencies:
      whatwg-url: 5.0.0

  node-gyp-build@4.8.4: {}

  normalize-url@6.1.0: {}

  npm-run-path@2.0.2:
    dependencies:
      path-key: 2.0.1

  npm-run-path@6.0.0:
    dependencies:
      path-key: 4.0.0
      unicorn-magic: 0.3.0

  object-assign@4.1.1: {}

  object-inspect@1.13.4: {}

  object-keys@1.1.1: {}

  on-finished@2.4.1:
    dependencies:
      ee-first: 1.1.1

  once@1.4.0:
    dependencies:
      wrappy: 1.0.2

  openai@5.20.1(ws@8.18.3(bufferutil@4.0.9)(utf-8-validate@5.0.10))(zod@4.1.5):
    optionalDependencies:
      ws: 8.18.3(bufferutil@4.0.9)(utf-8-validate@5.0.10)
      zod: 4.1.5

  outdent@0.5.0: {}

  ox@0.9.3(typescript@5.9.2)(zod@4.1.5):
    dependencies:
      '@adraffy/ens-normalize': 1.11.0
      '@noble/ciphers': 1.3.0
      '@noble/curves': 1.9.1
      '@noble/hashes': 1.8.0
      '@scure/bip32': 1.7.0
      '@scure/bip39': 1.6.0
      abitype: 1.1.0(typescript@5.9.2)(zod@4.1.5)
      eventemitter3: 5.0.1
    optionalDependencies:
      typescript: 5.9.2
    transitivePeerDependencies:
      - zod

  p-cancelable@2.1.1: {}

  p-filter@2.1.0:
    dependencies:
      p-map: 2.1.0

  p-finally@1.0.0: {}

  p-limit@2.3.0:
    dependencies:
      p-try: 2.2.0

  p-limit@3.1.0:
    dependencies:
      yocto-queue: 0.1.0

  p-locate@4.1.0:
    dependencies:
      p-limit: 2.3.0

  p-map@2.1.0: {}

  p-try@2.2.0: {}

  package-json-from-dist@1.0.1: {}

  package-manager-detector@0.2.11:
    dependencies:
      quansync: 0.2.11

  parse-ms@4.0.0: {}

  parseurl@1.3.3: {}

  path-exists@4.0.0: {}

  path-key@2.0.1: {}

  path-key@3.1.1: {}

  path-key@4.0.0: {}

  path-parse@1.0.7: {}

  path-scurry@2.0.0:
    dependencies:
      lru-cache: 11.2.1
      minipass: 7.1.2

  path-to-regexp@8.3.0: {}

  path-type@4.0.0: {}

  pg-int8@1.0.1: {}

  pg-protocol@1.10.3: {}

  pg-types@2.2.0:
    dependencies:
      pg-int8: 1.0.1
      postgres-array: 2.0.0
      postgres-bytea: 1.0.0
      postgres-date: 1.0.7
      postgres-interval: 1.2.0

  picocolors@1.1.1: {}

  picomatch@2.3.1: {}

  pify@4.0.1: {}

  pkce-challenge@5.0.0: {}

  poseidon-lite@0.2.1: {}

  postcss@8.4.31:
    dependencies:
      nanoid: 3.3.11
      picocolors: 1.1.1
      source-map-js: 1.2.1

  postcss@8.5.6:
    dependencies:
      nanoid: 3.3.11
      picocolors: 1.1.1
      source-map-js: 1.2.1

  postgres-array@2.0.0: {}

  postgres-bytea@1.0.0: {}

  postgres-date@1.0.7: {}

  postgres-interval@1.2.0:
    dependencies:
      xtend: 4.0.2

  prettier@2.8.8: {}

  pretty-ms@9.2.0:
    dependencies:
      parse-ms: 4.0.0

  protobufjs@6.11.4:
    dependencies:
      '@protobufjs/aspromise': 1.1.2
      '@protobufjs/base64': 1.1.2
      '@protobufjs/codegen': 2.0.4
      '@protobufjs/eventemitter': 1.1.0
      '@protobufjs/fetch': 1.1.0
      '@protobufjs/float': 1.0.2
      '@protobufjs/inquire': 1.1.0
      '@protobufjs/path': 1.1.2
      '@protobufjs/pool': 1.1.0
      '@protobufjs/utf8': 1.1.0
      '@types/long': 4.0.2
      '@types/node': 24.3.1
      long: 4.0.0

  protobufjs@7.5.4:
    dependencies:
      '@protobufjs/aspromise': 1.1.2
      '@protobufjs/base64': 1.1.2
      '@protobufjs/codegen': 2.0.4
      '@protobufjs/eventemitter': 1.1.0
      '@protobufjs/fetch': 1.1.0
      '@protobufjs/float': 1.0.2
      '@protobufjs/inquire': 1.1.0
      '@protobufjs/path': 1.1.2
      '@protobufjs/pool': 1.1.0
      '@protobufjs/utf8': 1.1.0
      '@types/node': 24.3.1
      long: 5.3.2

  proxy-addr@2.0.7:
    dependencies:
      forwarded: 0.2.0
      ipaddr.js: 1.9.1

  proxy-from-env@1.1.0: {}

  pump@3.0.3:
    dependencies:
      end-of-stream: 1.4.5
      once: 1.4.0

  punycode@2.3.1: {}

  qs@6.14.0:
    dependencies:
      side-channel: 1.1.0

  quansync@0.2.11: {}

  queue-microtask@1.2.3: {}

  quick-lru@5.1.1: {}

  randombytes@2.1.0:
    dependencies:
      safe-buffer: 5.2.1

  range-parser@1.2.1: {}

  raw-body@3.0.1:
    dependencies:
      bytes: 3.1.2
      http-errors: 2.0.0
      iconv-lite: 0.7.0
      unpipe: 1.0.0

<<<<<<< HEAD
  rc@1.2.8:
    dependencies:
      deep-extend: 0.6.0
      ini: 1.3.8
      minimist: 1.2.8
      strip-json-comments: 2.0.1

  react-dom@19.1.0(react@19.1.0):
    dependencies:
      react: 19.1.0
      scheduler: 0.26.0

  react@19.1.0: {}

=======
>>>>>>> 0e650f24
  read-yaml-file@1.1.0:
    dependencies:
      graceful-fs: 4.2.11
      js-yaml: 3.14.1
      pify: 4.0.1
      strip-bom: 3.0.0

  readable-stream@3.6.2:
    dependencies:
      inherits: 2.0.4
      string_decoder: 1.3.0
      util-deprecate: 1.0.2

  readonly-date@1.0.0: {}

  rechoir@0.6.2:
    dependencies:
      resolve: 1.22.10

  require-directory@2.1.1: {}

  require-in-the-middle@7.5.2:
    dependencies:
      debug: 4.4.1
      module-details-from-path: 1.0.4
      resolve: 1.22.10
    transitivePeerDependencies:
      - supports-color

  resolve-alpn@1.2.1: {}

  resolve-from@5.0.0: {}

  resolve-pkg-maps@1.0.0: {}

  resolve@1.22.10:
    dependencies:
      is-core-module: 2.16.1
      path-parse: 1.0.7
      supports-preserve-symlinks-flag: 1.0.0

  responselike@2.0.1:
    dependencies:
      lowercase-keys: 2.0.0

  retry-request@7.0.2:
    dependencies:
      '@types/request': 2.48.13
      extend: 3.0.2
      teeny-request: 9.0.0
    transitivePeerDependencies:
      - encoding
      - supports-color

  retry@0.13.1: {}

  reusify@1.1.0: {}

  rimraf@6.0.1:
    dependencies:
      glob: 11.0.3
      package-json-from-dist: 1.0.1

  ripple-address-codec@5.0.0(bufferutil@4.0.9)(utf-8-validate@5.0.10):
    dependencies:
      '@scure/base': 1.2.6
      '@xrplf/isomorphic': 1.0.1(bufferutil@4.0.9)(utf-8-validate@5.0.10)
    transitivePeerDependencies:
      - bufferutil
      - utf-8-validate

  ripple-binary-codec@2.5.0(bufferutil@4.0.9)(utf-8-validate@5.0.10):
    dependencies:
      '@xrplf/isomorphic': 1.0.1(bufferutil@4.0.9)(utf-8-validate@5.0.10)
      bignumber.js: 9.3.1
      ripple-address-codec: 5.0.0(bufferutil@4.0.9)(utf-8-validate@5.0.10)
    transitivePeerDependencies:
      - bufferutil
      - utf-8-validate

  ripple-keypairs@2.0.0(bufferutil@4.0.9)(utf-8-validate@5.0.10):
    dependencies:
      '@noble/curves': 1.9.7
      '@xrplf/isomorphic': 1.0.1(bufferutil@4.0.9)(utf-8-validate@5.0.10)
      ripple-address-codec: 5.0.0(bufferutil@4.0.9)(utf-8-validate@5.0.10)
    transitivePeerDependencies:
      - bufferutil
      - utf-8-validate

  router@2.2.0:
    dependencies:
      debug: 4.4.1
      depd: 2.0.0
      is-promise: 4.0.0
      parseurl: 1.3.3
      path-to-regexp: 8.3.0
    transitivePeerDependencies:
      - supports-color

  rpc-websockets@9.1.3:
    dependencies:
      '@swc/helpers': 0.5.17
      '@types/uuid': 8.3.4
      '@types/ws': 8.18.1
      buffer: 6.0.3
      eventemitter3: 5.0.1
      uuid: 8.3.2
      ws: 8.18.3(bufferutil@4.0.9)(utf-8-validate@5.0.10)
    optionalDependencies:
      bufferutil: 4.0.9
      utf-8-validate: 5.0.10

  rss-parser@3.13.0:
    dependencies:
      entities: 2.2.0
      xml2js: 0.5.0

  run-parallel@1.2.0:
    dependencies:
      queue-microtask: 1.2.3

  rxjs@7.8.1:
    dependencies:
      tslib: 2.8.1

  safe-buffer@5.2.1: {}

  safer-buffer@2.1.2: {}

  sax@1.4.1: {}

  scheduler@0.26.0: {}

  secp256k1@5.0.1:
    dependencies:
      elliptic: 6.6.1
      node-addon-api: 5.1.0
      node-gyp-build: 4.8.4

  semver@5.7.2: {}

  semver@7.7.2: {}

  send@1.2.0:
    dependencies:
      debug: 4.4.1
      encodeurl: 2.0.0
      escape-html: 1.0.3
      etag: 1.8.1
      fresh: 2.0.0
      http-errors: 2.0.0
      mime-types: 3.0.1
      ms: 2.1.3
      on-finished: 2.4.1
      range-parser: 1.2.1
      statuses: 2.0.2
    transitivePeerDependencies:
      - supports-color

  serve-static@2.2.0:
    dependencies:
      encodeurl: 2.0.0
      escape-html: 1.0.3
      parseurl: 1.3.3
      send: 1.2.0
    transitivePeerDependencies:
      - supports-color

  setprototypeof@1.1.1: {}

  setprototypeof@1.2.0: {}

  sharp@0.34.4:
    dependencies:
      '@img/colour': 1.0.0
      detect-libc: 2.1.2
      semver: 7.7.2
    optionalDependencies:
      '@img/sharp-darwin-arm64': 0.34.4
      '@img/sharp-darwin-x64': 0.34.4
      '@img/sharp-libvips-darwin-arm64': 1.2.3
      '@img/sharp-libvips-darwin-x64': 1.2.3
      '@img/sharp-libvips-linux-arm': 1.2.3
      '@img/sharp-libvips-linux-arm64': 1.2.3
      '@img/sharp-libvips-linux-ppc64': 1.2.3
      '@img/sharp-libvips-linux-s390x': 1.2.3
      '@img/sharp-libvips-linux-x64': 1.2.3
      '@img/sharp-libvips-linuxmusl-arm64': 1.2.3
      '@img/sharp-libvips-linuxmusl-x64': 1.2.3
      '@img/sharp-linux-arm': 0.34.4
      '@img/sharp-linux-arm64': 0.34.4
      '@img/sharp-linux-ppc64': 0.34.4
      '@img/sharp-linux-s390x': 0.34.4
      '@img/sharp-linux-x64': 0.34.4
      '@img/sharp-linuxmusl-arm64': 0.34.4
      '@img/sharp-linuxmusl-x64': 0.34.4
      '@img/sharp-wasm32': 0.34.4
      '@img/sharp-win32-arm64': 0.34.4
      '@img/sharp-win32-ia32': 0.34.4
      '@img/sharp-win32-x64': 0.34.4
    optional: true

  shebang-command@1.2.0:
    dependencies:
      shebang-regex: 1.0.0

  shebang-command@2.0.0:
    dependencies:
      shebang-regex: 3.0.0

  shebang-regex@1.0.0: {}

  shebang-regex@3.0.0: {}

  shelljs@0.9.2:
    dependencies:
      execa: 1.0.0
      fast-glob: 3.3.3
      interpret: 1.4.0
      rechoir: 0.6.2

  shx@0.4.0:
    dependencies:
      minimist: 1.2.8
      shelljs: 0.9.2

  side-channel-list@1.0.0:
    dependencies:
      es-errors: 1.3.0
      object-inspect: 1.13.4

  side-channel-map@1.0.1:
    dependencies:
      call-bound: 1.0.4
      es-errors: 1.3.0
      get-intrinsic: 1.3.0
      object-inspect: 1.13.4

  side-channel-weakmap@1.0.2:
    dependencies:
      call-bound: 1.0.4
      es-errors: 1.3.0
      get-intrinsic: 1.3.0
      object-inspect: 1.13.4
      side-channel-map: 1.0.1

  side-channel@1.1.0:
    dependencies:
      es-errors: 1.3.0
      object-inspect: 1.13.4
      side-channel-list: 1.0.0
      side-channel-map: 1.0.1
      side-channel-weakmap: 1.0.2

  signal-exit@3.0.7: {}

  signal-exit@4.1.0: {}

  sisteransi@1.0.5: {}

  slash@3.0.0: {}

  socket.io-adapter@2.5.5(bufferutil@4.0.9)(utf-8-validate@5.0.10):
    dependencies:
      debug: 4.3.7
      ws: 8.17.1(bufferutil@4.0.9)(utf-8-validate@5.0.10)
    transitivePeerDependencies:
      - bufferutil
      - supports-color
      - utf-8-validate

  socket.io-parser@4.2.4:
    dependencies:
      '@socket.io/component-emitter': 3.1.2
      debug: 4.3.7
    transitivePeerDependencies:
      - supports-color

  socket.io@4.8.1(bufferutil@4.0.9)(utf-8-validate@5.0.10):
    dependencies:
      accepts: 1.3.8
      base64id: 2.0.0
      cors: 2.8.5
      debug: 4.3.7
      engine.io: 6.6.4(bufferutil@4.0.9)(utf-8-validate@5.0.10)
      socket.io-adapter: 2.5.5(bufferutil@4.0.9)(utf-8-validate@5.0.10)
      socket.io-parser: 4.2.4
    transitivePeerDependencies:
      - bufferutil
      - supports-color
      - utf-8-validate

  source-map-js@1.2.1: {}

  spawndamnit@3.0.1:
    dependencies:
      cross-spawn: 7.0.6
      signal-exit: 4.1.0

  split-ca@1.0.1: {}

  sprintf-js@1.0.3: {}

  ssh2@1.17.0:
    dependencies:
      asn1: 0.2.6
      bcrypt-pbkdf: 1.0.2
    optionalDependencies:
      cpu-features: 0.0.10
      nan: 2.23.0

  statuses@1.5.0: {}

  statuses@2.0.1: {}

  statuses@2.0.2: {}

  stream-chain@2.2.5: {}

  stream-events@1.0.5:
    dependencies:
      stubs: 3.0.0

  stream-json@1.9.1:
    dependencies:
      stream-chain: 2.2.5

  stream-shift@1.0.3: {}

  strict-event-emitter-types@2.0.0: {}

  string-width@4.2.3:
    dependencies:
      emoji-regex: 8.0.0
      is-fullwidth-code-point: 3.0.0
      strip-ansi: 6.0.1

  string-width@5.1.2:
    dependencies:
      eastasianwidth: 0.2.0
      emoji-regex: 9.2.2
      strip-ansi: 7.1.2

  string-width@7.2.0:
    dependencies:
      emoji-regex: 10.5.0
      get-east-asian-width: 1.4.0
      strip-ansi: 7.1.2

  string_decoder@1.3.0:
    dependencies:
      safe-buffer: 5.2.1

  strip-ansi@6.0.1:
    dependencies:
      ansi-regex: 5.0.1

  strip-ansi@7.1.2:
    dependencies:
      ansi-regex: 6.2.2

  strip-bom@3.0.0: {}

  strip-eof@1.0.0: {}

  strip-final-newline@4.0.0: {}

  strnum@1.1.2: {}

  strtok3@10.3.4:
    dependencies:
      '@tokenizer/token': 0.3.0

  stubs@3.0.0: {}

  styled-jsx@5.1.6(react@19.1.0):
    dependencies:
      client-only: 0.0.1
      react: 19.1.0

  superstruct@2.0.2: {}

  supports-preserve-symlinks-flag@1.0.0: {}

  symbol-observable@2.0.3: {}

  tailwindcss@4.1.14: {}

  tapable@2.3.0: {}

  tar-fs@2.1.3:
    dependencies:
      chownr: 1.1.4
      mkdirp-classic: 0.5.3
      pump: 3.0.3
      tar-stream: 2.2.0

  tar-stream@2.2.0:
    dependencies:
      bl: 4.1.0
      end-of-stream: 1.4.5
      fs-constants: 1.0.0
      inherits: 2.0.4
      readable-stream: 3.6.2

  tar@7.5.1:
    dependencies:
      '@isaacs/fs-minipass': 4.0.1
      chownr: 3.0.0
      minipass: 7.1.2
      minizlib: 3.1.0
      yallist: 5.0.0

  teeny-request@9.0.0:
    dependencies:
      http-proxy-agent: 5.0.0
      https-proxy-agent: 5.0.1
      node-fetch: 2.7.0
      stream-events: 1.0.5
      uuid: 9.0.1
    transitivePeerDependencies:
      - encoding
      - supports-color

  term-size@2.2.1: {}

  text-encoding-utf-8@1.0.2: {}

  to-regex-range@5.0.1:
    dependencies:
      is-number: 7.0.0

  toidentifier@1.0.0: {}

  toidentifier@1.0.1: {}

  token-types@6.1.1:
    dependencies:
      '@borewit/text-codec': 0.1.1
      '@tokenizer/token': 0.3.0
      ieee754: 1.2.1

  tr46@0.0.3: {}

  ts-node@10.9.2(@types/node@24.3.1)(typescript@5.9.2):
    dependencies:
      '@cspotcode/source-map-support': 0.8.1
      '@tsconfig/node10': 1.0.11
      '@tsconfig/node12': 1.0.11
      '@tsconfig/node14': 1.0.3
      '@tsconfig/node16': 1.0.4
      '@types/node': 24.3.1
      acorn: 8.15.0
      acorn-walk: 8.3.4
      arg: 4.1.3
      create-require: 1.1.1
      diff: 4.0.2
      make-error: 1.3.6
      typescript: 5.9.2
      v8-compile-cache-lib: 3.0.1
      yn: 3.1.1

  tslib@2.7.0: {}

  tslib@2.8.1: {}

  tsx@4.20.5:
    dependencies:
      esbuild: 0.25.9
      get-tsconfig: 4.10.1
    optionalDependencies:
      fsevents: 2.3.3

  tweetnacl@0.14.5: {}

  type-is@2.0.1:
    dependencies:
      content-type: 1.0.5
      media-typer: 1.1.0
      mime-types: 3.0.1

  typeforce@1.18.0: {}

  typescript@5.9.2: {}

  uint8array-extras@1.5.0: {}

  undici-types@6.19.8: {}

  undici-types@6.21.0: {}

  undici-types@7.10.0: {}

  undici@7.16.0: {}

  unicorn-magic@0.3.0: {}

  universalify@0.1.2: {}

  unpipe@1.0.0: {}

  uri-js@4.4.1:
    dependencies:
      punycode: 2.3.1

  uri-templates@0.2.0: {}

  utf-8-validate@5.0.10:
    dependencies:
      node-gyp-build: 4.8.4
    optional: true

  util-deprecate@1.0.2: {}

  uuid@10.0.0: {}

  uuid@13.0.0: {}

  uuid@8.3.2: {}

  uuid@9.0.1: {}

  v8-compile-cache-lib@3.0.1: {}

  valibot@0.36.0: {}

  varuint-bitcoin@1.1.2:
    dependencies:
      safe-buffer: 5.2.1

  vary@1.1.2: {}

  viem@2.37.5(bufferutil@4.0.9)(typescript@5.9.2)(utf-8-validate@5.0.10)(zod@4.1.5):
    dependencies:
      '@noble/curves': 1.9.1
      '@noble/hashes': 1.8.0
      '@scure/bip32': 1.7.0
      '@scure/bip39': 1.6.0
      abitype: 1.1.0(typescript@5.9.2)(zod@4.1.5)
      isows: 1.0.7(ws@8.18.3(bufferutil@4.0.9)(utf-8-validate@5.0.10))
      ox: 0.9.3(typescript@5.9.2)(zod@4.1.5)
      ws: 8.18.3(bufferutil@4.0.9)(utf-8-validate@5.0.10)
    optionalDependencies:
      typescript: 5.9.2
    transitivePeerDependencies:
      - bufferutil
      - utf-8-validate
      - zod

  webidl-conversions@3.0.1: {}

  whatwg-url@5.0.0:
    dependencies:
      tr46: 0.0.3
      webidl-conversions: 3.0.1

  which@1.3.1:
    dependencies:
      isexe: 2.0.0

  which@2.0.2:
    dependencies:
      isexe: 2.0.0

  wrap-ansi@7.0.0:
    dependencies:
      ansi-styles: 4.3.0
      string-width: 4.2.3
      strip-ansi: 6.0.1

  wrap-ansi@8.1.0:
    dependencies:
      ansi-styles: 6.2.3
      string-width: 5.1.2
      strip-ansi: 7.1.2

  wrap-ansi@9.0.2:
    dependencies:
      ansi-styles: 6.2.3
      string-width: 7.2.0
      strip-ansi: 7.1.2

  wrappy@1.0.2: {}

  ws@7.5.10(bufferutil@4.0.9)(utf-8-validate@5.0.10):
    optionalDependencies:
      bufferutil: 4.0.9
      utf-8-validate: 5.0.10

  ws@8.17.1(bufferutil@4.0.9)(utf-8-validate@5.0.10):
    optionalDependencies:
      bufferutil: 4.0.9
      utf-8-validate: 5.0.10

  ws@8.18.3(bufferutil@4.0.9)(utf-8-validate@5.0.10):
    optionalDependencies:
      bufferutil: 4.0.9
      utf-8-validate: 5.0.10

  xml2js@0.5.0:
    dependencies:
      sax: 1.4.1
      xmlbuilder: 11.0.1

  xmlbuilder@11.0.1: {}

  xrpl@4.4.1(bufferutil@4.0.9)(utf-8-validate@5.0.10):
    dependencies:
      '@scure/bip32': 1.7.0
      '@scure/bip39': 1.6.0
      '@xrplf/isomorphic': 1.0.1(bufferutil@4.0.9)(utf-8-validate@5.0.10)
      '@xrplf/secret-numbers': 2.0.0(bufferutil@4.0.9)(utf-8-validate@5.0.10)
      bignumber.js: 9.3.1
      eventemitter3: 5.0.1
      ripple-address-codec: 5.0.0(bufferutil@4.0.9)(utf-8-validate@5.0.10)
      ripple-binary-codec: 2.5.0(bufferutil@4.0.9)(utf-8-validate@5.0.10)
      ripple-keypairs: 2.0.0(bufferutil@4.0.9)(utf-8-validate@5.0.10)
    transitivePeerDependencies:
      - bufferutil
      - utf-8-validate

  xsschema@0.3.5(zod-to-json-schema@3.24.6(zod@3.25.76))(zod@3.25.76):
    optionalDependencies:
      zod: 3.25.76
      zod-to-json-schema: 3.24.6(zod@3.25.76)

  xstream@11.14.0:
    dependencies:
      globalthis: 1.0.4
      symbol-observable: 2.0.3

  xtend@4.0.2: {}

  y18n@5.0.8: {}

  yallist@5.0.0: {}

  yargs-parser@21.1.1: {}

  yargs-parser@22.0.0: {}

  yargs@17.7.2:
    dependencies:
      cliui: 8.0.1
      escalade: 3.2.0
      get-caller-file: 2.0.5
      require-directory: 2.1.1
      string-width: 4.2.3
      y18n: 5.0.8
      yargs-parser: 21.1.1

  yargs@18.0.0:
    dependencies:
      cliui: 9.0.1
      escalade: 3.2.0
      get-caller-file: 2.0.5
      string-width: 7.2.0
      y18n: 5.0.8
      yargs-parser: 22.0.0

  yn@3.1.1: {}

  yocto-queue@0.1.0: {}

  yoctocolors@2.1.2: {}

  zod-to-json-schema@3.24.6(zod@3.25.76):
    dependencies:
      zod: 3.25.76

  zod@3.25.76: {}

  zod@4.1.5: {}<|MERGE_RESOLUTION|>--- conflicted
+++ resolved
@@ -3137,7 +3137,6 @@
   nan@2.23.0:
     resolution: {integrity: sha512-1UxuyYGdoQHcGg87Lkqm3FzefucTa0NAiOcuRsDmysep3c1LVCRK2krrUDafMWtjSG04htvAmvg96+SDknOmgQ==}
 
-<<<<<<< HEAD
   nanoid@3.3.11:
     resolution: {integrity: sha512-N8SpfPUnUp1bK+PMYW8qSWdl9U+wwNWI4QKxOYDy9JAro3WMX7p2OeVRF9v+347pnakNevPmiHhNmZ2HbFA76w==}
     engines: {node: ^10 || ^12 || ^13.7 || ^14 || >=15.0.1}
@@ -3146,8 +3145,6 @@
   napi-build-utils@2.0.0:
     resolution: {integrity: sha512-GEbrYkbfF7MoNaoh2iGG84Mnf/WZfB0GdGEsM8wz7Expx/LlWf5U8t9nvJKXSp3qr5IsEbK04cBGhol/KwOsWA==}
 
-=======
->>>>>>> 0e650f24
   near-abi@0.2.0:
     resolution: {integrity: sha512-kCwSf/3fraPU2zENK18sh+kKG4uKbEUEQdyWQkmW8ZofmLarObIz2+zAYjA1teDZLeMvEQew3UysnPDXgjneaA==}
 
@@ -3450,7 +3447,6 @@
     resolution: {integrity: sha512-9G8cA+tuMS75+6G/TzW8OtLzmBDMo8p1JRxN5AZ+LAp8uxGA8V8GZm4GQ4/N5QNQEnLmg6SS7wyuSmbKepiKqA==}
     engines: {node: '>= 0.10'}
 
-<<<<<<< HEAD
   rc@1.2.8:
     resolution: {integrity: sha512-y3bGgqKj3QBdxLbLkomlohkvsA8gdAiUQlSBJnBhfn+BPxg4bc62d8TcBW15wavDfgexCgccckhcZvywyQYPOw==}
     hasBin: true
@@ -3464,8 +3460,6 @@
     resolution: {integrity: sha512-FS+XFBNvn3GTAWq26joslQgWNoFu08F4kl0J4CgdNKADkdSGXQyTCnKteIAJy96Br6YbpEU1LSzV5dYtjMkMDg==}
     engines: {node: '>=0.10.0'}
 
-=======
->>>>>>> 0e650f24
   read-yaml-file@1.1.0:
     resolution: {integrity: sha512-VIMnQi/Z4HT2Fxuwg5KrY174U1VdUIASQVWXXyqtNRtxSr9IYkn1rsI6Tb6HsrHCmB7gVpNwX6JxPTHcH6IoTA==}
     engines: {node: '>=6'}
@@ -7461,13 +7455,10 @@
   nan@2.23.0:
     optional: true
 
-<<<<<<< HEAD
   nanoid@3.3.11: {}
 
   napi-build-utils@2.0.0: {}
 
-=======
->>>>>>> 0e650f24
   near-abi@0.2.0:
     dependencies:
       '@types/json-schema': 7.0.15
@@ -7498,7 +7489,9 @@
 
   negotiator@1.0.0: {}
 
-  next@15.5.5(@opentelemetry/api@1.9.0)(react-dom@19.1.0(react@19.1.0))(react@19.1.0):
+  nice-try@1.0.5: {}
+
+  node-abi@3.78.0:
     dependencies:
       '@next/env': 15.5.5
       '@swc/helpers': 0.5.15
@@ -7754,7 +7747,6 @@
       iconv-lite: 0.7.0
       unpipe: 1.0.0
 
-<<<<<<< HEAD
   rc@1.2.8:
     dependencies:
       deep-extend: 0.6.0
@@ -7769,8 +7761,6 @@
 
   react@19.1.0: {}
 
-=======
->>>>>>> 0e650f24
   read-yaml-file@1.1.0:
     dependencies:
       graceful-fs: 4.2.11
