lockfileVersion: '9.0'

settings:
  autoInstallPeers: true
  excludeLinksFromLockfile: false

importers:

  .:
    devDependencies:
      '@biomejs/biome':
        specifier: 1.9.4
        version: 1.9.4
      '@changesets/cli':
        specifier: ^2.27.1
        version: 2.29.5
      husky:
        specifier: 9.1.7
        version: 9.1.7
      lint-staged:
        specifier: ^15.4.3
        version: 15.5.2
      turbo:
        specifier: ^2.3.3
        version: 2.5.4

  apps/docs:
    dependencies:
      dedent:
        specifier: ^1.6.0
        version: 1.6.0
      fumadocs-core:
        specifier: 15.6.1
        version: 15.6.1(@types/react@19.1.8)(next@15.3.4(@opentelemetry/api@1.9.0)(react-dom@19.1.0(react@19.1.0))(react@19.1.0))(react-dom@19.1.0(react@19.1.0))(react@19.1.0)
      fumadocs-mdx:
        specifier: 11.6.10
        version: 11.6.10(acorn@8.15.0)(fumadocs-core@15.6.1(@types/react@19.1.8)(next@15.3.4(@opentelemetry/api@1.9.0)(react-dom@19.1.0(react@19.1.0))(react@19.1.0))(react-dom@19.1.0(react@19.1.0))(react@19.1.0))(next@15.3.4(@opentelemetry/api@1.9.0)(react-dom@19.1.0(react@19.1.0))(react@19.1.0))
      fumadocs-ui:
        specifier: 15.6.1
        version: 15.6.1(@types/react-dom@19.1.6(@types/react@19.1.8))(@types/react@19.1.8)(next@15.3.4(@opentelemetry/api@1.9.0)(react-dom@19.1.0(react@19.1.0))(react@19.1.0))(react-dom@19.1.0(react@19.1.0))(react@19.1.0)(tailwindcss@4.1.11)
      lucide-react:
        specifier: ^0.525.0
        version: 0.525.0(react@19.1.0)
      next:
        specifier: 15.3.4
        version: 15.3.4(@opentelemetry/api@1.9.0)(react-dom@19.1.0(react@19.1.0))(react@19.1.0)
      react:
        specifier: ^19.1.0
        version: 19.1.0
      react-dom:
        specifier: ^19.1.0
        version: 19.1.0(react@19.1.0)
    devDependencies:
      '@tailwindcss/postcss':
        specifier: ^4.1.11
        version: 4.1.11
      '@types/mdx':
        specifier: ^2.0.13
        version: 2.0.13
      '@types/node':
        specifier: 24.0.7
        version: 24.0.7
      '@types/react':
        specifier: ^19.1.8
        version: 19.1.8
      '@types/react-dom':
        specifier: ^19.1.6
        version: 19.1.6(@types/react@19.1.8)
      postcss:
        specifier: ^8.5.6
        version: 8.5.6
      tailwindcss:
        specifier: ^4.1.11
        version: 4.1.11
      typescript:
        specifier: ^5.8.3
        version: 5.8.3

  apps/examples:
    dependencies:
      '@ai-sdk/google':
        specifier: ^1.2.22
        version: 1.2.22(zod@3.25.71)
      '@clack/prompts':
        specifier: ^0.11.0
        version: 0.11.0
      '@google/genai':
        specifier: ^1.6.0
        version: 1.8.0(@modelcontextprotocol/sdk@1.13.3)
      '@iqai/adk':
        specifier: workspace:*
        version: link:../../packages/adk
      '@modelcontextprotocol/sdk':
        specifier: ^1.11.1
        version: 1.13.3
      dedent:
        specifier: ^1.6.0
        version: 1.6.0
      dotenv:
        specifier: ^16.5.0
        version: 16.6.1
      fastmcp:
        specifier: ^3.8.2
        version: 3.8.2
      uuid:
        specifier: ^11.1.0
        version: 11.1.0
      zod:
        specifier: ^3.24.4
        version: 3.25.71
    devDependencies:
      '@iqai/tsconfig':
        specifier: workspace:*
        version: link:../../packages/tsconfig
      '@types/node':
        specifier: ^20.17.30
        version: 20.19.4
      tsx:
        specifier: ^4.19.4
        version: 4.20.3
      typescript:
        specifier: ^5.3.2
        version: 5.8.3

  packages/adk:
    dependencies:
      '@anthropic-ai/sdk':
        specifier: ^0.39.0
        version: 0.39.0
      '@electric-sql/pglite':
        specifier: ^0.3.2
        version: 0.3.4
      '@google-cloud/storage':
        specifier: ^7.16.0
        version: 7.16.0
      '@google-cloud/vertexai':
        specifier: ^0.5.0
        version: 0.5.0
      '@google/genai':
        specifier: ^1.6.0
        version: 1.8.0(@modelcontextprotocol/sdk@1.13.3)
      '@modelcontextprotocol/sdk':
        specifier: ^1.11.1
        version: 1.13.3
      '@opentelemetry/api':
        specifier: ^1.9.0
        version: 1.9.0
      '@opentelemetry/auto-instrumentations-node':
        specifier: ^0.60.1
        version: 0.60.1(@opentelemetry/api@1.9.0)(@opentelemetry/core@2.0.1(@opentelemetry/api@1.9.0))
      '@opentelemetry/exporter-trace-otlp-http':
        specifier: ^0.202.0
        version: 0.202.0(@opentelemetry/api@1.9.0)
      '@opentelemetry/resources':
        specifier: ^2.0.1
        version: 2.0.1(@opentelemetry/api@1.9.0)
      '@opentelemetry/sdk-node':
        specifier: ^0.202.0
        version: 0.202.0(@opentelemetry/api@1.9.0)
      '@opentelemetry/sdk-trace-base':
        specifier: ^2.0.1
        version: 2.0.1(@opentelemetry/api@1.9.0)
      '@opentelemetry/sdk-trace-node':
        specifier: ^2.0.1
        version: 2.0.1(@opentelemetry/api@1.9.0)
      '@opentelemetry/semantic-conventions':
        specifier: ^1.34.0
        version: 1.34.0
      ai:
        specifier: ^4.3.16
        version: 4.3.16(react@19.1.0)(zod@3.25.71)
      axios:
        specifier: ^1.6.2
        version: 1.10.0
      dedent:
        specifier: ^1.6.0
        version: 1.6.0
      dockerode:
        specifier: ^4.0.7
        version: 4.0.7
      dotenv:
        specifier: ^16.4.7
        version: 16.6.1
      drizzle-orm:
        specifier: ^0.43.1
        version: 0.43.1(@electric-sql/pglite@0.3.4)(@opentelemetry/api@1.9.0)(@types/better-sqlite3@7.6.13)(@types/pg@8.15.1)(better-sqlite3@11.10.0)(kysely@0.28.2)(mysql2@3.14.1)(pg@8.16.3)
      kysely:
        specifier: ^0.28.2
        version: 0.28.2
      openai:
        specifier: ^4.93.0
        version: 4.104.0(ws@8.18.3)(zod@3.25.71)
      uuid:
        specifier: ^11.1.0
        version: 11.1.0
      zod:
        specifier: ^3.25.67
        version: 3.25.71
    devDependencies:
      '@iqai/tsconfig':
        specifier: workspace:*
        version: link:../tsconfig
      '@types/better-sqlite3':
        specifier: ^7.6.13
        version: 7.6.13
      '@types/dockerode':
        specifier: ^3.3.42
        version: 3.3.42
      '@types/node':
        specifier: ^20.17.30
        version: 20.19.4
      better-sqlite3:
        specifier: ^11.10.0
        version: 11.10.0
      mysql2:
        specifier: ^3.14.1
        version: 3.14.1
      pg:
        specifier: ^8.16.0
        version: 8.16.3
      tsup:
        specifier: ^8.4.0
        version: 8.5.0(jiti@2.4.2)(postcss@8.5.6)(tsx@4.20.3)(typescript@5.8.3)(yaml@2.8.0)
      typescript:
        specifier: ^5.3.2
        version: 5.8.3
      vitest:
        specifier: ^3.1.3
        version: 3.2.4(@types/debug@4.1.12)(@types/node@20.19.4)(jiti@2.4.2)(lightningcss@1.30.1)(tsx@4.20.3)(yaml@2.8.0)

  packages/tsconfig: {}

packages:

  '@ai-sdk/google@1.2.22':
    resolution: {integrity: sha512-Ppxu3DIieF1G9pyQ5O1Z646GYR0gkC57YdBqXJ82qvCdhEhZHu0TWhmnOoeIWe2olSbuDeoOY+MfJrW8dzS3Hw==}
    engines: {node: '>=18'}
    peerDependencies:
      zod: ^3.0.0

  '@ai-sdk/provider-utils@2.2.8':
    resolution: {integrity: sha512-fqhG+4sCVv8x7nFzYnFo19ryhAa3w096Kmc3hWxMQfW/TubPOmt3A6tYZhl4mUfQWWQMsuSkLrtjlWuXBVSGQA==}
    engines: {node: '>=18'}
    peerDependencies:
      zod: ^3.23.8

  '@ai-sdk/provider@1.1.3':
    resolution: {integrity: sha512-qZMxYJ0qqX/RfnuIaab+zp8UAeJn/ygXXAffR5I4N0n1IrvA6qBsjc8hXLmBiMV2zoXlifkacF7sEFnYnjBcqg==}
    engines: {node: '>=18'}

  '@ai-sdk/react@1.2.12':
    resolution: {integrity: sha512-jK1IZZ22evPZoQW3vlkZ7wvjYGYF+tRBKXtrcolduIkQ/m/sOAVcVeVDUDvh1T91xCnWCdUGCPZg2avZ90mv3g==}
    engines: {node: '>=18'}
    peerDependencies:
      react: ^18 || ^19 || ^19.0.0-rc
      zod: ^3.23.8
    peerDependenciesMeta:
      zod:
        optional: true

  '@ai-sdk/ui-utils@1.2.11':
    resolution: {integrity: sha512-3zcwCc8ezzFlwp3ZD15wAPjf2Au4s3vAbKsXQVyhxODHcmu0iyPO2Eua6D/vicq/AUm/BAo60r97O6HU+EI0+w==}
    engines: {node: '>=18'}
    peerDependencies:
      zod: ^3.23.8

  '@alloc/quick-lru@5.2.0':
    resolution: {integrity: sha512-UrcABB+4bUrFABwbluTIBErXwvbsU/V7TZWfmbgJfbkwiBuziS9gxdODUyuiecfdGQ85jglMW6juS3+z5TsKLw==}
    engines: {node: '>=10'}

  '@ampproject/remapping@2.3.0':
    resolution: {integrity: sha512-30iZtAPgz+LTIYoeivqYo853f02jBYSd5uGnGpkFV0M3xOt9aN73erkgYAmZU43x4VfqcnLxW9Kpg3R5LC4YYw==}
    engines: {node: '>=6.0.0'}

  '@anthropic-ai/sdk@0.39.0':
    resolution: {integrity: sha512-eMyDIPRZbt1CCLErRCi3exlAvNkBtRe+kW5vvJyef93PmNr/clstYgHhtvmkxN82nlKgzyGPCyGxrm0JQ1ZIdg==}

  '@babel/runtime@7.27.6':
    resolution: {integrity: sha512-vbavdySgbTTrmFE+EsiqUTzlOr5bzlnJtUv9PynGCAKvfQqjIXbvFdumPM/GxMDfyuGMJaJAU6TO4zc1Jf1i8Q==}
    engines: {node: '>=6.9.0'}

  '@balena/dockerignore@1.0.2':
    resolution: {integrity: sha512-wMue2Sy4GAVTk6Ic4tJVcnfdau+gx2EnG7S+uAEe+TWJFqE4YoWN4/H8MSLj4eYJKxGg26lZwboEniNiNwZQ6Q==}

  '@biomejs/biome@1.9.4':
    resolution: {integrity: sha512-1rkd7G70+o9KkTn5KLmDYXihGoTaIGO9PIIN2ZB7UJxFrWw04CZHPYiMRjYsaDvVV7hP1dYNRLxSANLaBFGpog==}
    engines: {node: '>=14.21.3'}
    hasBin: true

  '@biomejs/cli-darwin-arm64@1.9.4':
    resolution: {integrity: sha512-bFBsPWrNvkdKrNCYeAp+xo2HecOGPAy9WyNyB/jKnnedgzl4W4Hb9ZMzYNbf8dMCGmUdSavlYHiR01QaYR58cw==}
    engines: {node: '>=14.21.3'}
    cpu: [arm64]
    os: [darwin]

  '@biomejs/cli-darwin-x64@1.9.4':
    resolution: {integrity: sha512-ngYBh/+bEedqkSevPVhLP4QfVPCpb+4BBe2p7Xs32dBgs7rh9nY2AIYUL6BgLw1JVXV8GlpKmb/hNiuIxfPfZg==}
    engines: {node: '>=14.21.3'}
    cpu: [x64]
    os: [darwin]

  '@biomejs/cli-linux-arm64-musl@1.9.4':
    resolution: {integrity: sha512-v665Ct9WCRjGa8+kTr0CzApU0+XXtRgwmzIf1SeKSGAv+2scAlW6JR5PMFo6FzqqZ64Po79cKODKf3/AAmECqA==}
    engines: {node: '>=14.21.3'}
    cpu: [arm64]
    os: [linux]

  '@biomejs/cli-linux-arm64@1.9.4':
    resolution: {integrity: sha512-fJIW0+LYujdjUgJJuwesP4EjIBl/N/TcOX3IvIHJQNsAqvV2CHIogsmA94BPG6jZATS4Hi+xv4SkBBQSt1N4/g==}
    engines: {node: '>=14.21.3'}
    cpu: [arm64]
    os: [linux]

  '@biomejs/cli-linux-x64-musl@1.9.4':
    resolution: {integrity: sha512-gEhi/jSBhZ2m6wjV530Yy8+fNqG8PAinM3oV7CyO+6c3CEh16Eizm21uHVsyVBEB6RIM8JHIl6AGYCv6Q6Q9Tg==}
    engines: {node: '>=14.21.3'}
    cpu: [x64]
    os: [linux]

  '@biomejs/cli-linux-x64@1.9.4':
    resolution: {integrity: sha512-lRCJv/Vi3Vlwmbd6K+oQ0KhLHMAysN8lXoCI7XeHlxaajk06u7G+UsFSO01NAs5iYuWKmVZjmiOzJ0OJmGsMwg==}
    engines: {node: '>=14.21.3'}
    cpu: [x64]
    os: [linux]

  '@biomejs/cli-win32-arm64@1.9.4':
    resolution: {integrity: sha512-tlbhLk+WXZmgwoIKwHIHEBZUwxml7bRJgk0X2sPyNR3S93cdRq6XulAZRQJ17FYGGzWne0fgrXBKpl7l4M87Hg==}
    engines: {node: '>=14.21.3'}
    cpu: [arm64]
    os: [win32]

  '@biomejs/cli-win32-x64@1.9.4':
    resolution: {integrity: sha512-8Y5wMhVIPaWe6jw2H+KlEm4wP/f7EW3810ZLmDlrEEy5KvBsb9ECEfu/kMWD484ijfQ8+nIi0giMgu9g1UAuuA==}
    engines: {node: '>=14.21.3'}
    cpu: [x64]
    os: [win32]

  '@changesets/apply-release-plan@7.0.12':
    resolution: {integrity: sha512-EaET7As5CeuhTzvXTQCRZeBUcisoYPDDcXvgTE/2jmmypKp0RC7LxKj/yzqeh/1qFTZI7oDGFcL1PHRuQuketQ==}

  '@changesets/assemble-release-plan@6.0.9':
    resolution: {integrity: sha512-tPgeeqCHIwNo8sypKlS3gOPmsS3wP0zHt67JDuL20P4QcXiw/O4Hl7oXiuLnP9yg+rXLQ2sScdV1Kkzde61iSQ==}

  '@changesets/changelog-git@0.2.1':
    resolution: {integrity: sha512-x/xEleCFLH28c3bQeQIyeZf8lFXyDFVn1SgcBiR2Tw/r4IAWlk1fzxCEZ6NxQAjF2Nwtczoen3OA2qR+UawQ8Q==}

  '@changesets/cli@2.29.5':
    resolution: {integrity: sha512-0j0cPq3fgxt2dPdFsg4XvO+6L66RC0pZybT9F4dG5TBrLA3jA/1pNkdTXH9IBBVHkgsKrNKenI3n1mPyPlIydg==}
    hasBin: true

  '@changesets/config@3.1.1':
    resolution: {integrity: sha512-bd+3Ap2TKXxljCggI0mKPfzCQKeV/TU4yO2h2C6vAihIo8tzseAn2e7klSuiyYYXvgu53zMN1OeYMIQkaQoWnA==}

  '@changesets/errors@0.2.0':
    resolution: {integrity: sha512-6BLOQUscTpZeGljvyQXlWOItQyU71kCdGz7Pi8H8zdw6BI0g3m43iL4xKUVPWtG+qrrL9DTjpdn8eYuCQSRpow==}

  '@changesets/get-dependents-graph@2.1.3':
    resolution: {integrity: sha512-gphr+v0mv2I3Oxt19VdWRRUxq3sseyUpX9DaHpTUmLj92Y10AGy+XOtV+kbM6L/fDcpx7/ISDFK6T8A/P3lOdQ==}

  '@changesets/get-release-plan@4.0.13':
    resolution: {integrity: sha512-DWG1pus72FcNeXkM12tx+xtExyH/c9I1z+2aXlObH3i9YA7+WZEVaiHzHl03thpvAgWTRaH64MpfHxozfF7Dvg==}

  '@changesets/get-version-range-type@0.4.0':
    resolution: {integrity: sha512-hwawtob9DryoGTpixy1D3ZXbGgJu1Rhr+ySH2PvTLHvkZuQ7sRT4oQwMh0hbqZH1weAooedEjRsbrWcGLCeyVQ==}

  '@changesets/git@3.0.4':
    resolution: {integrity: sha512-BXANzRFkX+XcC1q/d27NKvlJ1yf7PSAgi8JG6dt8EfbHFHi4neau7mufcSca5zRhwOL8j9s6EqsxmT+s+/E6Sw==}

  '@changesets/logger@0.1.1':
    resolution: {integrity: sha512-OQtR36ZlnuTxKqoW4Sv6x5YIhOmClRd5pWsjZsddYxpWs517R0HkyiefQPIytCVh4ZcC5x9XaG8KTdd5iRQUfg==}

  '@changesets/parse@0.4.1':
    resolution: {integrity: sha512-iwksMs5Bf/wUItfcg+OXrEpravm5rEd9Bf4oyIPL4kVTmJQ7PNDSd6MDYkpSJR1pn7tz/k8Zf2DhTCqX08Ou+Q==}

  '@changesets/pre@2.0.2':
    resolution: {integrity: sha512-HaL/gEyFVvkf9KFg6484wR9s0qjAXlZ8qWPDkTyKF6+zqjBe/I2mygg3MbpZ++hdi0ToqNUF8cjj7fBy0dg8Ug==}

  '@changesets/read@0.6.5':
    resolution: {integrity: sha512-UPzNGhsSjHD3Veb0xO/MwvasGe8eMyNrR/sT9gR8Q3DhOQZirgKhhXv/8hVsI0QpPjR004Z9iFxoJU6in3uGMg==}

  '@changesets/should-skip-package@0.1.2':
    resolution: {integrity: sha512-qAK/WrqWLNCP22UDdBTMPH5f41elVDlsNyat180A33dWxuUDyNpg6fPi/FyTZwRriVjg0L8gnjJn2F9XAoF0qw==}

  '@changesets/types@4.1.0':
    resolution: {integrity: sha512-LDQvVDv5Kb50ny2s25Fhm3d9QSZimsoUGBsUioj6MC3qbMUCuC8GPIvk/M6IvXx3lYhAs0lwWUQLb+VIEUCECw==}

  '@changesets/types@6.1.0':
    resolution: {integrity: sha512-rKQcJ+o1nKNgeoYRHKOS07tAMNd3YSN0uHaJOZYjBAgxfV7TUE7JE+z4BzZdQwb5hKaYbayKN5KrYV7ODb2rAA==}

  '@changesets/write@0.4.0':
    resolution: {integrity: sha512-CdTLvIOPiCNuH71pyDu3rA+Q0n65cmAbXnwWH84rKGiFumFzkmHNT8KHTMEchcxN+Kl8I54xGUhJ7l3E7X396Q==}

  '@clack/core@0.5.0':
    resolution: {integrity: sha512-p3y0FIOwaYRUPRcMO7+dlmLh8PSRcrjuTndsiA0WAFbWES0mLZlrjVoBRZ9DzkPFJZG6KGkJmoEAY0ZcVWTkow==}

  '@clack/prompts@0.11.0':
    resolution: {integrity: sha512-pMN5FcrEw9hUkZA4f+zLlzivQSeQf5dRGJjSUbvVYDLvpKCdQx5OaknvKzgbtXOizhP+SJJJjqEbOe55uKKfAw==}

  '@electric-sql/pglite@0.3.4':
    resolution: {integrity: sha512-h5hoL2GuxcWN8Q3+jtesIRem14iIvAZVEsTeUF6eO9RiUb6ar73QVIEW9t+Ud58iXAcAE2dFMtWqw3W2Oo4LDw==}

  '@emnapi/runtime@1.4.3':
    resolution: {integrity: sha512-pBPWdu6MLKROBX05wSNKcNb++m5Er+KQ9QkB+WVM+pW2Kx9hoSrVTnu3BdkI5eBLZoKu/J6mW/B6i6bJB2ytXQ==}

  '@esbuild/aix-ppc64@0.25.5':
    resolution: {integrity: sha512-9o3TMmpmftaCMepOdA5k/yDw8SfInyzWWTjYTFCX3kPSDJMROQTb8jg+h9Cnwnmm1vOzvxN7gIfB5V2ewpjtGA==}
    engines: {node: '>=18'}
    cpu: [ppc64]
    os: [aix]

  '@esbuild/android-arm64@0.25.5':
    resolution: {integrity: sha512-VGzGhj4lJO+TVGV1v8ntCZWJktV7SGCs3Pn1GRWI1SBFtRALoomm8k5E9Pmwg3HOAal2VDc2F9+PM/rEY6oIDg==}
    engines: {node: '>=18'}
    cpu: [arm64]
    os: [android]

  '@esbuild/android-arm@0.25.5':
    resolution: {integrity: sha512-AdJKSPeEHgi7/ZhuIPtcQKr5RQdo6OO2IL87JkianiMYMPbCtot9fxPbrMiBADOWWm3T2si9stAiVsGbTQFkbA==}
    engines: {node: '>=18'}
    cpu: [arm]
    os: [android]

  '@esbuild/android-x64@0.25.5':
    resolution: {integrity: sha512-D2GyJT1kjvO//drbRT3Hib9XPwQeWd9vZoBJn+bu/lVsOZ13cqNdDeqIF/xQ5/VmWvMduP6AmXvylO/PIc2isw==}
    engines: {node: '>=18'}
    cpu: [x64]
    os: [android]

  '@esbuild/darwin-arm64@0.25.5':
    resolution: {integrity: sha512-GtaBgammVvdF7aPIgH2jxMDdivezgFu6iKpmT+48+F8Hhg5J/sfnDieg0aeG/jfSvkYQU2/pceFPDKlqZzwnfQ==}
    engines: {node: '>=18'}
    cpu: [arm64]
    os: [darwin]

  '@esbuild/darwin-x64@0.25.5':
    resolution: {integrity: sha512-1iT4FVL0dJ76/q1wd7XDsXrSW+oLoquptvh4CLR4kITDtqi2e/xwXwdCVH8hVHU43wgJdsq7Gxuzcs6Iq/7bxQ==}
    engines: {node: '>=18'}
    cpu: [x64]
    os: [darwin]

  '@esbuild/freebsd-arm64@0.25.5':
    resolution: {integrity: sha512-nk4tGP3JThz4La38Uy/gzyXtpkPW8zSAmoUhK9xKKXdBCzKODMc2adkB2+8om9BDYugz+uGV7sLmpTYzvmz6Sw==}
    engines: {node: '>=18'}
    cpu: [arm64]
    os: [freebsd]

  '@esbuild/freebsd-x64@0.25.5':
    resolution: {integrity: sha512-PrikaNjiXdR2laW6OIjlbeuCPrPaAl0IwPIaRv+SMV8CiM8i2LqVUHFC1+8eORgWyY7yhQY+2U2fA55mBzReaw==}
    engines: {node: '>=18'}
    cpu: [x64]
    os: [freebsd]

  '@esbuild/linux-arm64@0.25.5':
    resolution: {integrity: sha512-Z9kfb1v6ZlGbWj8EJk9T6czVEjjq2ntSYLY2cw6pAZl4oKtfgQuS4HOq41M/BcoLPzrUbNd+R4BXFyH//nHxVg==}
    engines: {node: '>=18'}
    cpu: [arm64]
    os: [linux]

  '@esbuild/linux-arm@0.25.5':
    resolution: {integrity: sha512-cPzojwW2okgh7ZlRpcBEtsX7WBuqbLrNXqLU89GxWbNt6uIg78ET82qifUy3W6OVww6ZWobWub5oqZOVtwolfw==}
    engines: {node: '>=18'}
    cpu: [arm]
    os: [linux]

  '@esbuild/linux-ia32@0.25.5':
    resolution: {integrity: sha512-sQ7l00M8bSv36GLV95BVAdhJ2QsIbCuCjh/uYrWiMQSUuV+LpXwIqhgJDcvMTj+VsQmqAHL2yYaasENvJ7CDKA==}
    engines: {node: '>=18'}
    cpu: [ia32]
    os: [linux]

  '@esbuild/linux-loong64@0.25.5':
    resolution: {integrity: sha512-0ur7ae16hDUC4OL5iEnDb0tZHDxYmuQyhKhsPBV8f99f6Z9KQM02g33f93rNH5A30agMS46u2HP6qTdEt6Q1kg==}
    engines: {node: '>=18'}
    cpu: [loong64]
    os: [linux]

  '@esbuild/linux-mips64el@0.25.5':
    resolution: {integrity: sha512-kB/66P1OsHO5zLz0i6X0RxlQ+3cu0mkxS3TKFvkb5lin6uwZ/ttOkP3Z8lfR9mJOBk14ZwZ9182SIIWFGNmqmg==}
    engines: {node: '>=18'}
    cpu: [mips64el]
    os: [linux]

  '@esbuild/linux-ppc64@0.25.5':
    resolution: {integrity: sha512-UZCmJ7r9X2fe2D6jBmkLBMQetXPXIsZjQJCjgwpVDz+YMcS6oFR27alkgGv3Oqkv07bxdvw7fyB71/olceJhkQ==}
    engines: {node: '>=18'}
    cpu: [ppc64]
    os: [linux]

  '@esbuild/linux-riscv64@0.25.5':
    resolution: {integrity: sha512-kTxwu4mLyeOlsVIFPfQo+fQJAV9mh24xL+y+Bm6ej067sYANjyEw1dNHmvoqxJUCMnkBdKpvOn0Ahql6+4VyeA==}
    engines: {node: '>=18'}
    cpu: [riscv64]
    os: [linux]

  '@esbuild/linux-s390x@0.25.5':
    resolution: {integrity: sha512-K2dSKTKfmdh78uJ3NcWFiqyRrimfdinS5ErLSn3vluHNeHVnBAFWC8a4X5N+7FgVE1EjXS1QDZbpqZBjfrqMTQ==}
    engines: {node: '>=18'}
    cpu: [s390x]
    os: [linux]

  '@esbuild/linux-x64@0.25.5':
    resolution: {integrity: sha512-uhj8N2obKTE6pSZ+aMUbqq+1nXxNjZIIjCjGLfsWvVpy7gKCOL6rsY1MhRh9zLtUtAI7vpgLMK6DxjO8Qm9lJw==}
    engines: {node: '>=18'}
    cpu: [x64]
    os: [linux]

  '@esbuild/netbsd-arm64@0.25.5':
    resolution: {integrity: sha512-pwHtMP9viAy1oHPvgxtOv+OkduK5ugofNTVDilIzBLpoWAM16r7b/mxBvfpuQDpRQFMfuVr5aLcn4yveGvBZvw==}
    engines: {node: '>=18'}
    cpu: [arm64]
    os: [netbsd]

  '@esbuild/netbsd-x64@0.25.5':
    resolution: {integrity: sha512-WOb5fKrvVTRMfWFNCroYWWklbnXH0Q5rZppjq0vQIdlsQKuw6mdSihwSo4RV/YdQ5UCKKvBy7/0ZZYLBZKIbwQ==}
    engines: {node: '>=18'}
    cpu: [x64]
    os: [netbsd]

  '@esbuild/openbsd-arm64@0.25.5':
    resolution: {integrity: sha512-7A208+uQKgTxHd0G0uqZO8UjK2R0DDb4fDmERtARjSHWxqMTye4Erz4zZafx7Di9Cv+lNHYuncAkiGFySoD+Mw==}
    engines: {node: '>=18'}
    cpu: [arm64]
    os: [openbsd]

  '@esbuild/openbsd-x64@0.25.5':
    resolution: {integrity: sha512-G4hE405ErTWraiZ8UiSoesH8DaCsMm0Cay4fsFWOOUcz8b8rC6uCvnagr+gnioEjWn0wC+o1/TAHt+It+MpIMg==}
    engines: {node: '>=18'}
    cpu: [x64]
    os: [openbsd]

  '@esbuild/sunos-x64@0.25.5':
    resolution: {integrity: sha512-l+azKShMy7FxzY0Rj4RCt5VD/q8mG/e+mDivgspo+yL8zW7qEwctQ6YqKX34DTEleFAvCIUviCFX1SDZRSyMQA==}
    engines: {node: '>=18'}
    cpu: [x64]
    os: [sunos]

  '@esbuild/win32-arm64@0.25.5':
    resolution: {integrity: sha512-O2S7SNZzdcFG7eFKgvwUEZ2VG9D/sn/eIiz8XRZ1Q/DO5a3s76Xv0mdBzVM5j5R639lXQmPmSo0iRpHqUUrsxw==}
    engines: {node: '>=18'}
    cpu: [arm64]
    os: [win32]

  '@esbuild/win32-ia32@0.25.5':
    resolution: {integrity: sha512-onOJ02pqs9h1iMJ1PQphR+VZv8qBMQ77Klcsqv9CNW2w6yLqoURLcgERAIurY6QE63bbLuqgP9ATqajFLK5AMQ==}
    engines: {node: '>=18'}
    cpu: [ia32]
    os: [win32]

  '@esbuild/win32-x64@0.25.5':
    resolution: {integrity: sha512-TXv6YnJ8ZMVdX+SXWVBo/0p8LTcrUYngpWjvm91TMjjBQii7Oz11Lw5lbDV5Y0TzuhSJHwiH4hEtC1I42mMS0g==}
    engines: {node: '>=18'}
    cpu: [x64]
    os: [win32]

  '@floating-ui/core@1.7.2':
    resolution: {integrity: sha512-wNB5ooIKHQc+Kui96jE/n69rHFWAVoxn5CAzL1Xdd8FG03cgY3MLO+GF9U3W737fYDSgPWA6MReKhBQBop6Pcw==}

  '@floating-ui/dom@1.7.2':
    resolution: {integrity: sha512-7cfaOQuCS27HD7DX+6ib2OrnW+b4ZBwDNnCcT0uTyidcmyWb03FnQqJybDBoCnpdxwBSfA94UAYlRCt7mV+TbA==}

  '@floating-ui/react-dom@2.1.4':
    resolution: {integrity: sha512-JbbpPhp38UmXDDAu60RJmbeme37Jbgsm7NrHGgzYYFKmblzRUh6Pa641dII6LsjwF4XlScDrde2UAzDo/b9KPw==}
    peerDependencies:
      react: '>=16.8.0'
      react-dom: '>=16.8.0'

  '@floating-ui/utils@0.2.10':
    resolution: {integrity: sha512-aGTxbpbg8/b5JfU1HXSrbH3wXZuLPJcNEcZQFMxLs3oSzgtVu6nFPkbbGGUvBcUjKV2YyB9Wxxabo+HEH9tcRQ==}

  '@formatjs/intl-localematcher@0.6.1':
    resolution: {integrity: sha512-ePEgLgVCqi2BBFnTMWPfIghu6FkbZnnBVhO2sSxvLfrdFw7wCHAHiDoM2h4NRgjbaY7+B7HgOLZGkK187pZTZg==}

  '@google-cloud/paginator@5.0.2':
    resolution: {integrity: sha512-DJS3s0OVH4zFDB1PzjxAsHqJT6sKVbRwwML0ZBP9PbU7Yebtu/7SWMRzvO2J3nUi9pRNITCfu4LJeooM2w4pjg==}
    engines: {node: '>=14.0.0'}

  '@google-cloud/projectify@4.0.0':
    resolution: {integrity: sha512-MmaX6HeSvyPbWGwFq7mXdo0uQZLGBYCwziiLIGq5JVX+/bdI3SAq6bP98trV5eTWfLuvsMcIC1YJOF2vfteLFA==}
    engines: {node: '>=14.0.0'}

  '@google-cloud/promisify@4.0.0':
    resolution: {integrity: sha512-Orxzlfb9c67A15cq2JQEyVc7wEsmFBmHjZWZYQMUyJ1qivXyMwdyNOs9odi79hze+2zqdTtu1E19IM/FtqZ10g==}
    engines: {node: '>=14'}

  '@google-cloud/storage@7.16.0':
    resolution: {integrity: sha512-7/5LRgykyOfQENcm6hDKP8SX/u9XxE5YOiWOkgkwcoO+cG8xT/cyOvp9wwN3IxfdYgpHs8CE7Nq2PKX2lNaEXw==}
    engines: {node: '>=14'}

  '@google-cloud/vertexai@0.5.0':
    resolution: {integrity: sha512-qIFHYTXA5UCLdm9JG+Xf1suomCXxRqa1PKdYjqXuhZsCm8mn37Rb0Tf8djlhDzuRVWyWoQTmsWpsk28ZTmbqJg==}
    engines: {node: '>=18.0.0'}

  '@google/genai@1.8.0':
    resolution: {integrity: sha512-n3KiMFesQCy2R9iSdBIuJ0JWYQ1HZBJJkmt4PPZMGZKvlgHhBAGw1kUMyX+vsAIzprN3lK45DI755lm70wPOOg==}
    engines: {node: '>=20.0.0'}
    peerDependencies:
      '@modelcontextprotocol/sdk': ^1.11.0
    peerDependenciesMeta:
      '@modelcontextprotocol/sdk':
        optional: true

  '@grpc/grpc-js@1.13.4':
    resolution: {integrity: sha512-GsFaMXCkMqkKIvwCQjCrwH+GHbPKBjhwo/8ZuUkWHqbI73Kky9I+pQltrlT0+MWpedCoosda53lgjYfyEPgxBg==}
    engines: {node: '>=12.10.0'}

  '@grpc/proto-loader@0.7.15':
    resolution: {integrity: sha512-tMXdRCfYVixjuFK+Hk0Q1s38gV9zDiDJfWL3h1rv4Qc39oILCu1TRTDt7+fGUI8K4G1Fj125Hx/ru3azECWTyQ==}
    engines: {node: '>=6'}
    hasBin: true

  '@img/sharp-darwin-arm64@0.34.2':
    resolution: {integrity: sha512-OfXHZPppddivUJnqyKoi5YVeHRkkNE2zUFT2gbpKxp/JZCFYEYubnMg+gOp6lWfasPrTS+KPosKqdI+ELYVDtg==}
    engines: {node: ^18.17.0 || ^20.3.0 || >=21.0.0}
    cpu: [arm64]
    os: [darwin]

  '@img/sharp-darwin-x64@0.34.2':
    resolution: {integrity: sha512-dYvWqmjU9VxqXmjEtjmvHnGqF8GrVjM2Epj9rJ6BUIXvk8slvNDJbhGFvIoXzkDhrJC2jUxNLz/GUjjvSzfw+g==}
    engines: {node: ^18.17.0 || ^20.3.0 || >=21.0.0}
    cpu: [x64]
    os: [darwin]

  '@img/sharp-libvips-darwin-arm64@1.1.0':
    resolution: {integrity: sha512-HZ/JUmPwrJSoM4DIQPv/BfNh9yrOA8tlBbqbLz4JZ5uew2+o22Ik+tHQJcih7QJuSa0zo5coHTfD5J8inqj9DA==}
    cpu: [arm64]
    os: [darwin]

  '@img/sharp-libvips-darwin-x64@1.1.0':
    resolution: {integrity: sha512-Xzc2ToEmHN+hfvsl9wja0RlnXEgpKNmftriQp6XzY/RaSfwD9th+MSh0WQKzUreLKKINb3afirxW7A0fz2YWuQ==}
    cpu: [x64]
    os: [darwin]

  '@img/sharp-libvips-linux-arm64@1.1.0':
    resolution: {integrity: sha512-IVfGJa7gjChDET1dK9SekxFFdflarnUB8PwW8aGwEoF3oAsSDuNUTYS+SKDOyOJxQyDC1aPFMuRYLoDInyV9Ew==}
    cpu: [arm64]
    os: [linux]

  '@img/sharp-libvips-linux-arm@1.1.0':
    resolution: {integrity: sha512-s8BAd0lwUIvYCJyRdFqvsj+BJIpDBSxs6ivrOPm/R7piTs5UIwY5OjXrP2bqXC9/moGsyRa37eYWYCOGVXxVrA==}
    cpu: [arm]
    os: [linux]

  '@img/sharp-libvips-linux-ppc64@1.1.0':
    resolution: {integrity: sha512-tiXxFZFbhnkWE2LA8oQj7KYR+bWBkiV2nilRldT7bqoEZ4HiDOcePr9wVDAZPi/Id5fT1oY9iGnDq20cwUz8lQ==}
    cpu: [ppc64]
    os: [linux]

  '@img/sharp-libvips-linux-s390x@1.1.0':
    resolution: {integrity: sha512-xukSwvhguw7COyzvmjydRb3x/09+21HykyapcZchiCUkTThEQEOMtBj9UhkaBRLuBrgLFzQ2wbxdeCCJW/jgJA==}
    cpu: [s390x]
    os: [linux]

  '@img/sharp-libvips-linux-x64@1.1.0':
    resolution: {integrity: sha512-yRj2+reB8iMg9W5sULM3S74jVS7zqSzHG3Ol/twnAAkAhnGQnpjj6e4ayUz7V+FpKypwgs82xbRdYtchTTUB+Q==}
    cpu: [x64]
    os: [linux]

  '@img/sharp-libvips-linuxmusl-arm64@1.1.0':
    resolution: {integrity: sha512-jYZdG+whg0MDK+q2COKbYidaqW/WTz0cc1E+tMAusiDygrM4ypmSCjOJPmFTvHHJ8j/6cAGyeDWZOsK06tP33w==}
    cpu: [arm64]
    os: [linux]

  '@img/sharp-libvips-linuxmusl-x64@1.1.0':
    resolution: {integrity: sha512-wK7SBdwrAiycjXdkPnGCPLjYb9lD4l6Ze2gSdAGVZrEL05AOUJESWU2lhlC+Ffn5/G+VKuSm6zzbQSzFX/P65A==}
    cpu: [x64]
    os: [linux]

  '@img/sharp-linux-arm64@0.34.2':
    resolution: {integrity: sha512-D8n8wgWmPDakc83LORcfJepdOSN6MvWNzzz2ux0MnIbOqdieRZwVYY32zxVx+IFUT8er5KPcyU3XXsn+GzG/0Q==}
    engines: {node: ^18.17.0 || ^20.3.0 || >=21.0.0}
    cpu: [arm64]
    os: [linux]

  '@img/sharp-linux-arm@0.34.2':
    resolution: {integrity: sha512-0DZzkvuEOqQUP9mo2kjjKNok5AmnOr1jB2XYjkaoNRwpAYMDzRmAqUIa1nRi58S2WswqSfPOWLNOr0FDT3H5RQ==}
    engines: {node: ^18.17.0 || ^20.3.0 || >=21.0.0}
    cpu: [arm]
    os: [linux]

  '@img/sharp-linux-s390x@0.34.2':
    resolution: {integrity: sha512-EGZ1xwhBI7dNISwxjChqBGELCWMGDvmxZXKjQRuqMrakhO8QoMgqCrdjnAqJq/CScxfRn+Bb7suXBElKQpPDiw==}
    engines: {node: ^18.17.0 || ^20.3.0 || >=21.0.0}
    cpu: [s390x]
    os: [linux]

  '@img/sharp-linux-x64@0.34.2':
    resolution: {integrity: sha512-sD7J+h5nFLMMmOXYH4DD9UtSNBD05tWSSdWAcEyzqW8Cn5UxXvsHAxmxSesYUsTOBmUnjtxghKDl15EvfqLFbQ==}
    engines: {node: ^18.17.0 || ^20.3.0 || >=21.0.0}
    cpu: [x64]
    os: [linux]

  '@img/sharp-linuxmusl-arm64@0.34.2':
    resolution: {integrity: sha512-NEE2vQ6wcxYav1/A22OOxoSOGiKnNmDzCYFOZ949xFmrWZOVII1Bp3NqVVpvj+3UeHMFyN5eP/V5hzViQ5CZNA==}
    engines: {node: ^18.17.0 || ^20.3.0 || >=21.0.0}
    cpu: [arm64]
    os: [linux]

  '@img/sharp-linuxmusl-x64@0.34.2':
    resolution: {integrity: sha512-DOYMrDm5E6/8bm/yQLCWyuDJwUnlevR8xtF8bs+gjZ7cyUNYXiSf/E8Kp0Ss5xasIaXSHzb888V1BE4i1hFhAA==}
    engines: {node: ^18.17.0 || ^20.3.0 || >=21.0.0}
    cpu: [x64]
    os: [linux]

  '@img/sharp-wasm32@0.34.2':
    resolution: {integrity: sha512-/VI4mdlJ9zkaq53MbIG6rZY+QRN3MLbR6usYlgITEzi4Rpx5S6LFKsycOQjkOGmqTNmkIdLjEvooFKwww6OpdQ==}
    engines: {node: ^18.17.0 || ^20.3.0 || >=21.0.0}
    cpu: [wasm32]

  '@img/sharp-win32-arm64@0.34.2':
    resolution: {integrity: sha512-cfP/r9FdS63VA5k0xiqaNaEoGxBg9k7uE+RQGzuK9fHt7jib4zAVVseR9LsE4gJcNWgT6APKMNnCcnyOtmSEUQ==}
    engines: {node: ^18.17.0 || ^20.3.0 || >=21.0.0}
    cpu: [arm64]
    os: [win32]

  '@img/sharp-win32-ia32@0.34.2':
    resolution: {integrity: sha512-QLjGGvAbj0X/FXl8n1WbtQ6iVBpWU7JO94u/P2M4a8CFYsvQi4GW2mRy/JqkRx0qpBzaOdKJKw8uc930EX2AHw==}
    engines: {node: ^18.17.0 || ^20.3.0 || >=21.0.0}
    cpu: [ia32]
    os: [win32]

  '@img/sharp-win32-x64@0.34.2':
    resolution: {integrity: sha512-aUdT6zEYtDKCaxkofmmJDJYGCf0+pJg3eU9/oBuqvEeoB9dKI6ZLc/1iLJCTuJQDO4ptntAlkUmHgGjyuobZbw==}
    engines: {node: ^18.17.0 || ^20.3.0 || >=21.0.0}
    cpu: [x64]
    os: [win32]

  '@isaacs/cliui@8.0.2':
    resolution: {integrity: sha512-O8jcjabXaleOG9DQ0+ARXWZBTfnP4WNAqzuiJK7ll44AmxGKv/J2M4TPjxjY3znBCfvBXFzucm1twdyFybFqEA==}
    engines: {node: '>=12'}

  '@isaacs/fs-minipass@4.0.1':
    resolution: {integrity: sha512-wgm9Ehl2jpeqP3zw/7mo3kRHFp5MEDhqAdwy1fTGkHAwnkGOVsgpvQhL8B5n1qlb01jV3n/bI0ZfZp5lWA1k4w==}
    engines: {node: '>=18.0.0'}

  '@jridgewell/gen-mapping@0.3.12':
    resolution: {integrity: sha512-OuLGC46TjB5BbN1dH8JULVVZY4WTdkF7tV9Ys6wLL1rubZnCMstOhNHueU5bLCrnRuDhKPDM4g6sw4Bel5Gzqg==}

  '@jridgewell/resolve-uri@3.1.2':
    resolution: {integrity: sha512-bRISgCIjP20/tbWSPWMEi54QVPRZExkuD9lJL+UIxUKtwVJA8wW1Trb1jMs1RFXo1CBTNZ/5hpC9QvmKWdopKw==}
    engines: {node: '>=6.0.0'}

  '@jridgewell/sourcemap-codec@1.5.4':
    resolution: {integrity: sha512-VT2+G1VQs/9oz078bLrYbecdZKs912zQlkelYpuf+SXF+QvZDYJlbx/LSx+meSAwdDFnF8FVXW92AVjjkVmgFw==}

  '@jridgewell/trace-mapping@0.3.29':
    resolution: {integrity: sha512-uw6guiW/gcAGPDhLmd77/6lW8QLeiV5RUTsAX46Db6oLhGaVj4lhnPwb184s1bkc8kdVg/+h988dro8GRDpmYQ==}

  '@js-sdsl/ordered-map@4.4.2':
    resolution: {integrity: sha512-iUKgm52T8HOE/makSxjqoWhe95ZJA1/G1sYsGev2JDKUSS14KAgg1LHb+Ba+IPow0xflbnSkOsZcO08C7w1gYw==}

  '@manypkg/find-root@1.1.0':
    resolution: {integrity: sha512-mki5uBvhHzO8kYYix/WRy2WX8S3B5wdVSc9D6KcU5lQNglP2yt58/VfLuAK49glRXChosY8ap2oJ1qgma3GUVA==}

  '@manypkg/get-packages@1.1.3':
    resolution: {integrity: sha512-fo+QhuU3qE/2TQMQmbVMqaQ6EWbMhi4ABWP+O4AM1NqPBuy0OrApV5LO6BrrgnhtAHS2NH6RrVk9OL181tTi8A==}

  '@mdx-js/mdx@3.1.0':
    resolution: {integrity: sha512-/QxEhPAvGwbQmy1Px8F899L5Uc2KZ6JtXwlCgJmjSTBedwOZkByYcBG4GceIGPXRDsmfxhHazuS+hlOShRLeDw==}

  '@modelcontextprotocol/sdk@1.13.3':
    resolution: {integrity: sha512-bGwA78F/U5G2jrnsdRkPY3IwIwZeWUEfb5o764b79lb0rJmMT76TLwKhdNZOWakOQtedYefwIR4emisEMvInKA==}
    engines: {node: '>=18'}

  '@next/env@15.3.4':
    resolution: {integrity: sha512-ZkdYzBseS6UjYzz6ylVKPOK+//zLWvD6Ta+vpoye8cW11AjiQjGYVibF0xuvT4L0iJfAPfZLFidaEzAOywyOAQ==}

  '@next/swc-darwin-arm64@15.3.4':
    resolution: {integrity: sha512-z0qIYTONmPRbwHWvpyrFXJd5F9YWLCsw3Sjrzj2ZvMYy9NPQMPZ1NjOJh4ojr4oQzcGYwgJKfidzehaNa1BpEg==}
    engines: {node: '>= 10'}
    cpu: [arm64]
    os: [darwin]

  '@next/swc-darwin-x64@15.3.4':
    resolution: {integrity: sha512-Z0FYJM8lritw5Wq+vpHYuCIzIlEMjewG2aRkc3Hi2rcbULknYL/xqfpBL23jQnCSrDUGAo/AEv0Z+s2bff9Zkw==}
    engines: {node: '>= 10'}
    cpu: [x64]
    os: [darwin]

  '@next/swc-linux-arm64-gnu@15.3.4':
    resolution: {integrity: sha512-l8ZQOCCg7adwmsnFm8m5q9eIPAHdaB2F3cxhufYtVo84pymwKuWfpYTKcUiFcutJdp9xGHC+F1Uq3xnFU1B/7g==}
    engines: {node: '>= 10'}
    cpu: [arm64]
    os: [linux]

  '@next/swc-linux-arm64-musl@15.3.4':
    resolution: {integrity: sha512-wFyZ7X470YJQtpKot4xCY3gpdn8lE9nTlldG07/kJYexCUpX1piX+MBfZdvulo+t1yADFVEuzFfVHfklfEx8kw==}
    engines: {node: '>= 10'}
    cpu: [arm64]
    os: [linux]

  '@next/swc-linux-x64-gnu@15.3.4':
    resolution: {integrity: sha512-gEbH9rv9o7I12qPyvZNVTyP/PWKqOp8clvnoYZQiX800KkqsaJZuOXkWgMa7ANCCh/oEN2ZQheh3yH8/kWPSEg==}
    engines: {node: '>= 10'}
    cpu: [x64]
    os: [linux]

  '@next/swc-linux-x64-musl@15.3.4':
    resolution: {integrity: sha512-Cf8sr0ufuC/nu/yQ76AnarbSAXcwG/wj+1xFPNbyNo8ltA6kw5d5YqO8kQuwVIxk13SBdtgXrNyom3ZosHAy4A==}
    engines: {node: '>= 10'}
    cpu: [x64]
    os: [linux]

  '@next/swc-win32-arm64-msvc@15.3.4':
    resolution: {integrity: sha512-ay5+qADDN3rwRbRpEhTOreOn1OyJIXS60tg9WMYTWCy3fB6rGoyjLVxc4dR9PYjEdR2iDYsaF5h03NA+XuYPQQ==}
    engines: {node: '>= 10'}
    cpu: [arm64]
    os: [win32]

  '@next/swc-win32-x64-msvc@15.3.4':
    resolution: {integrity: sha512-4kDt31Bc9DGyYs41FTL1/kNpDeHyha2TC0j5sRRoKCyrhNcfZ/nRQkAUlF27mETwm8QyHqIjHJitfcza2Iykfg==}
    engines: {node: '>= 10'}
    cpu: [x64]
    os: [win32]

  '@nodelib/fs.scandir@2.1.5':
    resolution: {integrity: sha512-vq24Bq3ym5HEQm2NKCr3yXDwjc7vTsEThRDnkp2DK9p1uqLR+DHurm/NOTo0KG7HYHU7eppKZj3MyqYuMBf62g==}
    engines: {node: '>= 8'}

  '@nodelib/fs.stat@2.0.5':
    resolution: {integrity: sha512-RkhPPp2zrqDAQA/2jNhnztcPAlv64XdhIp7a7454A5ovI7Bukxgt7MX7udwAu3zg1DcpPU0rz3VV1SeaqvY4+A==}
    engines: {node: '>= 8'}

  '@nodelib/fs.walk@1.2.8':
    resolution: {integrity: sha512-oGB+UxlgWcgQkgwo8GcEGwemoTFt3FIO9ababBmaGwXIoBKZ+GTy0pP185beGg7Llih/NSHSV2XAs1lnznocSg==}
    engines: {node: '>= 8'}

  '@opentelemetry/api-logs@0.202.0':
    resolution: {integrity: sha512-fTBjMqKCfotFWfLzaKyhjLvyEyq5vDKTTFfBmx21btv3gvy8Lq6N5Dh2OzqeuN4DjtpSvNT1uNVfg08eD2Rfxw==}
    engines: {node: '>=8.0.0'}

  '@opentelemetry/api@1.9.0':
    resolution: {integrity: sha512-3giAOQvZiH5F9bMlMiv8+GSPMeqg0dbaeo58/0SlA9sxSqZhnUtxzX9/2FzyhS9sWQf5S0GJE0AKBrFqjpeYcg==}
    engines: {node: '>=8.0.0'}

  '@opentelemetry/auto-instrumentations-node@0.60.1':
    resolution: {integrity: sha512-oMBVXiun0qWhj693Y24Ie+75q45YXHRFeH9vX/XBWKRNJIM/02ufjmNvmOdoHY0EPxU9rBmWCW82Uidf54iSPA==}
    engines: {node: ^18.19.0 || >=20.6.0}
    peerDependencies:
      '@opentelemetry/api': ^1.4.1
      '@opentelemetry/core': ^2.0.0

  '@opentelemetry/context-async-hooks@2.0.1':
    resolution: {integrity: sha512-XuY23lSI3d4PEqKA+7SLtAgwqIfc6E/E9eAQWLN1vlpC53ybO3o6jW4BsXo1xvz9lYyyWItfQDDLzezER01mCw==}
    engines: {node: ^18.19.0 || >=20.6.0}
    peerDependencies:
      '@opentelemetry/api': '>=1.0.0 <1.10.0'

  '@opentelemetry/core@2.0.1':
    resolution: {integrity: sha512-MaZk9SJIDgo1peKevlbhP6+IwIiNPNmswNL4AF0WaQJLbHXjr9SrZMgS12+iqr9ToV4ZVosCcc0f8Rg67LXjxw==}
    engines: {node: ^18.19.0 || >=20.6.0}
    peerDependencies:
      '@opentelemetry/api': '>=1.0.0 <1.10.0'

  '@opentelemetry/exporter-logs-otlp-grpc@0.202.0':
    resolution: {integrity: sha512-Y84L8Yja/A2qjGEzC/To0yrMUXHrtwJzHtZ2za1/ulZplRe5QFsLNyHixIS42ZYUKuNyWMDgOFhnN2Pz5uThtg==}
    engines: {node: ^18.19.0 || >=20.6.0}
    peerDependencies:
      '@opentelemetry/api': ^1.3.0

  '@opentelemetry/exporter-logs-otlp-http@0.202.0':
    resolution: {integrity: sha512-mJWLkmoG+3r+SsYQC+sbWoy1rjowJhMhFvFULeIPTxSI+EZzKPya0+NZ3+vhhgx2UTybGQlye3FBtCH3o6Rejg==}
    engines: {node: ^18.19.0 || >=20.6.0}
    peerDependencies:
      '@opentelemetry/api': ^1.3.0

  '@opentelemetry/exporter-logs-otlp-proto@0.202.0':
    resolution: {integrity: sha512-qYwbmNWPkP7AbzX8o4DRu5bb/a0TWYNcpZc1NEAOhuV7pgBpAUPEClxRWPN94ulIia+PfQjzFGMaRwmLGmNP6g==}
    engines: {node: ^18.19.0 || >=20.6.0}
    peerDependencies:
      '@opentelemetry/api': ^1.3.0

  '@opentelemetry/exporter-metrics-otlp-grpc@0.202.0':
    resolution: {integrity: sha512-/dq/rf4KCkTYoP+NyPXTE+5wjvfhAHSqK62vRsJ/IalG61VPQvwaL18yWcavbI+44ImQwtMeZxfIJSox7oQL0w==}
    engines: {node: ^18.19.0 || >=20.6.0}
    peerDependencies:
      '@opentelemetry/api': ^1.3.0

  '@opentelemetry/exporter-metrics-otlp-http@0.202.0':
    resolution: {integrity: sha512-ooYcrf/m9ZuVGpQnER7WRH+JZbDPD389HG7VS/EnvIEF5WpNYEqf+NdmtaAcs51d81QrytTYAubc5bVWi//28w==}
    engines: {node: ^18.19.0 || >=20.6.0}
    peerDependencies:
      '@opentelemetry/api': ^1.3.0

  '@opentelemetry/exporter-metrics-otlp-proto@0.202.0':
    resolution: {integrity: sha512-X0RpPpPjyCAmIq9tySZm0Hk3Ltw8KWsqeNq5I7gS9AR9RzbVHb/l+eiMI1CqSRvW9R47HXcUu/epmEzY8ebFAg==}
    engines: {node: ^18.19.0 || >=20.6.0}
    peerDependencies:
      '@opentelemetry/api': ^1.3.0

  '@opentelemetry/exporter-prometheus@0.202.0':
    resolution: {integrity: sha512-6RvQqZHAPFiwL1OKRJe4ta6SgJx/g8or41B+OovVVEie3HeCDhDGL9S1VJNkBozUz6wTY8a47fQwdMrCOUdMhQ==}
    engines: {node: ^18.19.0 || >=20.6.0}
    peerDependencies:
      '@opentelemetry/api': ^1.3.0

  '@opentelemetry/exporter-trace-otlp-grpc@0.202.0':
    resolution: {integrity: sha512-d5wLdbNA3ahpSeD0I34vbDFMTh4vPsXemH0bKDXLeCVULCAjOJXuZmEiuRammiDgVvvX7CAb/IGLDz8d2QHvoA==}
    engines: {node: ^18.19.0 || >=20.6.0}
    peerDependencies:
      '@opentelemetry/api': ^1.3.0

  '@opentelemetry/exporter-trace-otlp-http@0.202.0':
    resolution: {integrity: sha512-/hKE8DaFCJuaQqE1IxpgkcjOolUIwgi3TgHElPVKGdGRBSmJMTmN/cr6vWa55pCJIXPyhKvcMrbrya7DZ3VmzA==}
    engines: {node: ^18.19.0 || >=20.6.0}
    peerDependencies:
      '@opentelemetry/api': ^1.3.0

  '@opentelemetry/exporter-trace-otlp-proto@0.202.0':
    resolution: {integrity: sha512-z3vzdMclCETGIn8uUBgpz7w651ftCiH2qh3cewhBk+rF0EYPNQ3mJvyxktLnKIBZ/ci0zUknAzzYC7LIIZmggQ==}
    engines: {node: ^18.19.0 || >=20.6.0}
    peerDependencies:
      '@opentelemetry/api': ^1.3.0

  '@opentelemetry/exporter-zipkin@2.0.1':
    resolution: {integrity: sha512-a9eeyHIipfdxzCfc2XPrE+/TI3wmrZUDFtG2RRXHSbZZULAny7SyybSvaDvS77a7iib5MPiAvluwVvbGTsHxsw==}
    engines: {node: ^18.19.0 || >=20.6.0}
    peerDependencies:
      '@opentelemetry/api': ^1.0.0

  '@opentelemetry/instrumentation-amqplib@0.49.0':
    resolution: {integrity: sha512-OCGkE+1JoUN+gOzs3u0GSa7GV//KX6NMKzaPchedae7ZwFVyyBQ8VECJngHgW3k/FLABFnq9Oiym2WZGiWugVQ==}
    engines: {node: ^18.19.0 || >=20.6.0}
    peerDependencies:
      '@opentelemetry/api': ^1.3.0

  '@opentelemetry/instrumentation-aws-lambda@0.53.0':
    resolution: {integrity: sha512-dZywDIc4t7o28eU9W4QMB+mNhRdH5/kVxVmxRtB46/diHg8Im6RFncuiCVJ1l9ig/RUtwR3dU9LX1huFBwxkPw==}
    engines: {node: ^18.19.0 || >=20.6.0}
    peerDependencies:
      '@opentelemetry/api': ^1.3.0

  '@opentelemetry/instrumentation-aws-sdk@0.54.0':
    resolution: {integrity: sha512-4XnXfpACX8fpOnt/D8d/1AFg3uOwBTG9TopQBuikDZJYUrLUSdT7UiotCFqAM/Z6hQJh72Jy3591C/OrmKct7A==}
    engines: {node: ^18.19.0 || >=20.6.0}
    peerDependencies:
      '@opentelemetry/api': ^1.3.0

  '@opentelemetry/instrumentation-bunyan@0.48.0':
    resolution: {integrity: sha512-Q6ay5CXIKuyejadPoLboz+jKumB3Zuxyk35ycFh9vfIeww3+mNRyMVj6KxHRS0Imbv9zhNbP3uyrUpvEMMyHuw==}
    engines: {node: ^18.19.0 || >=20.6.0}
    peerDependencies:
      '@opentelemetry/api': ^1.3.0

  '@opentelemetry/instrumentation-cassandra-driver@0.48.0':
    resolution: {integrity: sha512-0dcX8Kx0S6ZAOknrbA+BBh1j5lg5F20W18m5VYoGUxkuLIUbWkQA3uaqeTfqbOwmnBmb1upDPUWPR+g5N12B4Q==}
    engines: {node: ^18.19.0 || >=20.6.0}
    peerDependencies:
      '@opentelemetry/api': ^1.3.0

  '@opentelemetry/instrumentation-connect@0.46.0':
    resolution: {integrity: sha512-YNq/7M1JXnWRkpKPC9dbYZA36cg547gY0p1bijW7vuZJ9t5f3alo6w8TWtZwV/hOFtBGHDXVhKVfp2Mh6zVHjQ==}
    engines: {node: ^18.19.0 || >=20.6.0}
    peerDependencies:
      '@opentelemetry/api': ^1.3.0

  '@opentelemetry/instrumentation-cucumber@0.17.0':
    resolution: {integrity: sha512-TTfQ9DmUlbeBsYZjNdJqs8mlcn1uY3t/AsTsALDBEFg6tWV+S1ADM9kVmKnscfbCwcQX2x17f/6a1Kpq5p91ww==}
    engines: {node: ^18.19.0 || >=20.6.0}
    peerDependencies:
      '@opentelemetry/api': ^1.0.0

  '@opentelemetry/instrumentation-dataloader@0.19.0':
    resolution: {integrity: sha512-zIVRnRs3zDZCqStQcpIdRx3Dz9WXFSVj9qimqI7CRuKao9qnrZYUVQHvvVlLZX3JAg+nDC6JRS95zvbq50hj4A==}
    engines: {node: ^18.19.0 || >=20.6.0}
    peerDependencies:
      '@opentelemetry/api': ^1.3.0

  '@opentelemetry/instrumentation-dns@0.46.0':
    resolution: {integrity: sha512-m8u72x2fSIjhP1ITJX9Ims3eR4Qn8ze+QWy9NHYO01JlmiMamoc9TfIOd4dyOtxVja4tjnkWceKQdlEH9F9BoA==}
    engines: {node: ^18.19.0 || >=20.6.0}
    peerDependencies:
      '@opentelemetry/api': ^1.3.0

  '@opentelemetry/instrumentation-express@0.51.0':
    resolution: {integrity: sha512-v1mgfvyeQh7yfsZ8wZlr+jgFGk9FxzLfNH0EH0UYGO9das8fCIkixsEasZMWhjwAJKjlf+ElTZ2jE2pT7I3DyQ==}
    engines: {node: ^18.19.0 || >=20.6.0}
    peerDependencies:
      '@opentelemetry/api': ^1.3.0

  '@opentelemetry/instrumentation-fastify@0.47.0':
    resolution: {integrity: sha512-dLld0pI63WR1BXvNiGKFWzqrnhgItiIDNsRf/vVOhKV20HQNUQk5FfzcX0eUyiJtW/+u95Txh/vdfeQRwLELcA==}
    engines: {node: ^18.19.0 || >=20.6.0}
    peerDependencies:
      '@opentelemetry/api': ^1.3.0

  '@opentelemetry/instrumentation-fs@0.22.0':
    resolution: {integrity: sha512-ktQVFD6pd8eAIW6t2DtDuXj2lxq+wnQ8WUkJLNZzl3rEE2TZEiHg7wIkWVoxl4Cz4pJ2YZJbdU2fHAizuDebDw==}
    engines: {node: ^18.19.0 || >=20.6.0}
    peerDependencies:
      '@opentelemetry/api': ^1.3.0

  '@opentelemetry/instrumentation-generic-pool@0.46.0':
    resolution: {integrity: sha512-QJUH9n5Ld0xz54gX1k3L2RDoSyJjeZaASA17Zvm0uVa40v+s8oMfCa1/4y9TONFSVbL0fPbAGojVsRRtg6dJ5w==}
    engines: {node: ^18.19.0 || >=20.6.0}
    peerDependencies:
      '@opentelemetry/api': ^1.3.0

  '@opentelemetry/instrumentation-graphql@0.50.0':
    resolution: {integrity: sha512-Nn3vBS5T0Dv4+9WF1dGR0Lgsxuz6ztQmTsxoHvesm6YAAXiHffnwsxBEJUKEJcjxfXzjO1SVuLDkv1bAeQ3NFw==}
    engines: {node: ^18.19.0 || >=20.6.0}
    peerDependencies:
      '@opentelemetry/api': ^1.3.0

  '@opentelemetry/instrumentation-grpc@0.202.0':
    resolution: {integrity: sha512-dWvefHNAyAfaHVmxQ/ySLQSI2hGKLgK1sBtvae4w9xruqU08bBMtvmVeGMA/5whfiUDU8ftp1/84U4Zoe5N56A==}
    engines: {node: ^18.19.0 || >=20.6.0}
    peerDependencies:
      '@opentelemetry/api': ^1.3.0

  '@opentelemetry/instrumentation-hapi@0.49.0':
    resolution: {integrity: sha512-d4BcCjbW7Pfg4FpbAAF0cK/ue3dN02WMw0uO2G792KzDjxj05MtZm3eBTz672j3ejV9hM0HvPPhUHUsIC0H6Gw==}
    engines: {node: ^18.19.0 || >=20.6.0}
    peerDependencies:
      '@opentelemetry/api': ^1.3.0

  '@opentelemetry/instrumentation-http@0.202.0':
    resolution: {integrity: sha512-oX+jyY2KBg4/nVH3vZhSWDbhywkHgE0fq3YinhUBx0jv+YUWC2UKA7qLkxr/CSzfKsFi/Km0NKV+llH17yYGKw==}
    engines: {node: ^18.19.0 || >=20.6.0}
    peerDependencies:
      '@opentelemetry/api': ^1.3.0

  '@opentelemetry/instrumentation-ioredis@0.50.0':
    resolution: {integrity: sha512-f2e+3xPxMRdlt1rjZpRhxuqrfumlWe3NX0Y+W857RBBV11HhbeZZaYbO5MMaxV3xBZv4dwPSGx96GjExUWY0WA==}
    engines: {node: ^18.19.0 || >=20.6.0}
    peerDependencies:
      '@opentelemetry/api': ^1.3.0

  '@opentelemetry/instrumentation-kafkajs@0.11.0':
    resolution: {integrity: sha512-+i9VqVEPNObB1tkwcLV6zAafnve72h2Iwo48E11M/kVXMNXlgGhiYckYCmzba8c2u5XD/V98XZDrCIyO8CLCNA==}
    engines: {node: ^18.19.0 || >=20.6.0}
    peerDependencies:
      '@opentelemetry/api': ^1.3.0

  '@opentelemetry/instrumentation-knex@0.47.0':
    resolution: {integrity: sha512-OjqjnzXD5+FXVGkOznbRAz9yByb4UWzIUhXjuHvOQ50IUY8mv3rM2Gj6Ar7m5JsENiS5DtAy2Vfwk4e9zNC0ng==}
    engines: {node: ^18.19.0 || >=20.6.0}
    peerDependencies:
      '@opentelemetry/api': ^1.3.0

  '@opentelemetry/instrumentation-koa@0.50.1':
    resolution: {integrity: sha512-HoQ9OuzLx4z6/BfA4medM6cj5+UXWQWakQVCd/Xd+gU+gA1eCxwdoECH44p+mTl3GFS7/icgfGE1if/lguaG0Q==}
    engines: {node: ^18.19.0 || >=20.6.0}
    peerDependencies:
      '@opentelemetry/api': ^1.3.0

  '@opentelemetry/instrumentation-lru-memoizer@0.47.0':
    resolution: {integrity: sha512-UJ2UlCAIF+N4zNkiHdMr4O0caN0K6YboAso3/zaFdG1QiPR2zqZcbWAGFBikZ9HSByU+NwbxTXDzlpkcDZIqWg==}
    engines: {node: ^18.19.0 || >=20.6.0}
    peerDependencies:
      '@opentelemetry/api': ^1.3.0

  '@opentelemetry/instrumentation-memcached@0.46.0':
    resolution: {integrity: sha512-FFDcOVJUxZQqbg57gVskZGXRfEsZXwOvCaPv6/qIZRw5glLXPTulpnfG/s8NAltsj2buXSvS4eKFo+0HKH0apw==}
    engines: {node: ^18.19.0 || >=20.6.0}
    peerDependencies:
      '@opentelemetry/api': ^1.3.0

  '@opentelemetry/instrumentation-mongodb@0.55.1':
    resolution: {integrity: sha512-Wb13YixWm8nB27ZSQW3h070UWkivoh6bjeyDUY6lLimSUulALr+YHBn0t71U1aTcUeaZv3IBNaPRimFXhz6gBA==}
    engines: {node: ^18.19.0 || >=20.6.0}
    peerDependencies:
      '@opentelemetry/api': ^1.3.0

  '@opentelemetry/instrumentation-mongoose@0.49.0':
    resolution: {integrity: sha512-nF+43QFe8IoW20TmTJZdxZhnVZGEglODUvzAo3fRmaBFAkwUXRGzRgABS255PCjIbScEaRRDCXc6EAsSkwRNPg==}
    engines: {node: ^18.19.0 || >=20.6.0}
    peerDependencies:
      '@opentelemetry/api': ^1.3.0

  '@opentelemetry/instrumentation-mysql2@0.48.0':
    resolution: {integrity: sha512-eCRpv0WV2s0Pa6CpjPWzZiLZDqx8kqZJopJESd4ywoUwtijXzBiTRidp/8aL9k+kl4drhm2GVNr4thUCMlEOSA==}
    engines: {node: ^18.19.0 || >=20.6.0}
    peerDependencies:
      '@opentelemetry/api': ^1.3.0

  '@opentelemetry/instrumentation-mysql@0.48.0':
    resolution: {integrity: sha512-o7DwkkRn3eLWfzJdbXrlCS1EhbIOgB0W74eucbP+5Lk0XDGixy4yURTkmNclCcsemgzRZfEq0YvYQV29Yhpo5A==}
    engines: {node: ^18.19.0 || >=20.6.0}
    peerDependencies:
      '@opentelemetry/api': ^1.3.0

  '@opentelemetry/instrumentation-nestjs-core@0.48.0':
    resolution: {integrity: sha512-ytK4ABSkWcD9vyMU8GpinvodAGaRxBFuxybP/m7sgLtEboXMJjdWnEHb7lH/CX1ICiVKRXWdYg9npdu6yBCW5Q==}
    engines: {node: ^18.19.0 || >=20.6.0}
    peerDependencies:
      '@opentelemetry/api': ^1.3.0

  '@opentelemetry/instrumentation-net@0.46.1':
    resolution: {integrity: sha512-r7Buqem+odrTTPlWfT7EqS24QnDAL4U+c4e38RzcRtdZF00Z34oqEpge7TZcQLo0vEASWbHQ/WjWNR7ZYKFKBA==}
    engines: {node: ^18.19.0 || >=20.6.0}
    peerDependencies:
      '@opentelemetry/api': ^1.3.0

  '@opentelemetry/instrumentation-oracledb@0.28.0':
    resolution: {integrity: sha512-VObbQRd3g8nDLLOeGjm5l6TnB9dtEaJoedLfLwMGrlD6lkai+hdfalYh6FOF5dce+dJouZdW6NUUAaBj4f4KcA==}
    engines: {node: ^18.19.0 || >=20.6.0}
    peerDependencies:
      '@opentelemetry/api': ^1.3.0

  '@opentelemetry/instrumentation-pg@0.54.0':
    resolution: {integrity: sha512-KQnEGwm65p1zFZGjKGw+oMilGcR4l1q3qgRmETO7ySEfMddH3t6jwlbqmcjO3N3bVcPkYgjioGVQGvdpvz7O1w==}
    engines: {node: ^18.19.0 || >=20.6.0}
    peerDependencies:
      '@opentelemetry/api': ^1.3.0

  '@opentelemetry/instrumentation-pino@0.49.0':
    resolution: {integrity: sha512-nngcqUnIeVnDvRMf6fixYwlMbTNzCVGv93CacyR/8TL/pjyumje020PC5q7b6CfcTdToiD5GMTMKvWBiTd08cA==}
    engines: {node: ^18.19.0 || >=20.6.0}
    peerDependencies:
      '@opentelemetry/api': ^1.3.0

  '@opentelemetry/instrumentation-redis-4@0.49.0':
    resolution: {integrity: sha512-i+Wsl7M2LXEDA2yXouNJ3fttSzzb5AhlehvSBVRIFuinY51XrrKSH66biO0eox+pYQMwAlPxJ778XcMQffN78A==}
    engines: {node: ^18.19.0 || >=20.6.0}
    peerDependencies:
      '@opentelemetry/api': ^1.3.0

  '@opentelemetry/instrumentation-redis@0.49.1':
    resolution: {integrity: sha512-Ds5Ke9qE9kTlDThqLSJJntkIvuMQCBPiFKwHntocb/3q/9q5D47BNwawO5Mj9sVMV6zkld5M5Pb9Av39iieuOg==}
    engines: {node: ^18.19.0 || >=20.6.0}
    peerDependencies:
      '@opentelemetry/api': ^1.3.0

  '@opentelemetry/instrumentation-restify@0.48.1':
    resolution: {integrity: sha512-0KY7mWpm0TJJ8ajhsNsLUmsBE/yNr70o128Crn30eDmnyRQkG7uS0xfDi6keExjF7SKzXQabs3Gtx7SuFmE80Q==}
    engines: {node: ^18.19.0 || >=20.6.0}
    peerDependencies:
      '@opentelemetry/api': ^1.3.0

  '@opentelemetry/instrumentation-router@0.47.0':
    resolution: {integrity: sha512-U0zA1LTDqtTWyd5e4SdoqQA/8QUOhc4LDv9U7b+8FMFTty95OF84apUdatl09Dzc51XeWPWIV7VutmSCd/zsUg==}
    engines: {node: ^18.19.0 || >=20.6.0}
    peerDependencies:
      '@opentelemetry/api': ^1.3.0

  '@opentelemetry/instrumentation-runtime-node@0.16.0':
    resolution: {integrity: sha512-Q/GB9LsKLrRCEIPLAQTDQvydnLmLXBSRkYkWzwKzY/LCkOs+Cl8YiJG08p6D4CaJ6lvP0iG4kwPHk1ydNbdehg==}
    engines: {node: ^18.19.0 || >=20.6.0}
    peerDependencies:
      '@opentelemetry/api': ^1.3.0

  '@opentelemetry/instrumentation-socket.io@0.49.0':
    resolution: {integrity: sha512-DpMtNBEcaLCcbP1WVBPCSgRiBs31igTQkal1gUm40VL/XAv5GUqRAUnvHZrQh3yPipOqzV65pdb0jJXdps/tug==}
    engines: {node: ^18.19.0 || >=20.6.0}
    peerDependencies:
      '@opentelemetry/api': ^1.3.0

  '@opentelemetry/instrumentation-tedious@0.21.0':
    resolution: {integrity: sha512-pt37kHYGQ8D2vBOQwyB/TKUqLPF8Q4rfTNu3whZsPOsc6QHDPXpfQISIupWAnMjAaeujF/Spg6IA04W6jXrzRQ==}
    engines: {node: ^18.19.0 || >=20.6.0}
    peerDependencies:
      '@opentelemetry/api': ^1.3.0

  '@opentelemetry/instrumentation-undici@0.13.1':
    resolution: {integrity: sha512-w0e7q983oNa+dQiWOEgU+1R6H48ks6mICZKrIxY08KqZPFroPUYbH4Db7X6p8m4QhuHgI2/wEAgLf9h03ILzcg==}
    engines: {node: ^18.19.0 || >=20.6.0}
    peerDependencies:
      '@opentelemetry/api': ^1.7.0

  '@opentelemetry/instrumentation-winston@0.47.0':
    resolution: {integrity: sha512-r+GqnZU/aFldQyB5QdOlxsMlH9KZ4+zJfnYplz3lbC9f9ozAIlVAeoshvWTtbv7Oxp2NnK64EfnNP1pClaGEqA==}
    engines: {node: ^18.19.0 || >=20.6.0}
    peerDependencies:
      '@opentelemetry/api': ^1.3.0

  '@opentelemetry/instrumentation@0.202.0':
    resolution: {integrity: sha512-Uz3BxZWPgDwgHM2+vCKEQRh0R8WKrd/q6Tus1vThRClhlPO39Dyz7mDrOr6KuqGXAlBQ1e5Tnymzri4RMZNaWA==}
    engines: {node: ^18.19.0 || >=20.6.0}
    peerDependencies:
      '@opentelemetry/api': ^1.3.0

  '@opentelemetry/otlp-exporter-base@0.202.0':
    resolution: {integrity: sha512-nMEOzel+pUFYuBJg2znGmHJWbmvMbdX5/RhoKNKowguMbURhz0fwik5tUKplLcUtl8wKPL1y9zPnPxeBn65N0Q==}
    engines: {node: ^18.19.0 || >=20.6.0}
    peerDependencies:
      '@opentelemetry/api': ^1.3.0

  '@opentelemetry/otlp-grpc-exporter-base@0.202.0':
    resolution: {integrity: sha512-yIEHVxFA5dmYif7lZbbB66qulLLhrklj6mI2X3cuGW5hYPyUErztEmbroM+6teu/XobBi9bLHid2VT4NIaRuGg==}
    engines: {node: ^18.19.0 || >=20.6.0}
    peerDependencies:
      '@opentelemetry/api': ^1.3.0

  '@opentelemetry/otlp-transformer@0.202.0':
    resolution: {integrity: sha512-5XO77QFzs9WkexvJQL9ksxL8oVFb/dfi9NWQSq7Sv0Efr9x3N+nb1iklP1TeVgxqJ7m1xWiC/Uv3wupiQGevMw==}
    engines: {node: ^18.19.0 || >=20.6.0}
    peerDependencies:
      '@opentelemetry/api': ^1.3.0

  '@opentelemetry/propagation-utils@0.31.2':
    resolution: {integrity: sha512-FlJzdZ0cQY8qqOsJ/A+L/t05LvZtnsMq6vbamunVMYRi9TAy+xq37t+nT/dx3dKJ/2k409jDj9eA0Yhj9RtTug==}
    engines: {node: ^18.19.0 || >=20.6.0}
    peerDependencies:
      '@opentelemetry/api': ^1.0.0

  '@opentelemetry/propagator-b3@2.0.1':
    resolution: {integrity: sha512-Hc09CaQ8Tf5AGLmf449H726uRoBNGPBL4bjr7AnnUpzWMvhdn61F78z9qb6IqB737TffBsokGAK1XykFEZ1igw==}
    engines: {node: ^18.19.0 || >=20.6.0}
    peerDependencies:
      '@opentelemetry/api': '>=1.0.0 <1.10.0'

  '@opentelemetry/propagator-jaeger@2.0.1':
    resolution: {integrity: sha512-7PMdPBmGVH2eQNb/AtSJizQNgeNTfh6jQFqys6lfhd6P4r+m/nTh3gKPPpaCXVdRQ+z93vfKk+4UGty390283w==}
    engines: {node: ^18.19.0 || >=20.6.0}
    peerDependencies:
      '@opentelemetry/api': '>=1.0.0 <1.10.0'

  '@opentelemetry/redis-common@0.37.0':
    resolution: {integrity: sha512-tJwgE6jt32bLs/9J6jhQRKU2EZnsD8qaO13aoFyXwF6s4LhpT7YFHf3Z03MqdILk6BA2BFUhoyh7k9fj9i032A==}
    engines: {node: ^18.19.0 || >=20.6.0}

  '@opentelemetry/resource-detector-alibaba-cloud@0.31.2':
    resolution: {integrity: sha512-Itp6duMXkAIQzmDHIf1kc6Llj/fa0BxilaELp0K6Fp9y+b0ex9LksNAQfTDFPHNine7tFoXauvvHbJFXIB6mqw==}
    engines: {node: ^18.19.0 || >=20.6.0}
    peerDependencies:
      '@opentelemetry/api': ^1.0.0

  '@opentelemetry/resource-detector-aws@2.2.0':
    resolution: {integrity: sha512-6k7//RWAv4U1PeZhv0Too0Sv7sp7/A6s6g9h5ZYauPcroh2t4gOmkQSspSLYCynn34YZwn3FGbuaMwTDjHEJig==}
    engines: {node: ^18.19.0 || >=20.6.0}
    peerDependencies:
      '@opentelemetry/api': ^1.0.0

  '@opentelemetry/resource-detector-azure@0.9.0':
    resolution: {integrity: sha512-5wJwAAW2vhbqIhgaRisU1y0F5mUco59F/dKgmnnnT6YNbxjrbdUZYxKF5Wl7deJoACVdL5wi/3N97GCXPEwwCQ==}
    engines: {node: ^18.19.0 || >=20.6.0}
    peerDependencies:
      '@opentelemetry/api': ^1.0.0

  '@opentelemetry/resource-detector-container@0.7.2':
    resolution: {integrity: sha512-St3Krrbpvq7k0UoUNlm7Z4Xqf9HdS9R5yPslwl/WPaZpj/Bf/54WZTPmNQat+93Ey6PTX0ISKg26DfcjPemUhg==}
    engines: {node: ^18.19.0 || >=20.6.0}
    peerDependencies:
      '@opentelemetry/api': ^1.0.0

  '@opentelemetry/resource-detector-gcp@0.36.0':
    resolution: {integrity: sha512-mWnEcg4tA+IDPrkETWo42psEsDN20dzYZSm4ZH8m8uiQALnNksVmf5C3An0GUEj5zrrxMasjSuv4zEH1gI40XQ==}
    engines: {node: ^18.19.0 || >=20.6.0}
    peerDependencies:
      '@opentelemetry/api': ^1.0.0

  '@opentelemetry/resources@2.0.1':
    resolution: {integrity: sha512-dZOB3R6zvBwDKnHDTB4X1xtMArB/d324VsbiPkX/Yu0Q8T2xceRthoIVFhJdvgVM2QhGVUyX9tzwiNxGtoBJUw==}
    engines: {node: ^18.19.0 || >=20.6.0}
    peerDependencies:
      '@opentelemetry/api': '>=1.3.0 <1.10.0'

  '@opentelemetry/sdk-logs@0.202.0':
    resolution: {integrity: sha512-pv8QiQLQzk4X909YKm0lnW4hpuQg4zHwJ4XBd5bZiXcd9urvrJNoNVKnxGHPiDVX/GiLFvr5DMYsDBQbZCypRQ==}
    engines: {node: ^18.19.0 || >=20.6.0}
    peerDependencies:
      '@opentelemetry/api': '>=1.4.0 <1.10.0'

  '@opentelemetry/sdk-metrics@2.0.1':
    resolution: {integrity: sha512-wf8OaJoSnujMAHWR3g+/hGvNcsC16rf9s1So4JlMiFaFHiE4HpIA3oUh+uWZQ7CNuK8gVW/pQSkgoa5HkkOl0g==}
    engines: {node: ^18.19.0 || >=20.6.0}
    peerDependencies:
      '@opentelemetry/api': '>=1.9.0 <1.10.0'

  '@opentelemetry/sdk-node@0.202.0':
    resolution: {integrity: sha512-SF9vXWVd9I5CZ69mW3GfwfLI2SHgyvEqntcg0en5y8kRp5+2PPoa3Mkgj0WzFLrbSgTw4PsXn7c7H6eSdrtV0w==}
    engines: {node: ^18.19.0 || >=20.6.0}
    peerDependencies:
      '@opentelemetry/api': '>=1.3.0 <1.10.0'

  '@opentelemetry/sdk-trace-base@2.0.1':
    resolution: {integrity: sha512-xYLlvk/xdScGx1aEqvxLwf6sXQLXCjk3/1SQT9X9AoN5rXRhkdvIFShuNNmtTEPRBqcsMbS4p/gJLNI2wXaDuQ==}
    engines: {node: ^18.19.0 || >=20.6.0}
    peerDependencies:
      '@opentelemetry/api': '>=1.3.0 <1.10.0'

  '@opentelemetry/sdk-trace-node@2.0.1':
    resolution: {integrity: sha512-UhdbPF19pMpBtCWYP5lHbTogLWx9N0EBxtdagvkn5YtsAnCBZzL7SjktG+ZmupRgifsHMjwUaCCaVmqGfSADmA==}
    engines: {node: ^18.19.0 || >=20.6.0}
    peerDependencies:
      '@opentelemetry/api': '>=1.0.0 <1.10.0'

  '@opentelemetry/semantic-conventions@1.34.0':
    resolution: {integrity: sha512-aKcOkyrorBGlajjRdVoJWHTxfxO1vCNHLJVlSDaRHDIdjU+pX8IYQPvPDkYiujKLbRnWU+1TBwEt0QRgSm4SGA==}
    engines: {node: '>=14'}

  '@opentelemetry/sql-common@0.41.0':
    resolution: {integrity: sha512-pmzXctVbEERbqSfiAgdes9Y63xjoOyXcD7B6IXBkVb+vbM7M9U98mn33nGXxPf4dfYR0M+vhcKRZmbSJ7HfqFA==}
    engines: {node: ^18.19.0 || >=20.6.0}
    peerDependencies:
      '@opentelemetry/api': ^1.1.0

  '@orama/orama@3.1.10':
    resolution: {integrity: sha512-YNou2xlCIgPhMDe1TBEmp1wsAPFCL7Fd11rct7YfXYYiNAVBNL2rWoEydJRDJFVmqgt0l6mzSg35sDQ3i8yfKQ==}
    engines: {node: '>= 20.0.0'}

  '@pkgjs/parseargs@0.11.0':
    resolution: {integrity: sha512-+1VkjdD0QBLPodGrJUeqarH8VAIvQODIbwh9XpP5Syisf7YoQgsJKPNFoqqLQlu+VQ/tVSshMR6loPMn8U+dPg==}
    engines: {node: '>=14'}

  '@protobufjs/aspromise@1.1.2':
    resolution: {integrity: sha512-j+gKExEuLmKwvz3OgROXtrJ2UG2x8Ch2YZUxahh+s1F2HZ+wAceUNLkvy6zKCPVRkU++ZWQrdxsUeQXmcg4uoQ==}

  '@protobufjs/base64@1.1.2':
    resolution: {integrity: sha512-AZkcAA5vnN/v4PDqKyMR5lx7hZttPDgClv83E//FMNhR2TMcLUhfRUBHCmSl0oi9zMgDDqRUJkSxO3wm85+XLg==}

  '@protobufjs/codegen@2.0.4':
    resolution: {integrity: sha512-YyFaikqM5sH0ziFZCN3xDC7zeGaB/d0IUb9CATugHWbd1FRFwWwt4ld4OYMPWu5a3Xe01mGAULCdqhMlPl29Jg==}

  '@protobufjs/eventemitter@1.1.0':
    resolution: {integrity: sha512-j9ednRT81vYJ9OfVuXG6ERSTdEL1xVsNgqpkxMsbIabzSo3goCjDIveeGv5d03om39ML71RdmrGNjG5SReBP/Q==}

  '@protobufjs/fetch@1.1.0':
    resolution: {integrity: sha512-lljVXpqXebpsijW71PZaCYeIcE5on1w5DlQy5WH6GLbFryLUrBD4932W/E2BSpfRJWseIL4v/KPgBFxDOIdKpQ==}

  '@protobufjs/float@1.0.2':
    resolution: {integrity: sha512-Ddb+kVXlXst9d+R9PfTIxh1EdNkgoRe5tOX6t01f1lYWOvJnSPDBlG241QLzcyPdoNTsblLUdujGSE4RzrTZGQ==}

  '@protobufjs/inquire@1.1.0':
    resolution: {integrity: sha512-kdSefcPdruJiFMVSbn801t4vFK7KB/5gd2fYvrxhuJYg8ILrmn9SKSX2tZdV6V+ksulWqS7aXjBcRXl3wHoD9Q==}

  '@protobufjs/path@1.1.2':
    resolution: {integrity: sha512-6JOcJ5Tm08dOHAbdR3GrvP+yUUfkjG5ePsHYczMFLq3ZmMkAD98cDgcT2iA1lJ9NVwFd4tH/iSSoe44YWkltEA==}

  '@protobufjs/pool@1.1.0':
    resolution: {integrity: sha512-0kELaGSIDBKvcgS4zkjz1PeddatrjYcmMWOlAuAPwAeccUrPHdUqo/J6LiymHHEiJT5NrF1UVwxY14f+fy4WQw==}

  '@protobufjs/utf8@1.1.0':
    resolution: {integrity: sha512-Vvn3zZrhQZkkBE8LSuW3em98c0FwgO4nxzv6OdSxPKJIEKY2bGbHn+mhGIPerzI4twdxaP8/0+06HBpwf345Lw==}

  '@radix-ui/number@1.1.1':
    resolution: {integrity: sha512-MkKCwxlXTgz6CFoJx3pCwn07GKp36+aZyu/u2Ln2VrA5DcdyCZkASEDBTd8x5whTQQL5CiYf4prXKLcgQdv29g==}

  '@radix-ui/primitive@1.1.2':
    resolution: {integrity: sha512-XnbHrrprsNqZKQhStrSwgRUQzoCI1glLzdw79xiZPoofhGICeZRSQ3dIxAKH1gb3OHfNf4d6f+vAv3kil2eggA==}

  '@radix-ui/react-accordion@1.2.11':
    resolution: {integrity: sha512-l3W5D54emV2ues7jjeG1xcyN7S3jnK3zE2zHqgn0CmMsy9lNJwmgcrmaxS+7ipw15FAivzKNzH3d5EcGoFKw0A==}
    peerDependencies:
      '@types/react': '*'
      '@types/react-dom': '*'
      react: ^16.8 || ^17.0 || ^18.0 || ^19.0 || ^19.0.0-rc
      react-dom: ^16.8 || ^17.0 || ^18.0 || ^19.0 || ^19.0.0-rc
    peerDependenciesMeta:
      '@types/react':
        optional: true
      '@types/react-dom':
        optional: true

  '@radix-ui/react-arrow@1.1.7':
    resolution: {integrity: sha512-F+M1tLhO+mlQaOWspE8Wstg+z6PwxwRd8oQ8IXceWz92kfAmalTRf0EjrouQeo7QssEPfCn05B4Ihs1K9WQ/7w==}
    peerDependencies:
      '@types/react': '*'
      '@types/react-dom': '*'
      react: ^16.8 || ^17.0 || ^18.0 || ^19.0 || ^19.0.0-rc
      react-dom: ^16.8 || ^17.0 || ^18.0 || ^19.0 || ^19.0.0-rc
    peerDependenciesMeta:
      '@types/react':
        optional: true
      '@types/react-dom':
        optional: true

  '@radix-ui/react-collapsible@1.1.11':
    resolution: {integrity: sha512-2qrRsVGSCYasSz1RFOorXwl0H7g7J1frQtgpQgYrt+MOidtPAINHn9CPovQXb83r8ahapdx3Tu0fa/pdFFSdPg==}
    peerDependencies:
      '@types/react': '*'
      '@types/react-dom': '*'
      react: ^16.8 || ^17.0 || ^18.0 || ^19.0 || ^19.0.0-rc
      react-dom: ^16.8 || ^17.0 || ^18.0 || ^19.0 || ^19.0.0-rc
    peerDependenciesMeta:
      '@types/react':
        optional: true
      '@types/react-dom':
        optional: true

  '@radix-ui/react-collection@1.1.7':
    resolution: {integrity: sha512-Fh9rGN0MoI4ZFUNyfFVNU4y9LUz93u9/0K+yLgA2bwRojxM8JU1DyvvMBabnZPBgMWREAJvU2jjVzq+LrFUglw==}
    peerDependencies:
      '@types/react': '*'
      '@types/react-dom': '*'
      react: ^16.8 || ^17.0 || ^18.0 || ^19.0 || ^19.0.0-rc
      react-dom: ^16.8 || ^17.0 || ^18.0 || ^19.0 || ^19.0.0-rc
    peerDependenciesMeta:
      '@types/react':
        optional: true
      '@types/react-dom':
        optional: true

  '@radix-ui/react-compose-refs@1.1.2':
    resolution: {integrity: sha512-z4eqJvfiNnFMHIIvXP3CY57y2WJs5g2v3X0zm9mEJkrkNv4rDxu+sg9Jh8EkXyeqBkB7SOcboo9dMVqhyrACIg==}
    peerDependencies:
      '@types/react': '*'
      react: ^16.8 || ^17.0 || ^18.0 || ^19.0 || ^19.0.0-rc
    peerDependenciesMeta:
      '@types/react':
        optional: true

  '@radix-ui/react-context@1.1.2':
    resolution: {integrity: sha512-jCi/QKUM2r1Ju5a3J64TH2A5SpKAgh0LpknyqdQ4m6DCV0xJ2HG1xARRwNGPQfi1SLdLWZ1OJz6F4OMBBNiGJA==}
    peerDependencies:
      '@types/react': '*'
      react: ^16.8 || ^17.0 || ^18.0 || ^19.0 || ^19.0.0-rc
    peerDependenciesMeta:
      '@types/react':
        optional: true

  '@radix-ui/react-dialog@1.1.14':
    resolution: {integrity: sha512-+CpweKjqpzTmwRwcYECQcNYbI8V9VSQt0SNFKeEBLgfucbsLssU6Ppq7wUdNXEGb573bMjFhVjKVll8rmV6zMw==}
    peerDependencies:
      '@types/react': '*'
      '@types/react-dom': '*'
      react: ^16.8 || ^17.0 || ^18.0 || ^19.0 || ^19.0.0-rc
      react-dom: ^16.8 || ^17.0 || ^18.0 || ^19.0 || ^19.0.0-rc
    peerDependenciesMeta:
      '@types/react':
        optional: true
      '@types/react-dom':
        optional: true

  '@radix-ui/react-direction@1.1.1':
    resolution: {integrity: sha512-1UEWRX6jnOA2y4H5WczZ44gOOjTEmlqv1uNW4GAJEO5+bauCBhv8snY65Iw5/VOS/ghKN9gr2KjnLKxrsvoMVw==}
    peerDependencies:
      '@types/react': '*'
      react: ^16.8 || ^17.0 || ^18.0 || ^19.0 || ^19.0.0-rc
    peerDependenciesMeta:
      '@types/react':
        optional: true

  '@radix-ui/react-dismissable-layer@1.1.10':
    resolution: {integrity: sha512-IM1zzRV4W3HtVgftdQiiOmA0AdJlCtMLe00FXaHwgt3rAnNsIyDqshvkIW3hj/iu5hu8ERP7KIYki6NkqDxAwQ==}
    peerDependencies:
      '@types/react': '*'
      '@types/react-dom': '*'
      react: ^16.8 || ^17.0 || ^18.0 || ^19.0 || ^19.0.0-rc
      react-dom: ^16.8 || ^17.0 || ^18.0 || ^19.0 || ^19.0.0-rc
    peerDependenciesMeta:
      '@types/react':
        optional: true
      '@types/react-dom':
        optional: true

  '@radix-ui/react-focus-guards@1.1.2':
    resolution: {integrity: sha512-fyjAACV62oPV925xFCrH8DR5xWhg9KYtJT4s3u54jxp+L/hbpTY2kIeEFFbFe+a/HCE94zGQMZLIpVTPVZDhaA==}
    peerDependencies:
      '@types/react': '*'
      react: ^16.8 || ^17.0 || ^18.0 || ^19.0 || ^19.0.0-rc
    peerDependenciesMeta:
      '@types/react':
        optional: true

  '@radix-ui/react-focus-scope@1.1.7':
    resolution: {integrity: sha512-t2ODlkXBQyn7jkl6TNaw/MtVEVvIGelJDCG41Okq/KwUsJBwQ4XVZsHAVUkK4mBv3ewiAS3PGuUWuY2BoK4ZUw==}
    peerDependencies:
      '@types/react': '*'
      '@types/react-dom': '*'
      react: ^16.8 || ^17.0 || ^18.0 || ^19.0 || ^19.0.0-rc
      react-dom: ^16.8 || ^17.0 || ^18.0 || ^19.0 || ^19.0.0-rc
    peerDependenciesMeta:
      '@types/react':
        optional: true
      '@types/react-dom':
        optional: true

  '@radix-ui/react-id@1.1.1':
    resolution: {integrity: sha512-kGkGegYIdQsOb4XjsfM97rXsiHaBwco+hFI66oO4s9LU+PLAC5oJ7khdOVFxkhsmlbpUqDAvXw11CluXP+jkHg==}
    peerDependencies:
      '@types/react': '*'
      react: ^16.8 || ^17.0 || ^18.0 || ^19.0 || ^19.0.0-rc
    peerDependenciesMeta:
      '@types/react':
        optional: true

  '@radix-ui/react-navigation-menu@1.2.13':
    resolution: {integrity: sha512-WG8wWfDiJlSF5hELjwfjSGOXcBR/ZMhBFCGYe8vERpC39CQYZeq1PQ2kaYHdye3V95d06H89KGMsVCIE4LWo3g==}
    peerDependencies:
      '@types/react': '*'
      '@types/react-dom': '*'
      react: ^16.8 || ^17.0 || ^18.0 || ^19.0 || ^19.0.0-rc
      react-dom: ^16.8 || ^17.0 || ^18.0 || ^19.0 || ^19.0.0-rc
    peerDependenciesMeta:
      '@types/react':
        optional: true
      '@types/react-dom':
        optional: true

  '@radix-ui/react-popover@1.1.14':
    resolution: {integrity: sha512-ODz16+1iIbGUfFEfKx2HTPKizg2MN39uIOV8MXeHnmdd3i/N9Wt7vU46wbHsqA0xoaQyXVcs0KIlBdOA2Y95bw==}
    peerDependencies:
      '@types/react': '*'
      '@types/react-dom': '*'
      react: ^16.8 || ^17.0 || ^18.0 || ^19.0 || ^19.0.0-rc
      react-dom: ^16.8 || ^17.0 || ^18.0 || ^19.0 || ^19.0.0-rc
    peerDependenciesMeta:
      '@types/react':
        optional: true
      '@types/react-dom':
        optional: true

  '@radix-ui/react-popper@1.2.7':
    resolution: {integrity: sha512-IUFAccz1JyKcf/RjB552PlWwxjeCJB8/4KxT7EhBHOJM+mN7LdW+B3kacJXILm32xawcMMjb2i0cIZpo+f9kiQ==}
    peerDependencies:
      '@types/react': '*'
      '@types/react-dom': '*'
      react: ^16.8 || ^17.0 || ^18.0 || ^19.0 || ^19.0.0-rc
      react-dom: ^16.8 || ^17.0 || ^18.0 || ^19.0 || ^19.0.0-rc
    peerDependenciesMeta:
      '@types/react':
        optional: true
      '@types/react-dom':
        optional: true

  '@radix-ui/react-portal@1.1.9':
    resolution: {integrity: sha512-bpIxvq03if6UNwXZ+HTK71JLh4APvnXntDc6XOX8UVq4XQOVl7lwok0AvIl+b8zgCw3fSaVTZMpAPPagXbKmHQ==}
    peerDependencies:
      '@types/react': '*'
      '@types/react-dom': '*'
      react: ^16.8 || ^17.0 || ^18.0 || ^19.0 || ^19.0.0-rc
      react-dom: ^16.8 || ^17.0 || ^18.0 || ^19.0 || ^19.0.0-rc
    peerDependenciesMeta:
      '@types/react':
        optional: true
      '@types/react-dom':
        optional: true

  '@radix-ui/react-presence@1.1.4':
    resolution: {integrity: sha512-ueDqRbdc4/bkaQT3GIpLQssRlFgWaL/U2z/S31qRwwLWoxHLgry3SIfCwhxeQNbirEUXFa+lq3RL3oBYXtcmIA==}
    peerDependencies:
      '@types/react': '*'
      '@types/react-dom': '*'
      react: ^16.8 || ^17.0 || ^18.0 || ^19.0 || ^19.0.0-rc
      react-dom: ^16.8 || ^17.0 || ^18.0 || ^19.0 || ^19.0.0-rc
    peerDependenciesMeta:
      '@types/react':
        optional: true
      '@types/react-dom':
        optional: true

  '@radix-ui/react-primitive@2.1.3':
    resolution: {integrity: sha512-m9gTwRkhy2lvCPe6QJp4d3G1TYEUHn/FzJUtq9MjH46an1wJU+GdoGC5VLof8RX8Ft/DlpshApkhswDLZzHIcQ==}
    peerDependencies:
      '@types/react': '*'
      '@types/react-dom': '*'
      react: ^16.8 || ^17.0 || ^18.0 || ^19.0 || ^19.0.0-rc
      react-dom: ^16.8 || ^17.0 || ^18.0 || ^19.0 || ^19.0.0-rc
    peerDependenciesMeta:
      '@types/react':
        optional: true
      '@types/react-dom':
        optional: true

  '@radix-ui/react-roving-focus@1.1.10':
    resolution: {integrity: sha512-dT9aOXUen9JSsxnMPv/0VqySQf5eDQ6LCk5Sw28kamz8wSOW2bJdlX2Bg5VUIIcV+6XlHpWTIuTPCf/UNIyq8Q==}
    peerDependencies:
      '@types/react': '*'
      '@types/react-dom': '*'
      react: ^16.8 || ^17.0 || ^18.0 || ^19.0 || ^19.0.0-rc
      react-dom: ^16.8 || ^17.0 || ^18.0 || ^19.0 || ^19.0.0-rc
    peerDependenciesMeta:
      '@types/react':
        optional: true
      '@types/react-dom':
        optional: true

  '@radix-ui/react-scroll-area@1.2.9':
    resolution: {integrity: sha512-YSjEfBXnhUELsO2VzjdtYYD4CfQjvao+lhhrX5XsHD7/cyUNzljF1FHEbgTPN7LH2MClfwRMIsYlqTYpKTTe2A==}
    peerDependencies:
      '@types/react': '*'
      '@types/react-dom': '*'
      react: ^16.8 || ^17.0 || ^18.0 || ^19.0 || ^19.0.0-rc
      react-dom: ^16.8 || ^17.0 || ^18.0 || ^19.0 || ^19.0.0-rc
    peerDependenciesMeta:
      '@types/react':
        optional: true
      '@types/react-dom':
        optional: true

  '@radix-ui/react-slot@1.2.3':
    resolution: {integrity: sha512-aeNmHnBxbi2St0au6VBVC7JXFlhLlOnvIIlePNniyUNAClzmtAUEY8/pBiK3iHjufOlwA+c20/8jngo7xcrg8A==}
    peerDependencies:
      '@types/react': '*'
      react: ^16.8 || ^17.0 || ^18.0 || ^19.0 || ^19.0.0-rc
    peerDependenciesMeta:
      '@types/react':
        optional: true

  '@radix-ui/react-tabs@1.1.12':
    resolution: {integrity: sha512-GTVAlRVrQrSw3cEARM0nAx73ixrWDPNZAruETn3oHCNP6SbZ/hNxdxp+u7VkIEv3/sFoLq1PfcHrl7Pnp0CDpw==}
    peerDependencies:
      '@types/react': '*'
      '@types/react-dom': '*'
      react: ^16.8 || ^17.0 || ^18.0 || ^19.0 || ^19.0.0-rc
      react-dom: ^16.8 || ^17.0 || ^18.0 || ^19.0 || ^19.0.0-rc
    peerDependenciesMeta:
      '@types/react':
        optional: true
      '@types/react-dom':
        optional: true

  '@radix-ui/react-use-callback-ref@1.1.1':
    resolution: {integrity: sha512-FkBMwD+qbGQeMu1cOHnuGB6x4yzPjho8ap5WtbEJ26umhgqVXbhekKUQO+hZEL1vU92a3wHwdp0HAcqAUF5iDg==}
    peerDependencies:
      '@types/react': '*'
      react: ^16.8 || ^17.0 || ^18.0 || ^19.0 || ^19.0.0-rc
    peerDependenciesMeta:
      '@types/react':
        optional: true

  '@radix-ui/react-use-controllable-state@1.2.2':
    resolution: {integrity: sha512-BjasUjixPFdS+NKkypcyyN5Pmg83Olst0+c6vGov0diwTEo6mgdqVR6hxcEgFuh4QrAs7Rc+9KuGJ9TVCj0Zzg==}
    peerDependencies:
      '@types/react': '*'
      react: ^16.8 || ^17.0 || ^18.0 || ^19.0 || ^19.0.0-rc
    peerDependenciesMeta:
      '@types/react':
        optional: true

  '@radix-ui/react-use-effect-event@0.0.2':
    resolution: {integrity: sha512-Qp8WbZOBe+blgpuUT+lw2xheLP8q0oatc9UpmiemEICxGvFLYmHm9QowVZGHtJlGbS6A6yJ3iViad/2cVjnOiA==}
    peerDependencies:
      '@types/react': '*'
      react: ^16.8 || ^17.0 || ^18.0 || ^19.0 || ^19.0.0-rc
    peerDependenciesMeta:
      '@types/react':
        optional: true

  '@radix-ui/react-use-escape-keydown@1.1.1':
    resolution: {integrity: sha512-Il0+boE7w/XebUHyBjroE+DbByORGR9KKmITzbR7MyQ4akpORYP/ZmbhAr0DG7RmmBqoOnZdy2QlvajJ2QA59g==}
    peerDependencies:
      '@types/react': '*'
      react: ^16.8 || ^17.0 || ^18.0 || ^19.0 || ^19.0.0-rc
    peerDependenciesMeta:
      '@types/react':
        optional: true

  '@radix-ui/react-use-layout-effect@1.1.1':
    resolution: {integrity: sha512-RbJRS4UWQFkzHTTwVymMTUv8EqYhOp8dOOviLj2ugtTiXRaRQS7GLGxZTLL1jWhMeoSCf5zmcZkqTl9IiYfXcQ==}
    peerDependencies:
      '@types/react': '*'
      react: ^16.8 || ^17.0 || ^18.0 || ^19.0 || ^19.0.0-rc
    peerDependenciesMeta:
      '@types/react':
        optional: true

  '@radix-ui/react-use-previous@1.1.1':
    resolution: {integrity: sha512-2dHfToCj/pzca2Ck724OZ5L0EVrr3eHRNsG/b3xQJLA2hZpVCS99bLAX+hm1IHXDEnzU6by5z/5MIY794/a8NQ==}
    peerDependencies:
      '@types/react': '*'
      react: ^16.8 || ^17.0 || ^18.0 || ^19.0 || ^19.0.0-rc
    peerDependenciesMeta:
      '@types/react':
        optional: true

  '@radix-ui/react-use-rect@1.1.1':
    resolution: {integrity: sha512-QTYuDesS0VtuHNNvMh+CjlKJ4LJickCMUAqjlE3+j8w+RlRpwyX3apEQKGFzbZGdo7XNG1tXa+bQqIE7HIXT2w==}
    peerDependencies:
      '@types/react': '*'
      react: ^16.8 || ^17.0 || ^18.0 || ^19.0 || ^19.0.0-rc
    peerDependenciesMeta:
      '@types/react':
        optional: true

  '@radix-ui/react-use-size@1.1.1':
    resolution: {integrity: sha512-ewrXRDTAqAXlkl6t/fkXWNAhFX9I+CkKlw6zjEwk86RSPKwZr3xpBRso655aqYafwtnbpHLj6toFzmd6xdVptQ==}
    peerDependencies:
      '@types/react': '*'
      react: ^16.8 || ^17.0 || ^18.0 || ^19.0 || ^19.0.0-rc
    peerDependenciesMeta:
      '@types/react':
        optional: true

  '@radix-ui/react-visually-hidden@1.2.3':
    resolution: {integrity: sha512-pzJq12tEaaIhqjbzpCuv/OypJY/BPavOofm+dbab+MHLajy277+1lLm6JFcGgF5eskJ6mquGirhXY2GD/8u8Ug==}
    peerDependencies:
      '@types/react': '*'
      '@types/react-dom': '*'
      react: ^16.8 || ^17.0 || ^18.0 || ^19.0 || ^19.0.0-rc
      react-dom: ^16.8 || ^17.0 || ^18.0 || ^19.0 || ^19.0.0-rc
    peerDependenciesMeta:
      '@types/react':
        optional: true
      '@types/react-dom':
        optional: true

  '@radix-ui/rect@1.1.1':
    resolution: {integrity: sha512-HPwpGIzkl28mWyZqG52jiqDJ12waP11Pa1lGoiyUkIEuMLBP0oeK/C89esbXrxsky5we7dfd8U58nm0SgAWpVw==}

  '@rollup/rollup-android-arm-eabi@4.44.1':
    resolution: {integrity: sha512-JAcBr1+fgqx20m7Fwe1DxPUl/hPkee6jA6Pl7n1v2EFiktAHenTaXl5aIFjUIEsfn9w3HE4gK1lEgNGMzBDs1w==}
    cpu: [arm]
    os: [android]

  '@rollup/rollup-android-arm64@4.44.1':
    resolution: {integrity: sha512-RurZetXqTu4p+G0ChbnkwBuAtwAbIwJkycw1n6GvlGlBuS4u5qlr5opix8cBAYFJgaY05TWtM+LaoFggUmbZEQ==}
    cpu: [arm64]
    os: [android]

  '@rollup/rollup-darwin-arm64@4.44.1':
    resolution: {integrity: sha512-fM/xPesi7g2M7chk37LOnmnSTHLG/v2ggWqKj3CCA1rMA4mm5KVBT1fNoswbo1JhPuNNZrVwpTvlCVggv8A2zg==}
    cpu: [arm64]
    os: [darwin]

  '@rollup/rollup-darwin-x64@4.44.1':
    resolution: {integrity: sha512-gDnWk57urJrkrHQ2WVx9TSVTH7lSlU7E3AFqiko+bgjlh78aJ88/3nycMax52VIVjIm3ObXnDL2H00e/xzoipw==}
    cpu: [x64]
    os: [darwin]

  '@rollup/rollup-freebsd-arm64@4.44.1':
    resolution: {integrity: sha512-wnFQmJ/zPThM5zEGcnDcCJeYJgtSLjh1d//WuHzhf6zT3Md1BvvhJnWoy+HECKu2bMxaIcfWiu3bJgx6z4g2XA==}
    cpu: [arm64]
    os: [freebsd]

  '@rollup/rollup-freebsd-x64@4.44.1':
    resolution: {integrity: sha512-uBmIxoJ4493YATvU2c0upGz87f99e3wop7TJgOA/bXMFd2SvKCI7xkxY/5k50bv7J6dw1SXT4MQBQSLn8Bb/Uw==}
    cpu: [x64]
    os: [freebsd]

  '@rollup/rollup-linux-arm-gnueabihf@4.44.1':
    resolution: {integrity: sha512-n0edDmSHlXFhrlmTK7XBuwKlG5MbS7yleS1cQ9nn4kIeW+dJH+ExqNgQ0RrFRew8Y+0V/x6C5IjsHrJmiHtkxQ==}
    cpu: [arm]
    os: [linux]

  '@rollup/rollup-linux-arm-musleabihf@4.44.1':
    resolution: {integrity: sha512-8WVUPy3FtAsKSpyk21kV52HCxB+me6YkbkFHATzC2Yd3yuqHwy2lbFL4alJOLXKljoRw08Zk8/xEj89cLQ/4Nw==}
    cpu: [arm]
    os: [linux]

  '@rollup/rollup-linux-arm64-gnu@4.44.1':
    resolution: {integrity: sha512-yuktAOaeOgorWDeFJggjuCkMGeITfqvPgkIXhDqsfKX8J3jGyxdDZgBV/2kj/2DyPaLiX6bPdjJDTu9RB8lUPQ==}
    cpu: [arm64]
    os: [linux]

  '@rollup/rollup-linux-arm64-musl@4.44.1':
    resolution: {integrity: sha512-W+GBM4ifET1Plw8pdVaecwUgxmiH23CfAUj32u8knq0JPFyK4weRy6H7ooxYFD19YxBulL0Ktsflg5XS7+7u9g==}
    cpu: [arm64]
    os: [linux]

  '@rollup/rollup-linux-loongarch64-gnu@4.44.1':
    resolution: {integrity: sha512-1zqnUEMWp9WrGVuVak6jWTl4fEtrVKfZY7CvcBmUUpxAJ7WcSowPSAWIKa/0o5mBL/Ij50SIf9tuirGx63Ovew==}
    cpu: [loong64]
    os: [linux]

  '@rollup/rollup-linux-powerpc64le-gnu@4.44.1':
    resolution: {integrity: sha512-Rl3JKaRu0LHIx7ExBAAnf0JcOQetQffaw34T8vLlg9b1IhzcBgaIdnvEbbsZq9uZp3uAH+JkHd20Nwn0h9zPjA==}
    cpu: [ppc64]
    os: [linux]

  '@rollup/rollup-linux-riscv64-gnu@4.44.1':
    resolution: {integrity: sha512-j5akelU3snyL6K3N/iX7otLBIl347fGwmd95U5gS/7z6T4ftK288jKq3A5lcFKcx7wwzb5rgNvAg3ZbV4BqUSw==}
    cpu: [riscv64]
    os: [linux]

  '@rollup/rollup-linux-riscv64-musl@4.44.1':
    resolution: {integrity: sha512-ppn5llVGgrZw7yxbIm8TTvtj1EoPgYUAbfw0uDjIOzzoqlZlZrLJ/KuiE7uf5EpTpCTrNt1EdtzF0naMm0wGYg==}
    cpu: [riscv64]
    os: [linux]

  '@rollup/rollup-linux-s390x-gnu@4.44.1':
    resolution: {integrity: sha512-Hu6hEdix0oxtUma99jSP7xbvjkUM/ycke/AQQ4EC5g7jNRLLIwjcNwaUy95ZKBJJwg1ZowsclNnjYqzN4zwkAw==}
    cpu: [s390x]
    os: [linux]

  '@rollup/rollup-linux-x64-gnu@4.44.1':
    resolution: {integrity: sha512-EtnsrmZGomz9WxK1bR5079zee3+7a+AdFlghyd6VbAjgRJDbTANJ9dcPIPAi76uG05micpEL+gPGmAKYTschQw==}
    cpu: [x64]
    os: [linux]

  '@rollup/rollup-linux-x64-musl@4.44.1':
    resolution: {integrity: sha512-iAS4p+J1az6Usn0f8xhgL4PaU878KEtutP4hqw52I4IO6AGoyOkHCxcc4bqufv1tQLdDWFx8lR9YlwxKuv3/3g==}
    cpu: [x64]
    os: [linux]

  '@rollup/rollup-win32-arm64-msvc@4.44.1':
    resolution: {integrity: sha512-NtSJVKcXwcqozOl+FwI41OH3OApDyLk3kqTJgx8+gp6On9ZEt5mYhIsKNPGuaZr3p9T6NWPKGU/03Vw4CNU9qg==}
    cpu: [arm64]
    os: [win32]

  '@rollup/rollup-win32-ia32-msvc@4.44.1':
    resolution: {integrity: sha512-JYA3qvCOLXSsnTR3oiyGws1Dm0YTuxAAeaYGVlGpUsHqloPcFjPg+X0Fj2qODGLNwQOAcCiQmHub/V007kiH5A==}
    cpu: [ia32]
    os: [win32]

  '@rollup/rollup-win32-x64-msvc@4.44.1':
    resolution: {integrity: sha512-J8o22LuF0kTe7m+8PvW9wk3/bRq5+mRo5Dqo6+vXb7otCm3TPhYOJqOaQtGU9YMWQSL3krMnoOxMr0+9E6F3Ug==}
    cpu: [x64]
    os: [win32]

  '@sec-ant/readable-stream@0.4.1':
    resolution: {integrity: sha512-831qok9r2t8AlxLko40y2ebgSDhenenCatLVeW/uBtnHPyhHOvG0C7TvfgecV+wHzIm5KUICgzmVpWS+IMEAeg==}

  '@shikijs/core@3.7.0':
    resolution: {integrity: sha512-yilc0S9HvTPyahHpcum8eonYrQtmGTU0lbtwxhA6jHv4Bm1cAdlPFRCJX4AHebkCm75aKTjjRAW+DezqD1b/cg==}

  '@shikijs/engine-javascript@3.7.0':
    resolution: {integrity: sha512-0t17s03Cbv+ZcUvv+y33GtX75WBLQELgNdVghnsdhTgU3hVcWcMsoP6Lb0nDTl95ZJfbP1mVMO0p3byVh3uuzA==}

  '@shikijs/engine-oniguruma@3.7.0':
    resolution: {integrity: sha512-5BxcD6LjVWsGu4xyaBC5bu8LdNgPCVBnAkWTtOCs/CZxcB22L8rcoWfv7Hh/3WooVjBZmFtyxhgvkQFedPGnFw==}

  '@shikijs/langs@3.7.0':
    resolution: {integrity: sha512-1zYtdfXLr9xDKLTGy5kb7O0zDQsxXiIsw1iIBcNOO8Yi5/Y1qDbJ+0VsFoqTlzdmneO8Ij35g7QKF8kcLyznCQ==}

  '@shikijs/rehype@3.7.0':
    resolution: {integrity: sha512-YjAZxhQnBXE8ehppKGzuVGPoE4pjVsxqzkWhBZlkP495AjlR++MgfiRFcQfDt3qX5lK3gEDTcghB/8E3yNrWqQ==}

  '@shikijs/themes@3.7.0':
    resolution: {integrity: sha512-VJx8497iZPy5zLiiCTSIaOChIcKQwR0FebwE9S3rcN0+J/GTWwQ1v/bqhTbpbY3zybPKeO8wdammqkpXc4NVjQ==}

  '@shikijs/transformers@3.7.0':
    resolution: {integrity: sha512-VplaqIMRNsNOorCXJHkbF5S0pT6xm8Z/s7w7OPZLohf8tR93XH0krvUafpNy/ozEylrWuShJF0+ftEB+wFRwGA==}

  '@shikijs/types@3.7.0':
    resolution: {integrity: sha512-MGaLeaRlSWpnP0XSAum3kP3a8vtcTsITqoEPYdt3lQG3YCdQH4DnEhodkYcNMcU0uW0RffhoD1O3e0vG5eSBBg==}

  '@shikijs/vscode-textmate@10.0.2':
    resolution: {integrity: sha512-83yeghZ2xxin3Nj8z1NMd/NCuca+gsYXswywDy5bHvwlWL8tpTQmzGeUuHd9FC3E/SBEMvzJRwWEOz5gGes9Qg==}

  '@sindresorhus/merge-streams@4.0.0':
    resolution: {integrity: sha512-tlqY9xq5ukxTUZBmoOp+m61cqwQD5pHJtFY3Mn8CA8ps6yghLH/Hw8UPdqg4OLmFW3IFlcXnQNmo/dh8HzXYIQ==}
    engines: {node: '>=18'}

  '@standard-schema/spec@1.0.0':
    resolution: {integrity: sha512-m2bOd0f2RT9k8QJx1JN85cZYyH1RqFBdlwtkSlf4tBDYLCiiZnv1fIIwacK6cqwXavOydf0NPToMQgpKq+dVlA==}

  '@swc/counter@0.1.3':
    resolution: {integrity: sha512-e2BR4lsJkkRlKZ/qCHPw9ZaSxc0MVUd7gtbtaB7aMvHeJVYe8sOB8DBZkP2DtISHGSku9sCK6T6cnY0CtXrOCQ==}

  '@swc/helpers@0.5.15':
    resolution: {integrity: sha512-JQ5TuMi45Owi4/BIMAJBoSQoOJu12oOk/gADqlcUL9JEdHB8vyjUSsxqeNXnmXHjYKMi2WcYtezGEEhqUI/E2g==}

  '@tailwindcss/node@4.1.11':
    resolution: {integrity: sha512-yzhzuGRmv5QyU9qLNg4GTlYI6STedBWRE7NjxP45CsFYYq9taI0zJXZBMqIC/c8fViNLhmrbpSFS57EoxUmD6Q==}

  '@tailwindcss/oxide-android-arm64@4.1.11':
    resolution: {integrity: sha512-3IfFuATVRUMZZprEIx9OGDjG3Ou3jG4xQzNTvjDoKmU9JdmoCohQJ83MYd0GPnQIu89YoJqvMM0G3uqLRFtetg==}
    engines: {node: '>= 10'}
    cpu: [arm64]
    os: [android]

  '@tailwindcss/oxide-darwin-arm64@4.1.11':
    resolution: {integrity: sha512-ESgStEOEsyg8J5YcMb1xl8WFOXfeBmrhAwGsFxxB2CxY9evy63+AtpbDLAyRkJnxLy2WsD1qF13E97uQyP1lfQ==}
    engines: {node: '>= 10'}
    cpu: [arm64]
    os: [darwin]

  '@tailwindcss/oxide-darwin-x64@4.1.11':
    resolution: {integrity: sha512-EgnK8kRchgmgzG6jE10UQNaH9Mwi2n+yw1jWmof9Vyg2lpKNX2ioe7CJdf9M5f8V9uaQxInenZkOxnTVL3fhAw==}
    engines: {node: '>= 10'}
    cpu: [x64]
    os: [darwin]

  '@tailwindcss/oxide-freebsd-x64@4.1.11':
    resolution: {integrity: sha512-xdqKtbpHs7pQhIKmqVpxStnY1skuNh4CtbcyOHeX1YBE0hArj2romsFGb6yUmzkq/6M24nkxDqU8GYrKrz+UcA==}
    engines: {node: '>= 10'}
    cpu: [x64]
    os: [freebsd]

  '@tailwindcss/oxide-linux-arm-gnueabihf@4.1.11':
    resolution: {integrity: sha512-ryHQK2eyDYYMwB5wZL46uoxz2zzDZsFBwfjssgB7pzytAeCCa6glsiJGjhTEddq/4OsIjsLNMAiMlHNYnkEEeg==}
    engines: {node: '>= 10'}
    cpu: [arm]
    os: [linux]

  '@tailwindcss/oxide-linux-arm64-gnu@4.1.11':
    resolution: {integrity: sha512-mYwqheq4BXF83j/w75ewkPJmPZIqqP1nhoghS9D57CLjsh3Nfq0m4ftTotRYtGnZd3eCztgbSPJ9QhfC91gDZQ==}
    engines: {node: '>= 10'}
    cpu: [arm64]
    os: [linux]

  '@tailwindcss/oxide-linux-arm64-musl@4.1.11':
    resolution: {integrity: sha512-m/NVRFNGlEHJrNVk3O6I9ggVuNjXHIPoD6bqay/pubtYC9QIdAMpS+cswZQPBLvVvEF6GtSNONbDkZrjWZXYNQ==}
    engines: {node: '>= 10'}
    cpu: [arm64]
    os: [linux]

  '@tailwindcss/oxide-linux-x64-gnu@4.1.11':
    resolution: {integrity: sha512-YW6sblI7xukSD2TdbbaeQVDysIm/UPJtObHJHKxDEcW2exAtY47j52f8jZXkqE1krdnkhCMGqP3dbniu1Te2Fg==}
    engines: {node: '>= 10'}
    cpu: [x64]
    os: [linux]

  '@tailwindcss/oxide-linux-x64-musl@4.1.11':
    resolution: {integrity: sha512-e3C/RRhGunWYNC3aSF7exsQkdXzQ/M+aYuZHKnw4U7KQwTJotnWsGOIVih0s2qQzmEzOFIJ3+xt7iq67K/p56Q==}
    engines: {node: '>= 10'}
    cpu: [x64]
    os: [linux]

  '@tailwindcss/oxide-wasm32-wasi@4.1.11':
    resolution: {integrity: sha512-Xo1+/GU0JEN/C/dvcammKHzeM6NqKovG+6921MR6oadee5XPBaKOumrJCXvopJ/Qb5TH7LX/UAywbqrP4lax0g==}
    engines: {node: '>=14.0.0'}
    cpu: [wasm32]
    bundledDependencies:
      - '@napi-rs/wasm-runtime'
      - '@emnapi/core'
      - '@emnapi/runtime'
      - '@tybys/wasm-util'
      - '@emnapi/wasi-threads'
      - tslib

  '@tailwindcss/oxide-win32-arm64-msvc@4.1.11':
    resolution: {integrity: sha512-UgKYx5PwEKrac3GPNPf6HVMNhUIGuUh4wlDFR2jYYdkX6pL/rn73zTq/4pzUm8fOjAn5L8zDeHp9iXmUGOXZ+w==}
    engines: {node: '>= 10'}
    cpu: [arm64]
    os: [win32]

  '@tailwindcss/oxide-win32-x64-msvc@4.1.11':
    resolution: {integrity: sha512-YfHoggn1j0LK7wR82TOucWc5LDCguHnoS879idHekmmiR7g9HUtMw9MI0NHatS28u/Xlkfi9w5RJWgz2Dl+5Qg==}
    engines: {node: '>= 10'}
    cpu: [x64]
    os: [win32]

  '@tailwindcss/oxide@4.1.11':
    resolution: {integrity: sha512-Q69XzrtAhuyfHo+5/HMgr1lAiPP/G40OMFAnws7xcFEYqcypZmdW8eGXaOUIeOl1dzPJBPENXgbjsOyhg2nkrg==}
    engines: {node: '>= 10'}

  '@tailwindcss/postcss@4.1.11':
    resolution: {integrity: sha512-q/EAIIpF6WpLhKEuQSEVMZNMIY8KhWoAemZ9eylNAih9jxMGAYPPWBn3I9QL/2jZ+e7OEz/tZkX5HwbBR4HohA==}

  '@tokenizer/inflate@0.2.7':
    resolution: {integrity: sha512-MADQgmZT1eKjp06jpI2yozxaU9uVs4GzzgSL+uEq7bVcJ9V1ZXQkeGNql1fsSI0gMy1vhvNTNbUqrx+pZfJVmg==}
    engines: {node: '>=18'}

  '@tokenizer/token@0.3.0':
    resolution: {integrity: sha512-OvjF+z51L3ov0OyAU0duzsYuvO01PH7x4t6DJx+guahgTnBHkhJdG7soQeTSFLWN3efnHyibZ4Z8l2EuWwJN3A==}

  '@tootallnate/once@2.0.0':
    resolution: {integrity: sha512-XCuKFP5PS55gnMVu3dty8KPatLqUoy/ZYzDzAGCQ8JNFCkLXzmI7vNHCR+XpbZaMWQK/vQubr7PkYq8g470J/A==}
    engines: {node: '>= 10'}

  '@types/aws-lambda@8.10.147':
    resolution: {integrity: sha512-nD0Z9fNIZcxYX5Mai2CTmFD7wX7UldCkW2ezCF8D1T5hdiLsnTWDGRpfRYntU6VjTdLQjOvyszru7I1c1oCQew==}

  '@types/better-sqlite3@7.6.13':
    resolution: {integrity: sha512-NMv9ASNARoKksWtsq/SHakpYAYnhBrQgGD8zkLYk/jaK8jUGn08CfEdTRgYhMypUQAfzSP8W6gNLe0q19/t4VA==}

  '@types/bunyan@1.8.11':
    resolution: {integrity: sha512-758fRH7umIMk5qt5ELmRMff4mLDlN+xyYzC+dkPTdKwbSkJFvz6xwyScrytPU0QIBbRRwbiE8/BIg8bpajerNQ==}

  '@types/caseless@0.12.5':
    resolution: {integrity: sha512-hWtVTC2q7hc7xZ/RLbxapMvDMgUnDvKvMOpKal4DrMyfGBUfB1oKaZlIRr6mJL+If3bAP6sV/QneGzF6tJjZDg==}

  '@types/chai@5.2.2':
    resolution: {integrity: sha512-8kB30R7Hwqf40JPiKhVzodJs2Qc1ZJ5zuT3uzw5Hq/dhNCl3G3l83jfpdI1e20BP348+fV7VIL/+FxaXkqBmWg==}

  '@types/connect@3.4.38':
    resolution: {integrity: sha512-K6uROf1LD88uDQqJCktA4yzL1YYAK6NgfsI0v/mTgyPKWsX1CnJ0XPSDhViejru1GcRkLWb8RlzFYJRqGUbaug==}

  '@types/debug@4.1.12':
    resolution: {integrity: sha512-vIChWdVG3LG1SMxEvI/AK+FWJthlrqlTu7fbrlywTkkaONwk/UAGaULXRlf8vkzFBLVm0zkMdCquhL5aOjhXPQ==}

  '@types/deep-eql@4.0.2':
    resolution: {integrity: sha512-c9h9dVVMigMPc4bwTvC5dxqtqJZwQPePsWjPlpSOnojbor6pGqdk541lfA7AqFQr5pB1BRdq0juY9db81BwyFw==}

<<<<<<< HEAD
  '@types/diff-match-patch@1.0.36':
    resolution: {integrity: sha512-xFdR6tkm0MWvBfO8xXCSsinYxHcqkQUlcHeSpMC2ukzOb6lwQAfDmW+Qt0AvlGd8HpsS28qKsB+oPeJn9I39jg==}
=======
  '@types/docker-modem@3.0.6':
    resolution: {integrity: sha512-yKpAGEuKRSS8wwx0joknWxsmLha78wNMe9R2S3UNsVOkZded8UqOrV8KoeDXoXsjndxwyF3eIhyClGbO1SEhEg==}

  '@types/dockerode@3.3.42':
    resolution: {integrity: sha512-U1jqHMShibMEWHdxYhj3rCMNCiLx5f35i4e3CEUuW+JSSszc/tVqc6WCAPdhwBymG5R/vgbcceagK0St7Cq6Eg==}
>>>>>>> b9dd47f0

  '@types/estree-jsx@1.0.5':
    resolution: {integrity: sha512-52CcUVNFyfb1A2ALocQw/Dd1BQFNmSdkuC3BkZ6iqhdMfQz7JWOFRuJFloOzjk+6WijU56m9oKXFAXc7o3Towg==}

  '@types/estree@1.0.8':
    resolution: {integrity: sha512-dWHzHa2WqEXI/O1E9OjrocMTKJl2mSrEolh1Iomrv6U+JuNwaHXsXx9bLu5gG7BUWFIN0skIQJQ/L1rIex4X6w==}

  '@types/hast@3.0.4':
    resolution: {integrity: sha512-WPs+bbQw5aCj+x6laNGWLH3wviHtoCv/P3+otBhbOhJgG8qtpdAMlTCxLtsTWA7LH1Oh/bFCHsBn0TPS5m30EQ==}

  '@types/mdast@4.0.4':
    resolution: {integrity: sha512-kGaNbPh1k7AFzgpud/gMdvIm5xuECykRR+JnWKQno9TAXVa6WIVCGTPvYGekIDL4uwCZQSYbUxNBSb1aUo79oA==}

  '@types/mdx@2.0.13':
    resolution: {integrity: sha512-+OWZQfAYyio6YkJb3HLxDrvnx6SWWDbC0zVPfBRzUk0/nqoDyf6dNxQi3eArPe8rJ473nobTMQ/8Zk+LxJ+Yuw==}

  '@types/memcached@2.2.10':
    resolution: {integrity: sha512-AM9smvZN55Gzs2wRrqeMHVP7KE8KWgCJO/XL5yCly2xF6EKa4YlbpK+cLSAH4NG/Ah64HrlegmGqW8kYws7Vxg==}

  '@types/ms@2.1.0':
    resolution: {integrity: sha512-GsCCIZDE/p3i96vtEqx+7dBUGXrc7zeSK3wwPHIaRThS+9OhWIXRqzs4d6k1SVU8g91DrNRWxWUGhp5KXQb2VA==}

  '@types/mysql@2.15.26':
    resolution: {integrity: sha512-DSLCOXhkvfS5WNNPbfn2KdICAmk8lLc+/PNvnPnF7gOdMZCxopXduqv0OQ13y/yA/zXTSikZZqVgybUxOEg6YQ==}

  '@types/node-fetch@2.6.12':
    resolution: {integrity: sha512-8nneRWKCg3rMtF69nLQJnOYUcbafYeFSjqkw3jCRLsqkWFlHaoQrr5mXmofFGOx3DKn7UfmBMyov8ySvLRVldA==}

  '@types/node@12.20.55':
    resolution: {integrity: sha512-J8xLz7q2OFulZ2cyGTLE1TbbZcjpno7FaN6zdJNrgAdrJ+DZzh/uFR6YrTb4C+nXakvud8Q4+rbhoIWlYQbUFQ==}

  '@types/node@18.19.115':
    resolution: {integrity: sha512-kNrFiTgG4a9JAn1LMQeLOv3MvXIPokzXziohMrMsvpYgLpdEt/mMiVYc4sGKtDfyxM5gIDF4VgrPRyCw4fHOYg==}

  '@types/node@20.19.4':
    resolution: {integrity: sha512-OP+We5WV8Xnbuvw0zC2m4qfB/BJvjyCwtNjhHdJxV1639SGSKrLmJkc3fMnp2Qy8nJyHp8RO6umxELN/dS1/EA==}

  '@types/node@24.0.7':
    resolution: {integrity: sha512-YIEUUr4yf8q8oQoXPpSlnvKNVKDQlPMWrmOcgzoduo7kvA2UF0/BwJ/eMKFTiTtkNL17I0M6Xe2tvwFU7be6iw==}

  '@types/oracledb@6.5.2':
    resolution: {integrity: sha512-kK1eBS/Adeyis+3OlBDMeQQuasIDLUYXsi2T15ccNJ0iyUpQ4xDF7svFu3+bGVrI0CMBUclPciz+lsQR3JX3TQ==}

  '@types/pg-pool@2.0.6':
    resolution: {integrity: sha512-TaAUE5rq2VQYxab5Ts7WZhKNmuN78Q6PiFonTDdpbx8a1H0M1vhy3rhiMjl+e2iHmogyMw7jZF4FrE6eJUy5HQ==}

  '@types/pg@8.15.1':
    resolution: {integrity: sha512-YKHrkGWBX5+ivzvOQ66I0fdqsQTsvxqM0AGP2i0XrVZ9DP5VA/deEbTf7VuLPGpY7fJB9uGbkZ6KjVhuHcrTkQ==}

  '@types/react-dom@19.1.6':
    resolution: {integrity: sha512-4hOiT/dwO8Ko0gV1m/TJZYk3y0KBnY9vzDh7W+DH17b2HFSOGgdj33dhihPeuy3l0q23+4e+hoXHV6hCC4dCXw==}
    peerDependencies:
      '@types/react': ^19.0.0

  '@types/react@19.1.8':
    resolution: {integrity: sha512-AwAfQ2Wa5bCx9WP8nZL2uMZWod7J7/JSplxbTmBQ5ms6QpqNYm672H0Vu9ZVKVngQ+ii4R/byguVEUZQyeg44g==}

  '@types/request@2.48.12':
    resolution: {integrity: sha512-G3sY+NpsA9jnwm0ixhAFQSJ3Q9JkpLZpJbI3GMv0mIAT0y3mRabYeINzal5WOChIiaTEGQYlHOKgkaM9EisWHw==}

  '@types/ssh2@1.15.5':
    resolution: {integrity: sha512-N1ASjp/nXH3ovBHddRJpli4ozpk6UdDYIX4RJWFa9L1YKnzdhTlVmiGHm4DZnj/jLbqZpes4aeR30EFGQtvhQQ==}

  '@types/tedious@4.0.14':
    resolution: {integrity: sha512-KHPsfX/FoVbUGbyYvk1q9MMQHLPeRZhRJZdO45Q4YjvFkv4hMNghCWTvy7rdKessBsmtz4euWCWAB6/tVpI1Iw==}

  '@types/tough-cookie@4.0.5':
    resolution: {integrity: sha512-/Ad8+nIOV7Rl++6f1BdKxFSMgmoqEoYbHRpPcx3JEfv8VRsQe9Z4mCXeJBzxs7mbHY/XOZZuXlRNfhpVPbs6ZA==}

  '@types/unist@2.0.11':
    resolution: {integrity: sha512-CmBKiL6NNo/OqgmMn95Fk9Whlp2mtvIv+KNpQKN2F4SjvrEesubTRWGYSg+BnWZOnlCaSTU1sMpsBOzgbYhnsA==}

  '@types/unist@3.0.3':
    resolution: {integrity: sha512-ko/gIFJRv177XgZsZcBwnqJN5x/Gien8qNOn0D5bQU/zAzVf9Zt3BlcUiLqhV9y4ARk0GbT3tnUiPNgnTXzc/Q==}

  '@ungap/structured-clone@1.3.0':
    resolution: {integrity: sha512-WmoN8qaIAo7WTYWbAZuG8PYEhn5fkz7dZrqTBZ7dtt//lL2Gwms1IcnQ5yHqjDfX8Ft5j4YzDM23f87zBfDe9g==}

  '@vitest/expect@3.2.4':
    resolution: {integrity: sha512-Io0yyORnB6sikFlt8QW5K7slY4OjqNX9jmJQ02QDda8lyM6B5oNgVWoSoKPac8/kgnCUzuHQKrSLtu/uOqqrig==}

  '@vitest/mocker@3.2.4':
    resolution: {integrity: sha512-46ryTE9RZO/rfDd7pEqFl7etuyzekzEhUbTW3BvmeO/BcCMEgq59BKhek3dXDWgAj4oMK6OZi+vRr1wPW6qjEQ==}
    peerDependencies:
      msw: ^2.4.9
      vite: ^5.0.0 || ^6.0.0 || ^7.0.0-0
    peerDependenciesMeta:
      msw:
        optional: true
      vite:
        optional: true

  '@vitest/pretty-format@3.2.4':
    resolution: {integrity: sha512-IVNZik8IVRJRTr9fxlitMKeJeXFFFN0JaB9PHPGQ8NKQbGpfjlTx9zO4RefN8gp7eqjNy8nyK3NZmBzOPeIxtA==}

  '@vitest/runner@3.2.4':
    resolution: {integrity: sha512-oukfKT9Mk41LreEW09vt45f8wx7DordoWUZMYdY/cyAk7w5TWkTRCNZYF7sX7n2wB7jyGAl74OxgwhPgKaqDMQ==}

  '@vitest/snapshot@3.2.4':
    resolution: {integrity: sha512-dEYtS7qQP2CjU27QBC5oUOxLE/v5eLkGqPE0ZKEIDGMs4vKWe7IjgLOeauHsR0D5YuuycGRO5oSRXnwnmA78fQ==}

  '@vitest/spy@3.2.4':
    resolution: {integrity: sha512-vAfasCOe6AIK70iP5UD11Ac4siNUNJ9i/9PZ3NKx07sG6sUxeag1LWdNrMWeKKYBLlzuK+Gn65Yd5nyL6ds+nw==}

  '@vitest/utils@3.2.4':
    resolution: {integrity: sha512-fB2V0JFrQSMsCo9HiSq3Ezpdv4iYaXRG1Sx8edX3MwxfyNn83mKiGzOcH+Fkxt4MHxr3y42fQi1oeAInqgX2QA==}

  abort-controller@3.0.0:
    resolution: {integrity: sha512-h8lQ8tacZYnR3vNQTgibj+tODHI5/+l06Au2Pcriv/Gmet0eaj4TwWH41sO9wnHDiQsEj19q0drzdWdeAHtweg==}
    engines: {node: '>=6.5'}

  accepts@2.0.0:
    resolution: {integrity: sha512-5cvg6CtKwfgdmVqY1WIiXKc3Q1bkRqGLi+2W/6ao+6Y7gu/RCwRuAhGEzh5B4KlszSuTLgZYuqFqo5bImjNKng==}
    engines: {node: '>= 0.6'}

  acorn-import-attributes@1.9.5:
    resolution: {integrity: sha512-n02Vykv5uA3eHGM/Z2dQrcD56kL8TyDb2p1+0P83PClMnC/nc+anbQRhIOWnSq4Ke/KvDPrY3C9hDtC/A3eHnQ==}
    peerDependencies:
      acorn: ^8

  acorn-jsx@5.3.2:
    resolution: {integrity: sha512-rq9s+JNhf0IChjtDXxllJ7g41oZk5SlXtp0LHwyA5cejwn7vKmKp4pPri6YEePv2PU65sAsegbXtIinmDFDXgQ==}
    peerDependencies:
      acorn: ^6.0.0 || ^7.0.0 || ^8.0.0

  acorn@8.15.0:
    resolution: {integrity: sha512-NZyJarBfL7nWwIq+FDL6Zp/yHEhePMNnnJ0y3qfieCrmNvYct8uvtiV41UvlSe6apAfk0fY1FbWx+NwfmpvtTg==}
    engines: {node: '>=0.4.0'}
    hasBin: true

  agent-base@6.0.2:
    resolution: {integrity: sha512-RZNwNclF7+MS/8bDg70amg32dyeZGZxiDuQmZxKLAlQjr3jGyLx+4Kkk58UO7D2QdgFIQCovuSuZESne6RG6XQ==}
    engines: {node: '>= 6.0.0'}

  agent-base@7.1.3:
    resolution: {integrity: sha512-jRR5wdylq8CkOe6hei19GGZnxM6rBGwFl3Bg0YItGDimvjGtAvdZk4Pu6Cl4u4Igsws4a1fd1Vq3ezrhn4KmFw==}
    engines: {node: '>= 14'}

  agentkeepalive@4.6.0:
    resolution: {integrity: sha512-kja8j7PjmncONqaTsB8fQ+wE2mSU2DJ9D4XKoJ5PFWIdRMa6SLSN1ff4mOr4jCbfRSsxR4keIiySJU0N9T5hIQ==}
    engines: {node: '>= 8.0.0'}

  ai@4.3.16:
    resolution: {integrity: sha512-KUDwlThJ5tr2Vw0A1ZkbDKNME3wzWhuVfAOwIvFUzl1TPVDFAXDFTXio3p+jaKneB+dKNCvFFlolYmmgHttG1g==}
    engines: {node: '>=18'}
    peerDependencies:
      react: ^18 || ^19 || ^19.0.0-rc
      zod: ^3.23.8
    peerDependenciesMeta:
      react:
        optional: true

  ajv@6.12.6:
    resolution: {integrity: sha512-j3fVLgvTo527anyYyJOGTYJbG+vnnQYvE0m5mmkc1TK+nxAppkCLMIL0aZ4dblVCNoGShhm+kzE4ZUykBoMg4g==}

  ansi-colors@4.1.3:
    resolution: {integrity: sha512-/6w/C21Pm1A7aZitlI5Ni/2J6FFQN8i1Cvz3kHABAAbw93v/NlvKdVOqz7CCWz/3iv/JplRSEEZ83XION15ovw==}
    engines: {node: '>=6'}

  ansi-escapes@7.0.0:
    resolution: {integrity: sha512-GdYO7a61mR0fOlAsvC9/rIHf7L96sBc6dEWzeOu+KAea5bZyQRPIpojrVoI4AXGJS/ycu/fBTdLrUkA4ODrvjw==}
    engines: {node: '>=18'}

  ansi-regex@5.0.1:
    resolution: {integrity: sha512-quJQXlTSUGL2LH9SUXo8VwsY4soanhgo6LNSm84E1LBcE8s3O0wpdiRzyR9z/ZZJMlMWv37qOOb9pdJlMUEKFQ==}
    engines: {node: '>=8'}

  ansi-regex@6.1.0:
    resolution: {integrity: sha512-7HSX4QQb4CspciLpVFwyRe79O3xsIZDDLER21kERQ71oaPodF8jL725AgJMFAYbooIqolJoRLuM81SpeUkpkvA==}
    engines: {node: '>=12'}

  ansi-styles@4.3.0:
    resolution: {integrity: sha512-zbB9rCJAT1rbjiVDb2hqKFHNYLxgtk8NURxZ3IZwD3F6NtxbXZQCnnSi1Lkx+IDohdPlFp222wVALIheZJQSEg==}
    engines: {node: '>=8'}

  ansi-styles@6.2.1:
    resolution: {integrity: sha512-bN798gFfQX+viw3R7yrGWRqnrN2oRkEkUjjl4JNn4E8GxxbjtG3FbrEIIY3l8/hrwUwIeCZvi4QuOTP4MErVug==}
    engines: {node: '>=12'}

  any-promise@1.3.0:
    resolution: {integrity: sha512-7UvmKalWRt1wgjL1RrGxoSJW/0QZFIegpeGvZG9kjp8vrRu55XTHbwnqq2GpXm9uLbcuhxm3IqX9OB4MZR1b2A==}

  argparse@1.0.10:
    resolution: {integrity: sha512-o5Roy6tNG4SL/FOkCAN6RzjiakZS25RLYFrcMttJqbdd8BWrnA+fGz57iN5Pb06pvBGvl5gQ0B48dJlslXvoTg==}

  argparse@2.0.1:
    resolution: {integrity: sha512-8+9WqebbFzpX9OR+Wa6O29asIogeRMzcGtAINdpMHHyAg10f05aSFVBbcEqGf/PXw1EjAZ+q2/bEBg3DvurK3Q==}

  aria-hidden@1.2.6:
    resolution: {integrity: sha512-ik3ZgC9dY/lYVVM++OISsaYDeg1tb0VtP5uL3ouh1koGOaUMDPpbFIei4JkFimWUFPn90sbMNMXQAIVOlnYKJA==}
    engines: {node: '>=10'}

  array-union@2.1.0:
    resolution: {integrity: sha512-HGyxoOTYUyCM6stUe6EJgnd4EoewAI7zMdfqO+kGjnlZmBDz/cR5pf8r/cR4Wq60sL/p0IkcjUEEPwS3GFrIyw==}
    engines: {node: '>=8'}

  arrify@2.0.1:
    resolution: {integrity: sha512-3duEwti880xqi4eAMN8AyR4a0ByT90zoYdLlevfrvU43vb0YZwZVfxOgxWrLXXXpyugL0hNZc9G6BiB5B3nUug==}
    engines: {node: '>=8'}

  asn1@0.2.6:
    resolution: {integrity: sha512-ix/FxPn0MDjeyJ7i/yoHGFt/EX6LyNbxSEhPPXODPL+KB0VPk86UYfL0lMdy+KCnv+fmvIzySwaK5COwqVbWTQ==}

  assertion-error@2.0.1:
    resolution: {integrity: sha512-Izi8RQcffqCeNVgFigKli1ssklIbpHnCYc6AknXGYoB6grJqyeby7jv12JUQgmTAnIDnbck1uxksT4dzN3PWBA==}
    engines: {node: '>=12'}

  astring@1.9.0:
    resolution: {integrity: sha512-LElXdjswlqjWrPpJFg1Fx4wpkOCxj1TDHlSV4PlaRxHGWko024xICaa97ZkMfs6DRKlCguiAI+rbXv5GWwXIkg==}
    hasBin: true

  async-retry@1.3.3:
    resolution: {integrity: sha512-wfr/jstw9xNi/0teMHrRW7dsz3Lt5ARhYNZ2ewpadnhaIp5mbALhOAP+EAdsC7t4Z6wqsDVv9+W6gm1Dk9mEyw==}

  asynckit@0.4.0:
    resolution: {integrity: sha512-Oei9OH4tRh0YqU3GxhX79dM/mwVgvbZJaSNaRk+bshkj0S5cfHcgYakreBjrHwatXKbz+IoIdYLxrKim2MjW0Q==}

  aws-ssl-profiles@1.1.2:
    resolution: {integrity: sha512-NZKeq9AfyQvEeNlN0zSYAaWrmBffJh3IELMZfRpJVWgrpEbtEpnjvzqBPf+mxoI287JohRDoa+/nsfqqiZmF6g==}
    engines: {node: '>= 6.0.0'}

  axios@1.10.0:
    resolution: {integrity: sha512-/1xYAC4MP/HEG+3duIhFr4ZQXR4sQXOIe+o6sdqzeykGLx6Upp/1p8MHqhINOvGeP7xyNHe7tsiJByc4SSVUxw==}

  bail@2.0.2:
    resolution: {integrity: sha512-0xO6mYd7JB2YesxDKplafRpsiOzPt9V02ddPCLbY1xYGPOX24NTyN50qnUxgCPcSoYMhKpAuBTjQoRZCAkUDRw==}

  balanced-match@1.0.2:
    resolution: {integrity: sha512-3oSeUO0TMV67hN1AmbXsK4yaqU7tjiHlbxRDZOpH0KW9+CeX4bRAaX0Anxt0tx2MrpRpWwQaPwIlISEJhYU5Pw==}

  base64-js@1.5.1:
    resolution: {integrity: sha512-AKpaYlHn8t4SVbOHCy+b5+KKgvR4vrsD8vbvrbiQJps7fKDTkjkDry6ji0rUJjC0kzbNePLwzxq8iypo41qeWA==}

  bcrypt-pbkdf@1.0.2:
    resolution: {integrity: sha512-qeFIXtP4MSoi6NLqO12WfqARWWuCKi2Rn/9hJLEmtB5yTNr9DqFWkJRCf2qShWzPeAMRnOgCrq0sg/KLv5ES9w==}

  better-path-resolve@1.0.0:
    resolution: {integrity: sha512-pbnl5XzGBdrFU/wT4jqmJVPn2B6UHPBOhzMQkY/SPUPB6QtUXtmBHBIwCbXJol93mOpGMnQyP/+BB19q04xj7g==}
    engines: {node: '>=4'}

  better-sqlite3@11.10.0:
    resolution: {integrity: sha512-EwhOpyXiOEL/lKzHz9AW1msWFNzGc/z+LzeB3/jnFJpxu+th2yqvzsSWas1v9jgs9+xiXJcD5A8CJxAG2TaghQ==}

  bignumber.js@9.3.0:
    resolution: {integrity: sha512-EM7aMFTXbptt/wZdMlBv2t8IViwQL+h6SLHosp8Yf0dqJMTnY6iL32opnAB6kAdL0SZPuvcAzFr31o0c/R3/RA==}

  bindings@1.5.0:
    resolution: {integrity: sha512-p2q/t/mhvuOj/UeLlV6566GD/guowlr0hHxClI0W9m7MWYkL1F0hLo+0Aexs9HSPCtR1SXQ0TD3MMKrXZajbiQ==}

  bl@4.1.0:
    resolution: {integrity: sha512-1W07cM9gS6DcLperZfFSj+bWLtaPGSOHWhPiGzXmvVJbRLdG82sH/Kn8EtW1VqWVA54AKf2h5k5BbnIbwF3h6w==}

  body-parser@2.2.0:
    resolution: {integrity: sha512-02qvAaxv8tp7fBa/mw1ga98OGm+eCbqzJOKoRt70sLmfEEi+jyBYVTDGfCL/k06/4EMk/z01gCe7HoCH/f2LTg==}
    engines: {node: '>=18'}

  brace-expansion@2.0.2:
    resolution: {integrity: sha512-Jt0vHyM+jmUBqojB7E1NIYadt0vI0Qxjxd2TErW94wDz+E2LAm5vKMXXwg6ZZBTHPuUlDgQHKXvjGBdfcF1ZDQ==}

  braces@3.0.3:
    resolution: {integrity: sha512-yQbXgO/OSZVD2IsiLlro+7Hf6Q18EJrKSEsdoMzKePKXct3gvD8oLcOQdIzGupr5Fj+EDe8gO/lxc1BzfMpxvA==}
    engines: {node: '>=8'}

  buffer-equal-constant-time@1.0.1:
    resolution: {integrity: sha512-zRpUiDwd/xk6ADqPMATG8vc9VPrkck7T07OIx0gnjmJAnHnTVXNQG3vfvWNuiZIkwu9KrKdA1iJKfsfTVxE6NA==}

  buffer@5.7.1:
    resolution: {integrity: sha512-EHcyIPBQ4BSGlvjB16k5KgAJ27CIsHY/2JBmCRReo48y9rQ3MaUzWX3KVlBa4U7MyX02HdVj0K7C3WaB3ju7FQ==}

  buildcheck@0.0.6:
    resolution: {integrity: sha512-8f9ZJCUXyT1M35Jx7MkBgmBMo3oHTTBIPLiY9xyL0pl3T5RwcPEY8cUHr5LBNfu/fk6c2T4DJZuVM/8ZZT2D2A==}
    engines: {node: '>=10.0.0'}

  bundle-require@5.1.0:
    resolution: {integrity: sha512-3WrrOuZiyaaZPWiEt4G3+IffISVC9HYlWueJEBWED4ZH4aIAC2PnkdnuRrR94M+w6yGWn4AglWtJtBI8YqvgoA==}
    engines: {node: ^12.20.0 || ^14.13.1 || >=16.0.0}
    peerDependencies:
      esbuild: '>=0.18'

  busboy@1.6.0:
    resolution: {integrity: sha512-8SFQbg/0hQ9xy3UNTB0YEnsNBbWfhf7RtnzpL7TkBiTBRfrQ9Fxcnz7VJsleJpyp6rVLvXiuORqjlHi5q+PYuA==}
    engines: {node: '>=10.16.0'}

  bytes@3.1.2:
    resolution: {integrity: sha512-/Nf7TyzTx6S3yRJObOAV7956r8cr2+Oj8AC5dt8wSP3BQAoeX58NoHyCU8P8zGkNXStjTSi6fzO6F0pBdcYbEg==}
    engines: {node: '>= 0.8'}

  cac@6.7.14:
    resolution: {integrity: sha512-b6Ilus+c3RrdDk+JhLKUAQfzzgLEPy6wcXqS7f/xe1EETvsDP6GORG7SFuOs6cID5YkqchW/LXZbX5bc8j7ZcQ==}
    engines: {node: '>=8'}

  call-bind-apply-helpers@1.0.2:
    resolution: {integrity: sha512-Sp1ablJ0ivDkSzjcaJdxEunN5/XvksFJ2sMBFfq6x0ryhQV/2b/KwFe21cMpmHtPOSij8K99/wSfoEuTObmuMQ==}
    engines: {node: '>= 0.4'}

  call-bound@1.0.4:
    resolution: {integrity: sha512-+ys997U96po4Kx/ABpBCqhA9EuxJaQWDQg7295H4hBphv3IZg0boBKuwYpt4YXp6MZ5AmZQnU/tyMTlRpaSejg==}
    engines: {node: '>= 0.4'}

  caniuse-lite@1.0.30001726:
    resolution: {integrity: sha512-VQAUIUzBiZ/UnlM28fSp2CRF3ivUn1BWEvxMcVTNwpw91Py1pGbPIyIKtd+tzct9C3ouceCVdGAXxZOpZAsgdw==}

  ccount@2.0.1:
    resolution: {integrity: sha512-eyrF0jiFpY+3drT6383f1qhkbGsLSifNAjA61IUjZjmLCWjItY6LB9ft9YhoDgwfmclB2zhu51Lc7+95b8NRAg==}

  chai@5.2.0:
    resolution: {integrity: sha512-mCuXncKXk5iCLhfhwTc0izo0gtEmpz5CtG2y8GiOINBlMVS6v8TMRc5TaLWKS6692m9+dVVfzgeVxR5UxWHTYw==}
    engines: {node: '>=12'}

  chalk@5.4.1:
    resolution: {integrity: sha512-zgVZuo2WcZgfUEmsn6eO3kINexW8RAE4maiQ8QNs8CtpPCSyMiYsULR3HQYkm3w8FIA3SberyMJMSldGsW+U3w==}
    engines: {node: ^12.17.0 || ^14.13 || >=16.0.0}

  character-entities-html4@2.1.0:
    resolution: {integrity: sha512-1v7fgQRj6hnSwFpq1Eu0ynr/CDEw0rXo2B61qXrLNdHZmPKgb7fqS1a2JwF0rISo9q77jDI8VMEHoApn8qDoZA==}

  character-entities-legacy@3.0.0:
    resolution: {integrity: sha512-RpPp0asT/6ufRm//AJVwpViZbGM/MkjQFxJccQRHmISF/22NBtsHqAWmL+/pmkPWoIUJdWyeVleTl1wydHATVQ==}

  character-entities@2.0.2:
    resolution: {integrity: sha512-shx7oQ0Awen/BRIdkjkvz54PnEEI/EjwXDSIZp86/KKdbafHh1Df/RYGBhn4hbe2+uKC9FnT5UCEdyPz3ai9hQ==}

  character-reference-invalid@2.0.1:
    resolution: {integrity: sha512-iBZ4F4wRbyORVsu0jPV7gXkOsGYjGHPmAyv+HiHG8gi5PtC9KI2j1+v8/tlibRvjoWX027ypmG/n0HtO5t7unw==}

  chardet@0.7.0:
    resolution: {integrity: sha512-mT8iDcrh03qDGRRmoA2hmBJnxpllMR+0/0qlzjqZES6NdiWDcZkCNAk4rPFZ9Q85r27unkiNNg8ZOiwZXBHwcA==}

  check-error@2.1.1:
    resolution: {integrity: sha512-OAlb+T7V4Op9OwdkjmguYRqncdlx5JiofwOAUkmTF+jNdHwzTaTs4sRAGpzLF3oOz5xAyDGrPgeIDFQmDOTiJw==}
    engines: {node: '>= 16'}

  chokidar@4.0.3:
    resolution: {integrity: sha512-Qgzu8kfBvo+cA4962jnP1KkS6Dop5NS6g7R5LFYJr4b8Ub94PPQXUksCw9PvXoeXPRRddRNC5C1JQUR2SMGtnA==}
    engines: {node: '>= 14.16.0'}

  chownr@1.1.4:
    resolution: {integrity: sha512-jJ0bqzaylmJtVnNgzTeSOs8DPavpbYgEr/b0YL8/2GO3xJEhInFmhKMUnEJQjZumK7KXGFhUy89PrsJWlakBVg==}

  chownr@3.0.0:
    resolution: {integrity: sha512-+IxzY9BZOQd/XuYPRmrvEVjF/nqj5kgT4kEq7VofrDoM1MxoRjEWkrCC3EtLi59TVawxTAn+orJwFQcrqEN1+g==}
    engines: {node: '>=18'}

  ci-info@3.9.0:
    resolution: {integrity: sha512-NIxF55hv4nSqQswkAeiOi1r83xy8JldOFDTWiug55KBu9Jnblncd2U6ViHmYgHf01TPZS77NJBhBMKdWj9HQMQ==}
    engines: {node: '>=8'}

  cjs-module-lexer@1.4.3:
    resolution: {integrity: sha512-9z8TZaGM1pfswYeXrUpzPrkx8UnWYdhJclsiYMm6x/w5+nN+8Tf/LnAgfLGQCm59qAOxU8WwHEq2vNwF6i4j+Q==}

  class-variance-authority@0.7.1:
    resolution: {integrity: sha512-Ka+9Trutv7G8M6WT6SeiRWz792K5qEqIGEGzXKhAE6xOWAY6pPH8U+9IY3oCMv6kqTmLsv7Xh/2w2RigkePMsg==}

  cli-cursor@5.0.0:
    resolution: {integrity: sha512-aCj4O5wKyszjMmDT4tZj93kxyydN/K5zPWSCe6/0AV/AA1pqe5ZBIw0a2ZfPQV7lL5/yb5HsUreJ6UFAF1tEQw==}
    engines: {node: '>=18'}

  cli-truncate@4.0.0:
    resolution: {integrity: sha512-nPdaFdQ0h/GEigbPClz11D0v/ZJEwxmeVZGeMo3Z5StPtUTkA9o1lD6QwoirYiSDzbcwn2XcjwmCp68W1IS4TA==}
    engines: {node: '>=18'}

  client-only@0.0.1:
    resolution: {integrity: sha512-IV3Ou0jSMzZrd3pZ48nLkT9DA7Ag1pnPzaiQhpW7c3RbcqqzvzzVu+L8gfqMp/8IM2MQtSiqaCxrrcfu8I8rMA==}

  cliui@8.0.1:
    resolution: {integrity: sha512-BSeNnyus75C4//NQ9gQt1/csTXyo/8Sb+afLAkzAptFuMsod9HFokGNudZpi/oQV73hnVK+sR+5PVRMd+Dr7YQ==}
    engines: {node: '>=12'}

  cliui@9.0.1:
    resolution: {integrity: sha512-k7ndgKhwoQveBL+/1tqGJYNz097I7WOvwbmmU2AR5+magtbjPWQTS1C5vzGkBC8Ym8UWRzfKUzUUqFLypY4Q+w==}
    engines: {node: '>=20'}

  clsx@2.1.1:
    resolution: {integrity: sha512-eYm0QWBtUrBWZWG0d386OGAw16Z995PiOVo2B7bjWSbHedGl5e0ZWaq65kOGgUSNesEIDkB9ISbTg/JK9dhCZA==}
    engines: {node: '>=6'}

  collapse-white-space@2.1.0:
    resolution: {integrity: sha512-loKTxY1zCOuG4j9f6EPnuyyYkf58RnhhWTvRoZEokgB+WbdXehfjFviyOVYkqzEWz1Q5kRiZdBYS5SwxbQYwzw==}

  color-convert@2.0.1:
    resolution: {integrity: sha512-RRECPsj7iu/xb5oKYcsFHSppFNnsj/52OVTRKb4zP5onXwVF3zVmmToNcOfGC+CRDpfK/U584fMg38ZHCaElKQ==}
    engines: {node: '>=7.0.0'}

  color-name@1.1.4:
    resolution: {integrity: sha512-dOy+3AuW3a2wNbZHIuMZpTcgjGuLU/uBL/ubcZF9OXbDo8ff4O8yVp5Bf0efS8uEoYo5q4Fx7dY9OgQGXgAsQA==}

  color-string@1.9.1:
    resolution: {integrity: sha512-shrVawQFojnZv6xM40anx4CkoDP+fZsw/ZerEMsW/pyzsRbElpsL/DBVW7q3ExxwusdNXI3lXpuhEZkzs8p5Eg==}

  color@4.2.3:
    resolution: {integrity: sha512-1rXeuUUiGGrykh+CeBdu5Ie7OJwinCgQY0bc7GCRxy5xVHy+moaqkpL/jqQq0MtQOeYcrqEz4abc5f0KtU7W4A==}
    engines: {node: '>=12.5.0'}

  colorette@2.0.20:
    resolution: {integrity: sha512-IfEDxwoWIjkeXL1eXcDiow4UbKjhLdq6/EuSVR9GMN7KVH3r9gQ83e73hsz1Nd1T3ijd5xv1wcWRYO+D6kCI2w==}

  combined-stream@1.0.8:
    resolution: {integrity: sha512-FQN4MRfuJeHf7cBbBMJFXhKSDq+2kAArBlmRBvcvFE5BB1HZKXtSFASDhdlz9zOYwxh8lDdnvmMOe/+5cdoEdg==}
    engines: {node: '>= 0.8'}

  comma-separated-tokens@2.0.3:
    resolution: {integrity: sha512-Fu4hJdvzeylCfQPp9SGWidpzrMs7tTrlu6Vb8XGaRGck8QSNZJJp538Wrb60Lax4fPwR64ViY468OIUTbRlGZg==}

  commander@13.1.0:
    resolution: {integrity: sha512-/rFeCpNJQbhSZjGVwO9RFV3xPqbnERS8MmIQzCtD/zl6gpJuV/bMLuN92oG3F7d8oDEHHRrujSXNUr8fpjntKw==}
    engines: {node: '>=18'}

  commander@4.1.1:
    resolution: {integrity: sha512-NOKm8xhkzAjzFx8B2v5OAHT+u5pRQc2UCa2Vq9jYL/31o2wi9mxBA7LIFs3sV5VSC49z6pEhfbMULvShKj26WA==}
    engines: {node: '>= 6'}

  compute-scroll-into-view@3.1.1:
    resolution: {integrity: sha512-VRhuHOLoKYOy4UbilLbUzbYg93XLjv2PncJC50EuTWPA3gaja1UjBsUP/D/9/juV3vQFr6XBEzn9KCAHdUvOHw==}

  confbox@0.1.8:
    resolution: {integrity: sha512-RMtmw0iFkeR4YV+fUOSucriAQNb9g8zFR52MWCtl+cCZOFRNL6zeB395vPzFhEjjn4fMxXudmELnl/KF/WrK6w==}

  consola@3.4.2:
    resolution: {integrity: sha512-5IKcdX0nnYavi6G7TtOhwkYzyjfJlatbjMjuLSfE2kYT5pMDOilZ4OvMhi637CcDICTmz3wARPoyhqyX1Y+XvA==}
    engines: {node: ^14.18.0 || >=16.10.0}

  content-disposition@1.0.0:
    resolution: {integrity: sha512-Au9nRL8VNUut/XSzbQA38+M78dzP4D+eqg3gfJHMIHHYa3bg067xj1KxMUWj+VULbiZMowKngFFbKczUrNJ1mg==}
    engines: {node: '>= 0.6'}

  content-type@1.0.5:
    resolution: {integrity: sha512-nTjqfcBFEipKdXCv4YDQWCfmcLZKm81ldF0pAopTvyrFGVbcR6P/VAAd5G7N+0tTr8QqiU0tFadD6FK4NtJwOA==}
    engines: {node: '>= 0.6'}

  cookie-signature@1.2.2:
    resolution: {integrity: sha512-D76uU73ulSXrD1UXF4KE2TMxVVwhsnCgfAyTg9k8P6KGZjlXKrOLe4dJQKI3Bxi5wjesZoFXJWElNWBjPZMbhg==}
    engines: {node: '>=6.6.0'}

  cookie@0.7.2:
    resolution: {integrity: sha512-yki5XnKuf750l50uGTllt6kKILY4nQ1eNIQatoXEByZ5dWgnKqbnqmTrBE5B4N7lrMJKQ2ytWMiTO2o0v6Ew/w==}
    engines: {node: '>= 0.6'}

  cors@2.8.5:
    resolution: {integrity: sha512-KIHbLJqu73RGr/hnbrO9uBeixNGuvSQjul/jdFvS/KFSIH1hWVd1ng7zOHx+YrEfInLG7q4n6GHQ9cDtxv/P6g==}
    engines: {node: '>= 0.10'}

  cpu-features@0.0.10:
    resolution: {integrity: sha512-9IkYqtX3YHPCzoVg1Py+o9057a3i0fp7S530UWokCSaFVTc7CwXPRiOjRjBQQ18ZCNafx78YfnG+HALxtVmOGA==}
    engines: {node: '>=10.0.0'}

  cross-spawn@7.0.6:
    resolution: {integrity: sha512-uV2QOWP2nWzsy2aMp8aRibhi9dlzF5Hgh5SHaB9OiTGEyDTiJJyx0uy51QXdyWbtAHNua4XJzUKca3OzKUd3vA==}
    engines: {node: '>= 8'}

  cssesc@3.0.0:
    resolution: {integrity: sha512-/Tb/JcjK111nNScGob5MNtsntNM1aCNUDipB/TkwZFhyDrrE47SOx/18wF2bbjgc3ZzCSKW1T5nt5EbFoAz/Vg==}
    engines: {node: '>=4'}
    hasBin: true

  csstype@3.1.3:
    resolution: {integrity: sha512-M1uQkMl8rQK/szD0LNhtqxIPLpimGm8sOBwU7lLnCpSbTyY3yeU1Vc7l4KT5zT4s/yOxHH5O7tIuuLOCnLADRw==}

  debug@4.4.1:
    resolution: {integrity: sha512-KcKCqiftBJcZr++7ykoDIEwSa3XWowTfNPo92BYxjXiyYEVrUQh2aLyhxBCwww+heortUFxEJYcRzosstTEBYQ==}
    engines: {node: '>=6.0'}
    peerDependencies:
      supports-color: '*'
    peerDependenciesMeta:
      supports-color:
        optional: true

  decode-named-character-reference@1.2.0:
    resolution: {integrity: sha512-c6fcElNV6ShtZXmsgNgFFV5tVX2PaV4g+MOAkb8eXHvn6sryJBrZa9r0zV6+dtTyoCKxtDy5tyQ5ZwQuidtd+Q==}

  decompress-response@6.0.0:
    resolution: {integrity: sha512-aW35yZM6Bb/4oJlZncMH2LCoZtJXTRxES17vE3hoRiowU2kWHaJKFkSBDnDR+cm9J+9QhXmREyIfv0pji9ejCQ==}
    engines: {node: '>=10'}

  dedent@1.6.0:
    resolution: {integrity: sha512-F1Z+5UCFpmQUzJa11agbyPVMbpgT/qA3/SKyJ1jyBgm7dUcUEa8v9JwDkerSQXfakBwFljIxhOJqGkjUwZ9FSA==}
    peerDependencies:
      babel-plugin-macros: ^3.1.0
    peerDependenciesMeta:
      babel-plugin-macros:
        optional: true

  deep-eql@5.0.2:
    resolution: {integrity: sha512-h5k/5U50IJJFpzfL6nO9jaaumfjO/f2NjK/oYB2Djzm4p9L+3T9qWpZqZ2hAbLPuuYq9wrU08WQyBTL5GbPk5Q==}
    engines: {node: '>=6'}

  deep-extend@0.6.0:
    resolution: {integrity: sha512-LOHxIOaPYdHlJRtCQfDIVZtfw/ufM8+rVj649RIHzcm/vGwQRXFt6OPqIFWsm2XEMrNIEtWR64sY1LEKD2vAOA==}
    engines: {node: '>=4.0.0'}

  delayed-stream@1.0.0:
    resolution: {integrity: sha512-ZySD7Nf91aLB0RxL4KGrKHBXl7Eds1DAmEdcoVawXnLD7SDhpNgtuII2aAkg7a7QS41jxPSZ17p4VdGnMHk3MQ==}
    engines: {node: '>=0.4.0'}

  denque@2.1.0:
    resolution: {integrity: sha512-HVQE3AAb/pxF8fQAoiqpvg9i3evqug3hoiwakOyZAwJm+6vZehbkYXZ0l4JxS+I3QxM97v5aaRNhj8v5oBhekw==}
    engines: {node: '>=0.10'}

  depd@2.0.0:
    resolution: {integrity: sha512-g7nH6P6dyDioJogAAGprGpCtVImJhpPk/roCzdb3fIh61/s/nPsfR6onyMwkCAR/OlC3yBC0lESvUoQEAssIrw==}
    engines: {node: '>= 0.8'}

  dequal@2.0.3:
    resolution: {integrity: sha512-0je+qPKHEMohvfRTCEo3CrPG6cAzAYgmzKyxRiYSSDkS6eGJdyVJm7WaYA5ECaAD9wLB2T4EEeymA5aFVcYXCA==}
    engines: {node: '>=6'}

  detect-indent@6.1.0:
    resolution: {integrity: sha512-reYkTUJAZb9gUuZ2RvVCNhVHdg62RHnJ7WJl8ftMi4diZ6NWlciOzQN88pUhSELEwflJht4oQDv0F0BMlwaYtA==}
    engines: {node: '>=8'}

  detect-libc@2.0.4:
    resolution: {integrity: sha512-3UDv+G9CsCKO1WKMGw9fwq/SWJYbI0c5Y7LU1AXYoDdbhE2AHQ6N6Nb34sG8Fj7T5APy8qXDCKuuIHd1BR0tVA==}
    engines: {node: '>=8'}

  detect-node-es@1.1.0:
    resolution: {integrity: sha512-ypdmJU/TbBby2Dxibuv7ZLW3Bs1QEmM7nHjEANfohJLvE0XVujisn1qPJcZxg+qDucsr+bP6fLD1rPS3AhJ7EQ==}

  devlop@1.1.0:
    resolution: {integrity: sha512-RWmIqhcFf1lRYBvNmr7qTNuyCt/7/ns2jbpp1+PalgE/rDQcBT0fioSMUpJ93irlUhC5hrg4cYqe6U+0ImW0rA==}

  diff-match-patch@1.0.5:
    resolution: {integrity: sha512-IayShXAgj/QMXgB0IWmKx+rOPuGMhqm5w6jvFxmVenXKIzRqTAAsbBPT3kWQeGANj3jGgvcvv4yK6SxqYmikgw==}

  dir-glob@3.0.1:
    resolution: {integrity: sha512-WkrWp9GR4KXfKGYzOLmTuGVi1UWFfws377n9cc55/tb6DuqyF6pcQ5AbiHEshaDpY9v6oaSr2XCDidGmMwdzIA==}
    engines: {node: '>=8'}

  docker-modem@5.0.6:
    resolution: {integrity: sha512-ens7BiayssQz/uAxGzH8zGXCtiV24rRWXdjNha5V4zSOcxmAZsfGVm/PPFbwQdqEkDnhG+SyR9E3zSHUbOKXBQ==}
    engines: {node: '>= 8.0'}

  dockerode@4.0.7:
    resolution: {integrity: sha512-R+rgrSRTRdU5mH14PZTCPZtW/zw3HDWNTS/1ZAQpL/5Upe/ye5K9WQkIysu4wBoiMwKynsz0a8qWuGsHgEvSAA==}
    engines: {node: '>= 8.0'}

  dotenv@16.6.1:
    resolution: {integrity: sha512-uBq4egWHTcTt33a72vpSG0z3HnPuIl6NqYcTrKEg2azoEyl2hpW0zqlxysq2pK9HlDIHyHyakeYaYnSAwd8bow==}
    engines: {node: '>=12'}

  drizzle-orm@0.43.1:
    resolution: {integrity: sha512-dUcDaZtE/zN4RV/xqGrVSMpnEczxd5cIaoDeor7Zst9wOe/HzC/7eAaulywWGYXdDEc9oBPMjayVEDg0ziTLJA==}
    peerDependencies:
      '@aws-sdk/client-rds-data': '>=3'
      '@cloudflare/workers-types': '>=4'
      '@electric-sql/pglite': '>=0.2.0'
      '@libsql/client': '>=0.10.0'
      '@libsql/client-wasm': '>=0.10.0'
      '@neondatabase/serverless': '>=0.10.0'
      '@op-engineering/op-sqlite': '>=2'
      '@opentelemetry/api': ^1.4.1
      '@planetscale/database': '>=1.13'
      '@prisma/client': '*'
      '@tidbcloud/serverless': '*'
      '@types/better-sqlite3': '*'
      '@types/pg': '*'
      '@types/sql.js': '*'
      '@vercel/postgres': '>=0.8.0'
      '@xata.io/client': '*'
      better-sqlite3: '>=7'
      bun-types: '*'
      expo-sqlite: '>=14.0.0'
      gel: '>=2'
      knex: '*'
      kysely: '*'
      mysql2: '>=2'
      pg: '>=8'
      postgres: '>=3'
      prisma: '*'
      sql.js: '>=1'
      sqlite3: '>=5'
    peerDependenciesMeta:
      '@aws-sdk/client-rds-data':
        optional: true
      '@cloudflare/workers-types':
        optional: true
      '@electric-sql/pglite':
        optional: true
      '@libsql/client':
        optional: true
      '@libsql/client-wasm':
        optional: true
      '@neondatabase/serverless':
        optional: true
      '@op-engineering/op-sqlite':
        optional: true
      '@opentelemetry/api':
        optional: true
      '@planetscale/database':
        optional: true
      '@prisma/client':
        optional: true
      '@tidbcloud/serverless':
        optional: true
      '@types/better-sqlite3':
        optional: true
      '@types/pg':
        optional: true
      '@types/sql.js':
        optional: true
      '@vercel/postgres':
        optional: true
      '@xata.io/client':
        optional: true
      better-sqlite3:
        optional: true
      bun-types:
        optional: true
      expo-sqlite:
        optional: true
      gel:
        optional: true
      knex:
        optional: true
      kysely:
        optional: true
      mysql2:
        optional: true
      pg:
        optional: true
      postgres:
        optional: true
      prisma:
        optional: true
      sql.js:
        optional: true
      sqlite3:
        optional: true

  dunder-proto@1.0.1:
    resolution: {integrity: sha512-KIN/nDJBQRcXw0MLVhZE9iQHmG68qAVIBg9CqmUYjmQIhgij9U5MFvrqkUL5FbtyyzZuOeOt0zdeRe4UY7ct+A==}
    engines: {node: '>= 0.4'}

  duplexify@4.1.3:
    resolution: {integrity: sha512-M3BmBhwJRZsSx38lZyhE53Csddgzl5R7xGJNk7CVddZD6CcmwMCH8J+7AprIrQKH7TonKxaCjcv27Qmf+sQ+oA==}

  eastasianwidth@0.2.0:
    resolution: {integrity: sha512-I88TYZWc9XiYHRQ4/3c5rjjfgkjhLyW2luGIheGERbNQ6OY7yTybanSpDXZa8y7VUP9YmDcYa+eyq4ca7iLqWA==}

  ecdsa-sig-formatter@1.0.11:
    resolution: {integrity: sha512-nagl3RYrbNv6kQkeJIpt6NJZy8twLB/2vtz6yN9Z4vRKHN4/QZJIEbqohALSgwKdnksuY3k5Addp5lg8sVoVcQ==}

  ee-first@1.1.1:
    resolution: {integrity: sha512-WMwm9LhRUo+WUaRN+vRuETqG89IgZphVSNkdFgeb6sS/E4OrDIN7t48CAewSHXc6C8lefD8KKfr5vY61brQlow==}

  emoji-regex@10.4.0:
    resolution: {integrity: sha512-EC+0oUMY1Rqm4O6LLrgjtYDvcVYTy7chDnM4Q7030tP4Kwj3u/pR6gP9ygnp2CJMK5Gq+9Q2oqmrFJAz01DXjw==}

  emoji-regex@8.0.0:
    resolution: {integrity: sha512-MSjYzcWNOA0ewAHpz0MxpYFvwg6yjy1NG3xteoqz644VCo/RPgnr1/GGt+ic3iJTzQ8Eu3TdM14SawnVUmGE6A==}

  emoji-regex@9.2.2:
    resolution: {integrity: sha512-L18DaJsXSUk2+42pv8mLs5jJT2hqFkFE4j21wOmgbUqsZ2hL72NsUU785g9RXgo3s0ZNgVl42TiHp3ZtOv/Vyg==}

  encodeurl@2.0.0:
    resolution: {integrity: sha512-Q0n9HRi4m6JuGIV1eFlmvJB7ZEVxu93IrMyiMsGC0lrMJMWzRgx6WGquyfQgZVb31vhGgXnfmPNNXmxnOkRBrg==}
    engines: {node: '>= 0.8'}

  end-of-stream@1.4.5:
    resolution: {integrity: sha512-ooEGc6HP26xXq/N+GCGOT0JKCLDGrq2bQUZrQ7gyrJiZANJ/8YDTxTpQBXGMn+WbIQXNVpyWymm7KYVICQnyOg==}

  enhanced-resolve@5.18.2:
    resolution: {integrity: sha512-6Jw4sE1maoRJo3q8MsSIn2onJFbLTOjY9hlx4DZXmOKvLRd1Ok2kXmAGXaafL2+ijsJZ1ClYbl/pmqr9+k4iUQ==}
    engines: {node: '>=10.13.0'}

  enquirer@2.4.1:
    resolution: {integrity: sha512-rRqJg/6gd538VHvR3PSrdRBb/1Vy2YfzHqzvbhGIQpDRKIa4FgV/54b5Q1xYSxOOwKvjXweS26E0Q+nAMwp2pQ==}
    engines: {node: '>=8.6'}

  environment@1.1.0:
    resolution: {integrity: sha512-xUtoPkMggbz0MPyPiIWr1Kp4aeWJjDZ6SMvURhimjdZgsRuDplF5/s9hcgGhyXMhs+6vpnuoiZ2kFiu3FMnS8Q==}
    engines: {node: '>=18'}

  es-define-property@1.0.1:
    resolution: {integrity: sha512-e3nRfgfUZ4rNGL232gUgX06QNyyez04KdjFrF+LTRoOXmrOgFKDg4BCdsjW8EnT69eqdYGmRpJwiPVYNrCaW3g==}
    engines: {node: '>= 0.4'}

  es-errors@1.3.0:
    resolution: {integrity: sha512-Zf5H2Kxt2xjTvbJvP2ZWLEICxA6j+hAmMzIlypy4xcBg1vKVnx89Wy0GbS+kf5cwCVFFzdCFh2XSCFNULS6csw==}
    engines: {node: '>= 0.4'}

  es-module-lexer@1.7.0:
    resolution: {integrity: sha512-jEQoCwk8hyb2AZziIOLhDqpm5+2ww5uIE6lkO/6jcOCusfk6LhMHpXXfBLXTZ7Ydyt0j4VoUQv6uGNYbdW+kBA==}

  es-object-atoms@1.1.1:
    resolution: {integrity: sha512-FGgH2h8zKNim9ljj7dankFPcICIK9Cp5bm+c2gQSYePhpaG5+esrLODihIorn+Pe6FGJzWhXQotPv73jTaldXA==}
    engines: {node: '>= 0.4'}

  es-set-tostringtag@2.1.0:
    resolution: {integrity: sha512-j6vWzfrGVfyXxge+O0x5sh6cvxAog0a/4Rdd2K36zCMV5eJ+/+tOAngRO8cODMNWbVRdVlmGZQL2YS3yR8bIUA==}
    engines: {node: '>= 0.4'}

  esast-util-from-estree@2.0.0:
    resolution: {integrity: sha512-4CyanoAudUSBAn5K13H4JhsMH6L9ZP7XbLVe/dKybkxMO7eDyLsT8UHl9TRNrU2Gr9nz+FovfSIjuXWJ81uVwQ==}

  esast-util-from-js@2.0.1:
    resolution: {integrity: sha512-8Ja+rNJ0Lt56Pcf3TAmpBZjmx8ZcK5Ts4cAzIOjsjevg9oSXJnl6SUQ2EevU8tv3h6ZLWmoKL5H4fgWvdvfETw==}

  esbuild@0.25.5:
    resolution: {integrity: sha512-P8OtKZRv/5J5hhz0cUAdu/cLuPIKXpQl1R9pZtvmHWQvrAUVd0UNIPT4IB4W3rNOqVO0rlqHmCIbSwxh/c9yUQ==}
    engines: {node: '>=18'}
    hasBin: true

  escalade@3.2.0:
    resolution: {integrity: sha512-WUj2qlxaQtO4g6Pq5c29GTcWGDyd8itL8zTlipgECz3JesAiiOKotd8JU6otB3PACgG6xkJUyVhboMS+bje/jA==}
    engines: {node: '>=6'}

  escape-html@1.0.3:
    resolution: {integrity: sha512-NiSupZ4OeuGwr68lGIeym/ksIZMJodUGOSCZ/FSnTxcrekbvqrgdUxlJOMpijaKZVjAJrWrGs/6Jy8OMuyj9ow==}

  escape-string-regexp@5.0.0:
    resolution: {integrity: sha512-/veY75JbMK4j1yjvuUxuVsiS/hr/4iHs9FTT6cgTexxdE0Ly/glccBAkloH/DofkjRbZU3bnoj38mOmhkZ0lHw==}
    engines: {node: '>=12'}

  esprima@4.0.1:
    resolution: {integrity: sha512-eGuFFw7Upda+g4p+QHvnW0RyTX/SVeJBDM/gCtMARO0cLuT2HcEKnTPvhjV6aGeqrCB/sbNop0Kszm0jsaWU4A==}
    engines: {node: '>=4'}
    hasBin: true

  estree-util-attach-comments@3.0.0:
    resolution: {integrity: sha512-cKUwm/HUcTDsYh/9FgnuFqpfquUbwIqwKM26BVCGDPVgvaCl/nDCCjUfiLlx6lsEZ3Z4RFxNbOQ60pkaEwFxGw==}

  estree-util-build-jsx@3.0.1:
    resolution: {integrity: sha512-8U5eiL6BTrPxp/CHbs2yMgP8ftMhR5ww1eIKoWRMlqvltHF8fZn5LRDvTKuxD3DUn+shRbLGqXemcP51oFCsGQ==}

  estree-util-is-identifier-name@3.0.0:
    resolution: {integrity: sha512-hFtqIDZTIUZ9BXLb8y4pYGyk6+wekIivNVTcmvk8NoOh+VeRn5y6cEHzbURrWbfp1fIqdVipilzj+lfaadNZmg==}

  estree-util-scope@1.0.0:
    resolution: {integrity: sha512-2CAASclonf+JFWBNJPndcOpA8EMJwa0Q8LUFJEKqXLW6+qBvbFZuF5gItbQOs/umBUkjviCSDCbBwU2cXbmrhQ==}

  estree-util-to-js@2.0.0:
    resolution: {integrity: sha512-WDF+xj5rRWmD5tj6bIqRi6CkLIXbbNQUcxQHzGysQzvHmdYG2G7p/Tf0J0gpxGgkeMZNTIjT/AoSvC9Xehcgdg==}

  estree-util-value-to-estree@3.4.0:
    resolution: {integrity: sha512-Zlp+gxis+gCfK12d3Srl2PdX2ybsEA8ZYy6vQGVQTNNYLEGRQQ56XB64bjemN8kxIKXP1nC9ip4Z+ILy9LGzvQ==}

  estree-util-visit@2.0.0:
    resolution: {integrity: sha512-m5KgiH85xAhhW8Wta0vShLcUvOsh3LLPI2YVwcbio1l7E09NTLL1EyMZFM1OyWowoH0skScNbhOPl4kcBgzTww==}

  estree-walker@3.0.3:
    resolution: {integrity: sha512-7RUKfXgSMMkzt6ZuXmqapOurLGPPfgj6l9uRZ7lRGolvk0y2yocc35LdcxKC5PQZdn2DMqioAQ2NoWcrTKmm6g==}

  etag@1.8.1:
    resolution: {integrity: sha512-aIL5Fx7mawVa300al2BnEE4iNvo1qETxLrPI/o05L7z6go7fCw1J6EQmbK4FmJ2AS7kgVF/KEZWufBfdClMcPg==}
    engines: {node: '>= 0.6'}

  event-target-shim@5.0.1:
    resolution: {integrity: sha512-i/2XbnSz/uxRCU6+NdVJgKWDTM427+MqYbkQzD321DuCQJUqOuJKIA0IM2+W2xtYHdKOmZ4dR6fExsd4SXL+WQ==}
    engines: {node: '>=6'}

  eventemitter3@5.0.1:
    resolution: {integrity: sha512-GWkBvjiSZK87ELrYOSESUYeVIc9mvLLf/nXalMOS5dYrgZq9o5OVkbZAVM06CVxYsCwH9BDZFPlQTlPA1j4ahA==}

  eventsource-parser@3.0.3:
    resolution: {integrity: sha512-nVpZkTMM9rF6AQ9gPJpFsNAMt48wIzB5TQgiTLdHiuO8XEDhUgZEhqKlZWXbIzo9VmJ/HvysHqEaVeD5v9TPvA==}
    engines: {node: '>=20.0.0'}

  eventsource@3.0.7:
    resolution: {integrity: sha512-CRT1WTyuQoD771GW56XEZFQ/ZoSfWid1alKGDYMmkt2yl8UXrVR4pspqWNEcqKvVIzg6PAltWjxcSSPrboA4iA==}
    engines: {node: '>=18.0.0'}

  eventsource@4.0.0:
    resolution: {integrity: sha512-fvIkb9qZzdMxgZrEQDyll+9oJsyaVvY92I2Re+qK0qEJ+w5s0X3dtz+M0VAPOjP1gtU3iqWyjQ0G3nvd5CLZ2g==}
    engines: {node: '>=20.0.0'}

  execa@8.0.1:
    resolution: {integrity: sha512-VyhnebXciFV2DESc+p6B+y0LjSm0krU4OgJN44qFAhBY0TJ+1V61tYD2+wHusZ6F9n5K+vl8k0sTy7PEfV4qpg==}
    engines: {node: '>=16.17'}

  execa@9.6.0:
    resolution: {integrity: sha512-jpWzZ1ZhwUmeWRhS7Qv3mhpOhLfwI+uAX4e5fOcXqwMR7EcJ0pj2kV1CVzHVMX/LphnKWD3LObjZCoJ71lKpHw==}
    engines: {node: ^18.19.0 || >=20.5.0}

  expand-template@2.0.3:
    resolution: {integrity: sha512-XYfuKMvj4O35f/pOXLObndIRvyQ+/+6AhODh+OKWj9S9498pHHn/IMszH+gt0fBCRWMNfk1ZSp5x3AifmnI2vg==}
    engines: {node: '>=6'}

  expect-type@1.2.1:
    resolution: {integrity: sha512-/kP8CAwxzLVEeFrMm4kMmy4CCDlpipyA7MYLVrdJIkV0fYF0UaigQHRsxHiuY/GEea+bh4KSv3TIlgr+2UL6bw==}
    engines: {node: '>=12.0.0'}

  express-rate-limit@7.5.1:
    resolution: {integrity: sha512-7iN8iPMDzOMHPUYllBEsQdWVB6fPDMPqwjBaFrgr4Jgr/+okjvzAy+UHlYYL/Vs0OsOrMkwS6PJDkFlJwoxUnw==}
    engines: {node: '>= 16'}
    peerDependencies:
      express: '>= 4.11'

  express@5.1.0:
    resolution: {integrity: sha512-DT9ck5YIRU+8GYzzU5kT3eHGA5iL+1Zd0EutOmTE9Dtk+Tvuzd23VBU+ec7HPNSTxXYO55gPV/hq4pSBJDjFpA==}
    engines: {node: '>= 18'}

  extend@3.0.2:
    resolution: {integrity: sha512-fjquC59cD7CyW6urNXK0FBufkZcoiGG80wTuPujX590cB5Ttln20E2UB4S/WARVqhXffZl2LNgS+gQdPIIim/g==}

  extendable-error@0.1.7:
    resolution: {integrity: sha512-UOiS2in6/Q0FK0R0q6UY9vYpQ21mr/Qn1KOnte7vsACuNJf514WvCCUHSRCPcgjPT2bAhNIJdlE6bVap1GKmeg==}

  external-editor@3.1.0:
    resolution: {integrity: sha512-hMQ4CX1p1izmuLYyZqLMO/qGNw10wSv9QDCPfzXfyFrOaCSSoRfqE1Kf1s5an66J5JZC62NewG+mK49jOCtQew==}
    engines: {node: '>=4'}

  fast-deep-equal@3.1.3:
    resolution: {integrity: sha512-f3qQ9oQy9j2AhBe/H9VC91wLmKBCCU/gDOnKNAYG5hswO7BLKj09Hc5HYNz9cGI++xlpDCIgDaitVs03ATR84Q==}

  fast-glob@3.3.3:
    resolution: {integrity: sha512-7MptL8U0cqcFdzIzwOTHoilX9x5BrNqye7Z/LuC7kCMRio1EMSyqRK3BEAUD7sXRq4iT4AzTVuZdhgQ2TCvYLg==}
    engines: {node: '>=8.6.0'}

  fast-json-stable-stringify@2.1.0:
    resolution: {integrity: sha512-lhd/wF+Lk98HZoTCtlVraHtfh5XYijIjalXck7saUtuanSDyLMxnHhSXEDJqHxD7msR8D0uCmqlkwjCV8xvwHw==}

  fast-xml-parser@4.5.3:
    resolution: {integrity: sha512-RKihhV+SHsIUGXObeVy9AXiBbFwkVk7Syp8XgwN5U3JV416+Gwp/GO9i0JYKmikykgz/UHRrrV4ROuZEo/T0ig==}
    hasBin: true

  fastmcp@3.8.2:
    resolution: {integrity: sha512-GN8SBv2+vm+PYbckvT8ZVZvjxkkIaQhgoGp3WrJ28AlJVt1wmd8S332L7o7SfuFzyYA4kwT2ofEtYJtRlm/mcw==}
    hasBin: true

  fastq@1.19.1:
    resolution: {integrity: sha512-GwLTyxkCXjXbxqIhTsMI2Nui8huMPtnxg7krajPJAjnEG/iiOS7i+zCtWGZR9G0NBKbXKh6X9m9UIsYX/N6vvQ==}

  fdir@6.4.6:
    resolution: {integrity: sha512-hiFoqpyZcfNm1yc4u8oWCf9A2c4D3QjCrks3zmoVKVxpQRzmPNar1hUJcBG2RQHvEVGDN+Jm81ZheVLAQMK6+w==}
    peerDependencies:
      picomatch: ^3 || ^4
    peerDependenciesMeta:
      picomatch:
        optional: true

  fflate@0.8.2:
    resolution: {integrity: sha512-cPJU47OaAoCbg0pBvzsgpTPhmhqI5eJjh/JIu8tPj5q+T7iLvW/JAYUqmE7KOB4R1ZyEhzBaIQpQpardBF5z8A==}

  figures@6.1.0:
    resolution: {integrity: sha512-d+l3qxjSesT4V7v2fh+QnmFnUWv9lSpjarhShNTgBOfA0ttejbQUAlHLitbjkoRiDulW0OPoQPYIGhIC8ohejg==}
    engines: {node: '>=18'}

  file-type@21.0.0:
    resolution: {integrity: sha512-ek5xNX2YBYlXhiUXui3D/BXa3LdqPmoLJ7rqEx2bKJ7EAUEfmXgW0Das7Dc6Nr9MvqaOnIqiPV0mZk/r/UpNAg==}
    engines: {node: '>=20'}

  file-uri-to-path@1.0.0:
    resolution: {integrity: sha512-0Zt+s3L7Vf1biwWZ29aARiVYLx7iMGnEUl9x33fbB/j3jR81u/O2LbqK+Bm1CDSNDKVtJ/YjwY7TUd5SkeLQLw==}

  fill-range@7.1.1:
    resolution: {integrity: sha512-YsGpe3WHLK8ZYi4tWDg2Jy3ebRz2rXowDxnld4bkQB00cc/1Zw9AWnC0i9ztDJitivtQvaI9KaLyKrc+hBW0yg==}
    engines: {node: '>=8'}

  finalhandler@2.1.0:
    resolution: {integrity: sha512-/t88Ty3d5JWQbWYgaOGCCYfXRwV1+be02WqYYlL6h0lEiUAMPM8o8qKGO01YIkOHzka2up08wvgYD0mDiI+q3Q==}
    engines: {node: '>= 0.8'}

  find-up@4.1.0:
    resolution: {integrity: sha512-PpOwAdQ/YlXQ2vj8a3h8IipDuYRi3wceVQQGYWxNINccq40Anw7BlsEXCMbt1Zt+OLA6Fq9suIpIWD0OsnISlw==}
    engines: {node: '>=8'}

  fix-dts-default-cjs-exports@1.0.1:
    resolution: {integrity: sha512-pVIECanWFC61Hzl2+oOCtoJ3F17kglZC/6N94eRWycFgBH35hHx0Li604ZIzhseh97mf2p0cv7vVrOZGoqhlEg==}

  follow-redirects@1.15.9:
    resolution: {integrity: sha512-gew4GsXizNgdoRyqmyfMHyAmXsZDk6mHkSxZFCzW9gwlbtOW44CDtYavM+y+72qD/Vq2l550kMF52DT8fOLJqQ==}
    engines: {node: '>=4.0'}
    peerDependencies:
      debug: '*'
    peerDependenciesMeta:
      debug:
        optional: true

  foreground-child@3.3.1:
    resolution: {integrity: sha512-gIXjKqtFuWEgzFRJA9WCQeSJLZDjgJUOMCMzxtvFq/37KojM1BFGufqsCy0r4qSQmYLsZYMeyRqzIWOMup03sw==}
    engines: {node: '>=14'}

  form-data-encoder@1.7.2:
    resolution: {integrity: sha512-qfqtYan3rxrnCk1VYaA4H+Ms9xdpPqvLZa6xmMgFvhO32x7/3J/ExcTd6qpxM0vH2GdMI+poehyBZvqfMTto8A==}

  form-data@2.5.3:
    resolution: {integrity: sha512-XHIrMD0NpDrNM/Ckf7XJiBbLl57KEhT3+i3yY+eWm+cqYZJQTZrKo8Y8AWKnuV5GT4scfuUGt9LzNoIx3dU1nQ==}
    engines: {node: '>= 0.12'}

  form-data@4.0.3:
    resolution: {integrity: sha512-qsITQPfmvMOSAdeyZ+12I1c+CKSstAFAwu+97zrnWAbIr5u8wfsExUzCesVLC8NgHuRUqNN4Zy6UPWUTRGslcA==}
    engines: {node: '>= 6'}

  formdata-node@4.4.1:
    resolution: {integrity: sha512-0iirZp3uVDjVGt9p49aTaqjk84TrglENEDuqfdlZQ1roC9CWlPk6Avf8EEnZNcAqPonwkG35x4n3ww/1THYAeQ==}
    engines: {node: '>= 12.20'}

  forwarded-parse@2.1.2:
    resolution: {integrity: sha512-alTFZZQDKMporBH77856pXgzhEzaUVmLCDk+egLgIgHst3Tpndzz8MnKe+GzRJRfvVdn69HhpW7cmXzvtLvJAw==}

  forwarded@0.2.0:
    resolution: {integrity: sha512-buRG0fpBtRHSTCOASe6hD258tEubFoRLb4ZNA6NxMVHNw2gOcwHo9wyablzMzOA5z9xA9L1KNjk/Nt6MT9aYow==}
    engines: {node: '>= 0.6'}

  fresh@2.0.0:
    resolution: {integrity: sha512-Rx/WycZ60HOaqLKAi6cHRKKI7zxWbJ31MhntmtwMoaTeF7XFH9hhBp8vITaMidfljRQ6eYWCKkaTK+ykVJHP2A==}
    engines: {node: '>= 0.8'}

  fs-constants@1.0.0:
    resolution: {integrity: sha512-y6OAwoSIf7FyjMIv94u+b5rdheZEjzR63GTyZJm5qh4Bi+2YgwLCcI/fPFZkL5PSixOt6ZNKm+w+Hfp/Bciwow==}

  fs-extra@7.0.1:
    resolution: {integrity: sha512-YJDaCJZEnBmcbw13fvdAM9AwNOJwOzrE4pqMqBq5nFiEqXUqHwlK4B+3pUw6JNvfSPtX05xFHtYy/1ni01eGCw==}
    engines: {node: '>=6 <7 || >=8'}

  fs-extra@8.1.0:
    resolution: {integrity: sha512-yhlQgA6mnOJUKOsRUFsgJdQCvkKhcz8tlZG5HBQfReYZy46OwLcY+Zia0mtdHsOo9y/hP+CxMN0TU9QxoOtG4g==}
    engines: {node: '>=6 <7 || >=8'}

  fsevents@2.3.3:
    resolution: {integrity: sha512-5xoDfX+fL7faATnagmWPpbFtwh/R77WmMMqqHGS65C3vvB0YHrgF+B1YmZ3441tMj5n63k0212XNoJwzlhffQw==}
    engines: {node: ^8.16.0 || ^10.6.0 || >=11.0.0}
    os: [darwin]

  fumadocs-core@15.6.1:
    resolution: {integrity: sha512-5DXVptT+LN145xUHzUy07IAtaBYBoWOVMAKbUQQhcGNxhXPvbVAT9bIHnfjklU+yyosc8Rhn/gxSrKdlrn9HtQ==}
    peerDependencies:
      '@oramacloud/client': 1.x.x || 2.x.x
      '@types/react': '*'
      algoliasearch: 5.x.x
      next: 14.x.x || 15.x.x
      react: 18.x.x || 19.x.x
      react-dom: 18.x.x || 19.x.x
    peerDependenciesMeta:
      '@oramacloud/client':
        optional: true
      '@types/react':
        optional: true
      algoliasearch:
        optional: true
      next:
        optional: true
      react:
        optional: true
      react-dom:
        optional: true

  fumadocs-mdx@11.6.10:
    resolution: {integrity: sha512-W13mGPKDviKHq1FdxJqbBmA8vQ0niEISUUREJU8u3q1g5lQgnZ9whZjTnvijnqiGNbBsjb8CmjU20OlmwG6nhA==}
    hasBin: true
    peerDependencies:
      '@fumadocs/mdx-remote': ^1.2.0
      fumadocs-core: ^14.0.0 || ^15.0.0
      next: ^15.3.0
      vite: 6.x.x
    peerDependenciesMeta:
      '@fumadocs/mdx-remote':
        optional: true
      next:
        optional: true
      vite:
        optional: true

  fumadocs-ui@15.6.1:
    resolution: {integrity: sha512-3O0uTMeU1ohVQE7HTV7+8I/1IIlgJPIBFOHjoQkRaXTf41LJ7EKfNHue80BOuhG4vyeL/Sx184v2hjljuKrX3Q==}
    peerDependencies:
      '@types/react': '*'
      next: 14.x.x || 15.x.x
      react: 18.x.x || 19.x.x
      react-dom: 18.x.x || 19.x.x
      tailwindcss: ^3.4.14 || ^4.0.0
    peerDependenciesMeta:
      '@types/react':
        optional: true
      next:
        optional: true
      tailwindcss:
        optional: true

  function-bind@1.1.2:
    resolution: {integrity: sha512-7XHNxH7qX9xG5mIwxkhumTox/MIRNcOgDrxWsMt2pAr23WHp6MrRlN7FBSFpCpr+oVO0F744iUgR82nJMfG2SA==}

  fuse.js@7.1.0:
    resolution: {integrity: sha512-trLf4SzuuUxfusZADLINj+dE8clK1frKdmqiJNb1Es75fmI5oY6X2mxLVUciLLjxqw/xr72Dhy+lER6dGd02FQ==}
    engines: {node: '>=10'}

  gaxios@6.7.1:
    resolution: {integrity: sha512-LDODD4TMYx7XXdpwxAVRAIAuB0bzv0s+ywFonY46k126qzQHT9ygyoa9tncmOiQmmDrik65UYsEkv3lbfqQ3yQ==}
    engines: {node: '>=14'}

  gcp-metadata@6.1.1:
    resolution: {integrity: sha512-a4tiq7E0/5fTjxPAaH4jpjkSv/uCaU2p5KC6HVGrvl0cDjA8iBZv4vv1gyzlmK0ZUKqwpOyQMKzZQe3lTit77A==}
    engines: {node: '>=14'}

  generate-function@2.3.1:
    resolution: {integrity: sha512-eeB5GfMNeevm/GRYq20ShmsaGcmI81kIX2K9XQx5miC8KdHaC6Jm0qQ8ZNeGOi7wYB8OsdxKs+Y2oVuTFuVwKQ==}

  get-caller-file@2.0.5:
    resolution: {integrity: sha512-DyFP3BM/3YHTQOCUL/w0OZHR0lpKeGrxotcHWcqNEdnltqFwXVfhEBQ94eIo34AfQpo0rGki4cyIiftY06h2Fg==}
    engines: {node: 6.* || 8.* || >= 10.*}

  get-east-asian-width@1.3.0:
    resolution: {integrity: sha512-vpeMIQKxczTD/0s2CdEWHcb0eeJe6TFjxb+J5xgX7hScxqrGuyjmv4c1D4A/gelKfyox0gJJwIHF+fLjeaM8kQ==}
    engines: {node: '>=18'}

  get-intrinsic@1.3.0:
    resolution: {integrity: sha512-9fSjSaos/fRIVIp+xSJlE6lfwhES7LNtKaCBIamHsjr2na1BiABJPo0mOjjz8GJDURarmCPGqaiVg5mfjb98CQ==}
    engines: {node: '>= 0.4'}

  get-nonce@1.0.1:
    resolution: {integrity: sha512-FJhYRoDaiatfEkUK8HKlicmu/3SGFD51q3itKDGoSTysQJBnfOcxU5GxnhE1E6soB76MbT0MBtnKJuXyAx+96Q==}
    engines: {node: '>=6'}

  get-proto@1.0.1:
    resolution: {integrity: sha512-sTSfBjoXBp89JvIKIefqw7U2CCebsc74kiY6awiGogKtoSGbgjYE/G/+l9sF3MWFPNc9IcoOC4ODfKHfxFmp0g==}
    engines: {node: '>= 0.4'}

  get-stream@8.0.1:
    resolution: {integrity: sha512-VaUJspBffn/LMCJVoMvSAdmscJyS1auj5Zulnn5UoYcY531UWmdwhRWkcGKnGU93m5HSXP9LP2usOryrBtQowA==}
    engines: {node: '>=16'}

  get-stream@9.0.1:
    resolution: {integrity: sha512-kVCxPF3vQM/N0B1PmoqVUqgHP+EeVjmZSQn+1oCRPxd2P21P2F19lIgbR3HBosbB1PUhOAoctJnfEn2GbN2eZA==}
    engines: {node: '>=18'}

  get-tsconfig@4.10.1:
    resolution: {integrity: sha512-auHyJ4AgMz7vgS8Hp3N6HXSmlMdUyhSUrfBF16w153rxtLIEOE+HGqaBppczZvnHLqQJfiHotCYpNhl0lUROFQ==}

  github-from-package@0.0.0:
    resolution: {integrity: sha512-SyHy3T1v2NUXn29OsWdxmK6RwHD+vkj3v8en8AOBZ1wBQ/hCAQ5bAQTD02kW4W9tUp/3Qh6J8r9EvntiyCmOOw==}

  github-slugger@2.0.0:
    resolution: {integrity: sha512-IaOQ9puYtjrkq7Y0Ygl9KDZnrf/aiUJYUpVf89y8kyaxbRG7Y1SrX/jaumrv81vc61+kiMempujsM3Yw7w5qcw==}

  glob-parent@5.1.2:
    resolution: {integrity: sha512-AOIgSQCepiJYwP3ARnGx+5VnTu2HBYdzbGP45eLw1vr3zB3vZLeyed1sC9hnbcOc9/SrMyM5RPQrkGz4aS9Zow==}
    engines: {node: '>= 6'}

  glob@10.4.5:
    resolution: {integrity: sha512-7Bv8RF0k6xjo7d4A/PxYLbUCfb6c+Vpd2/mB2yRDlew7Jb5hEXiCD9ibfO7wpk8i4sevK6DFny9h7EYbM3/sHg==}
    hasBin: true

  globby@11.1.0:
    resolution: {integrity: sha512-jhIXaOzy1sb8IyocaruWSn1TjmnBVs8Ayhcy83rmxNJ8q2uWKCAj3CnJY+KpGSXCueAPc0i05kVvVKtP1t9S3g==}
    engines: {node: '>=10'}

  google-auth-library@9.15.1:
    resolution: {integrity: sha512-Jb6Z0+nvECVz+2lzSMt9u98UsoakXxA2HGHMCxh+so3n90XgYWkq5dur19JAJV7ONiJY22yBTyJB1TSkvPq9Ng==}
    engines: {node: '>=14'}

  google-logging-utils@0.0.2:
    resolution: {integrity: sha512-NEgUnEcBiP5HrPzufUkBzJOD/Sxsco3rLNo1F1TNf7ieU8ryUzBhqba8r756CjLX7rn3fHl6iLEwPYuqpoKgQQ==}
    engines: {node: '>=14'}

  gopd@1.2.0:
    resolution: {integrity: sha512-ZUKRh6/kUFoAiTAtTYPZJ3hw9wNxx+BIBOijnlG9PnrJsCcSjs1wyyD6vJpaYtgnzDrKYRSqf3OO6Rfa93xsRg==}
    engines: {node: '>= 0.4'}

  graceful-fs@4.2.11:
    resolution: {integrity: sha512-RbJ5/jmFcNNCcDV5o9eTnBLJ/HszWV0P73bc+Ff4nS/rJj+YaS6IGyiOL0VoBYX+l1Wrl3k63h/KrH+nhJ0XvQ==}

  gtoken@7.1.0:
    resolution: {integrity: sha512-pCcEwRi+TKpMlxAQObHDQ56KawURgyAf6jtIY046fJ5tIv3zDe/LEIubckAO8fj6JnAxLdmWkUfNyulQ2iKdEw==}
    engines: {node: '>=14.0.0'}

  has-symbols@1.1.0:
    resolution: {integrity: sha512-1cDNdwJ2Jaohmb3sg4OmKaMBwuC48sYni5HUw2DvsC8LjGTLK9h+eb1X6RyuOHe4hT0ULCW68iomhjUoKUqlPQ==}
    engines: {node: '>= 0.4'}

  has-tostringtag@1.0.2:
    resolution: {integrity: sha512-NqADB8VjPFLM2V0VvHUewwwsw0ZWBaIdgo+ieHtK3hasLz4qeCRjYcqfB6AQrBggRKppKF8L52/VqdVsO47Dlw==}
    engines: {node: '>= 0.4'}

  hasown@2.0.2:
    resolution: {integrity: sha512-0hJU9SCPvmMzIBdZFqNPXWa6dqh7WdH0cII9y+CyS8rG3nL48Bclra9HmKhVVUHyPWNH5Y7xDwAB7bfgSjkUMQ==}
    engines: {node: '>= 0.4'}

  hast-util-to-estree@3.1.3:
    resolution: {integrity: sha512-48+B/rJWAp0jamNbAAf9M7Uf//UVqAoMmgXhBdxTDJLGKY+LRnZ99qcG+Qjl5HfMpYNzS5v4EAwVEF34LeAj7w==}

  hast-util-to-html@9.0.5:
    resolution: {integrity: sha512-OguPdidb+fbHQSU4Q4ZiLKnzWo8Wwsf5bZfbvu7//a9oTYoqD/fWpe96NuHkoS9h0ccGOTe0C4NGXdtS0iObOw==}

  hast-util-to-jsx-runtime@2.3.6:
    resolution: {integrity: sha512-zl6s8LwNyo1P9uw+XJGvZtdFF1GdAkOg8ujOw+4Pyb76874fLps4ueHXDhXWdk6YHQ6OgUtinliG7RsYvCbbBg==}

  hast-util-to-string@3.0.1:
    resolution: {integrity: sha512-XelQVTDWvqcl3axRfI0xSeoVKzyIFPwsAGSLIsKdJKQMXDYJS4WYrBNF/8J7RdhIcFI2BOHgAifggsvsxp/3+A==}

  hast-util-whitespace@3.0.0:
    resolution: {integrity: sha512-88JUN06ipLwsnv+dVn+OIYOvAuvBMy/Qoi6O7mQHxdPXpjy+Cd6xRkWwux7DKO+4sYILtLBRIKgsdpS2gQc7qw==}

  html-entities@2.6.0:
    resolution: {integrity: sha512-kig+rMn/QOVRvr7c86gQ8lWXq+Hkv6CbAH1hLu+RG338StTpE8Z0b44SDVaqVu7HGKf27frdmUYEs9hTUX/cLQ==}

  html-void-elements@3.0.0:
    resolution: {integrity: sha512-bEqo66MRXsUGxWHV5IP0PUiAWwoEjba4VCzg0LjFJBpchPaTfyfCKTG6bc5F8ucKec3q5y6qOdGyYTSBEvhCrg==}

  http-errors@2.0.0:
    resolution: {integrity: sha512-FtwrG/euBzaEjYeRqOgly7G0qviiXoJWnvEH2Z1plBdXgbyjv34pHTSb9zoeHMyDy33+DWy5Wt9Wo+TURtOYSQ==}
    engines: {node: '>= 0.8'}

  http-proxy-agent@5.0.0:
    resolution: {integrity: sha512-n2hY8YdoRE1i7r6M0w9DIw5GgZN0G25P8zLCRQ8rjXtTU3vsNFBI/vWK/UIeE6g5MUUz6avwAPXmL6Fy9D/90w==}
    engines: {node: '>= 6'}

  https-proxy-agent@5.0.1:
    resolution: {integrity: sha512-dFcAjpTQFgoLMzC2VwU+C/CbS7uRL0lWmxDITmqm7C+7F0Odmj6s9l6alZc6AELXhrnggM2CeWSXHGOdX2YtwA==}
    engines: {node: '>= 6'}

  https-proxy-agent@7.0.6:
    resolution: {integrity: sha512-vK9P5/iUfdl95AI+JVyUuIcVtd4ofvtrOr3HNtM2yxC9bnMbEdp3x01OhQNnjb8IJYi38VlTE3mBXwcfvywuSw==}
    engines: {node: '>= 14'}

  human-id@4.1.1:
    resolution: {integrity: sha512-3gKm/gCSUipeLsRYZbbdA1BD83lBoWUkZ7G9VFrhWPAU76KwYo5KR8V28bpoPm/ygy0x5/GCbpRQdY7VLYCoIg==}
    hasBin: true

  human-signals@5.0.0:
    resolution: {integrity: sha512-AXcZb6vzzrFAUE61HnN4mpLqd/cSIwNQjtNWR0euPm6y0iqx3G4gOXaIDdtdDwZmhwe82LA6+zinmW4UBWVePQ==}
    engines: {node: '>=16.17.0'}

  human-signals@8.0.1:
    resolution: {integrity: sha512-eKCa6bwnJhvxj14kZk5NCPc6Hb6BdsU9DZcOnmQKSnO1VKrfV0zCvtttPZUsBvjmNDn8rpcJfpwSYnHBjc95MQ==}
    engines: {node: '>=18.18.0'}

  humanize-ms@1.2.1:
    resolution: {integrity: sha512-Fl70vYtsAFb/C06PTS9dZBo7ihau+Tu/DNCk/OyHhea07S+aeMWpFFkUaXRa8fI+ScZbEI8dfSxwY7gxZ9SAVQ==}

  husky@9.1.7:
    resolution: {integrity: sha512-5gs5ytaNjBrh5Ow3zrvdUUY+0VxIuWVL4i9irt6friV+BqdCfmV11CQTWMiBYWHbXhco+J1kHfTOUkePhCDvMA==}
    engines: {node: '>=18'}
    hasBin: true

  iconv-lite@0.4.24:
    resolution: {integrity: sha512-v3MXnZAcvnywkTUEZomIActle7RXXeedOR31wwl7VlyoXO4Qi9arvSenNQWne1TcRwhCL1HwLI21bEqdpj8/rA==}
    engines: {node: '>=0.10.0'}

  iconv-lite@0.6.3:
    resolution: {integrity: sha512-4fCk79wshMdzMp2rH06qWrJE4iolqLhCUH+OiuIgU++RB0+94NlDL81atO7GX55uUKueo0txHNtvEyI6D7WdMw==}
    engines: {node: '>=0.10.0'}

  ieee754@1.2.1:
    resolution: {integrity: sha512-dcyqhDvX1C46lXZcVqCpK+FtMRQVdIMN6/Df5js2zouUsqG7I6sFxitIC+7KYK29KdXOLHdu9zL4sFnoVQnqaA==}

  ignore@5.3.2:
    resolution: {integrity: sha512-hsBTNUqQTDwkWtcdYI2i06Y/nUBEsNEDJKjWdigLvegy8kDuJAS8uRlpkkcQpyEXL0Z/pjDy5HBmMjRCJ2gq+g==}
    engines: {node: '>= 4'}

  image-size@2.0.2:
    resolution: {integrity: sha512-IRqXKlaXwgSMAMtpNzZa1ZAe8m+Sa1770Dhk8VkSsP9LS+iHD62Zd8FQKs8fbPiagBE7BzoFX23cxFnwshpV6w==}
    engines: {node: '>=16.x'}
    hasBin: true

  import-in-the-middle@1.14.2:
    resolution: {integrity: sha512-5tCuY9BV8ujfOpwtAGgsTx9CGUapcFMEEyByLv1B+v2+6DhAcw+Zr0nhQT7uwaZ7DiourxFEscghOR8e1aPLQw==}

  inherits@2.0.4:
    resolution: {integrity: sha512-k/vGaX4/Yla3WzyMCvTQOXYeIHvqOKtnqBduzTHpzpQZzAskKMhZ2K+EnBiSM9zGSoIFeMpXKxa4dYeZIQqewQ==}

  ini@1.3.8:
    resolution: {integrity: sha512-JV/yugV2uzW5iMRSiZAyDtQd+nxtUnjeLt0acNdw98kKLrvuRVyB80tsREOE7yvGVgalhZ6RNXCmEHkUKBKxew==}

  inline-style-parser@0.2.4:
    resolution: {integrity: sha512-0aO8FkhNZlj/ZIbNi7Lxxr12obT7cL1moPfE4tg1LkX7LlLfC6DeX4l2ZEud1ukP9jNQyNnfzQVqwbwmAATY4Q==}

  ipaddr.js@1.9.1:
    resolution: {integrity: sha512-0KI/607xoxSToH7GjN1FfSbLoU0+btTicjsQSWQlh/hZykN8KpmMf7uYwPW3R+akZ6R/w18ZlXSHBYXiYUPO3g==}
    engines: {node: '>= 0.10'}

  is-alphabetical@2.0.1:
    resolution: {integrity: sha512-FWyyY60MeTNyeSRpkM2Iry0G9hpr7/9kD40mD/cGQEuilcZYS4okz8SN2Q6rLCJ8gbCt6fN+rC+6tMGS99LaxQ==}

  is-alphanumerical@2.0.1:
    resolution: {integrity: sha512-hmbYhX/9MUMF5uh7tOXyK/n0ZvWpad5caBA17GsC6vyuCqaWliRG5K1qS9inmUhEMaOBIW7/whAnSwveW/LtZw==}

  is-arrayish@0.3.2:
    resolution: {integrity: sha512-eVRqCvVlZbuw3GrM63ovNSNAeA1K16kaR/LRY/92w0zxQ5/1YzwblUX652i4Xs9RwAGjW9d9y6X88t8OaAJfWQ==}

  is-core-module@2.16.1:
    resolution: {integrity: sha512-UfoeMA6fIJ8wTYFEUjelnaGI67v6+N7qXJEvQuIGa99l4xsCruSYOVSQ0uPANn4dAzm8lkYPaKLrrijLq7x23w==}
    engines: {node: '>= 0.4'}

  is-decimal@2.0.1:
    resolution: {integrity: sha512-AAB9hiomQs5DXWcRB1rqsxGUstbRroFOPPVAomNk/3XHR5JyEZChOyTWe2oayKnsSsr/kcGqF+z6yuH6HHpN0A==}

  is-extglob@2.1.1:
    resolution: {integrity: sha512-SbKbANkN603Vi4jEZv49LeVJMn4yGwsbzZworEoyEiutsN3nJYdbO36zfhGJ6QEDpOZIFkDtnq5JRxmvl3jsoQ==}
    engines: {node: '>=0.10.0'}

  is-fullwidth-code-point@3.0.0:
    resolution: {integrity: sha512-zymm5+u+sCsSWyD9qNaejV3DFvhCKclKdizYaJUuHA83RLjb7nSuGnddCHGv0hk+KY7BMAlsWeK4Ueg6EV6XQg==}
    engines: {node: '>=8'}

  is-fullwidth-code-point@4.0.0:
    resolution: {integrity: sha512-O4L094N2/dZ7xqVdrXhh9r1KODPJpFms8B5sGdJLPy664AgvXsreZUyCQQNItZRDlYug4xStLjNp/sz3HvBowQ==}
    engines: {node: '>=12'}

  is-fullwidth-code-point@5.0.0:
    resolution: {integrity: sha512-OVa3u9kkBbw7b8Xw5F9P+D/T9X+Z4+JruYVNapTjPYZYUznQ5YfWeFkOj606XYYW8yugTfC8Pj0hYqvi4ryAhA==}
    engines: {node: '>=18'}

  is-glob@4.0.3:
    resolution: {integrity: sha512-xelSayHH36ZgE7ZWhli7pW34hNbNl8Ojv5KVmkJD4hBdD3th8Tfk9vYasLM+mXWOZhFkgZfxhLSnrwRr4elSSg==}
    engines: {node: '>=0.10.0'}

  is-hexadecimal@2.0.1:
    resolution: {integrity: sha512-DgZQp241c8oO6cA1SbTEWiXeoxV42vlcJxgH+B3hi1AiqqKruZR3ZGF8In3fj4+/y/7rHvlOZLZtgJ/4ttYGZg==}

  is-number@7.0.0:
    resolution: {integrity: sha512-41Cifkg6e8TylSpdtTpeLVMqvSBEVzTttHvERD741+pnZ8ANv0004MRL43QKPDlK9cGvNp6NZWZUBlbGXYxxng==}
    engines: {node: '>=0.12.0'}

  is-plain-obj@4.1.0:
    resolution: {integrity: sha512-+Pgi+vMuUNkJyExiMBt5IlFoMyKnr5zhJ4Uspz58WOhBF5QoIZkFyNHIbBAtHwzVAgk5RtndVNsDRN61/mmDqg==}
    engines: {node: '>=12'}

  is-promise@4.0.0:
    resolution: {integrity: sha512-hvpoI6korhJMnej285dSg6nu1+e6uxs7zG3BYAm5byqDsgJNWwxzM6z6iZiAgQR4TJ30JmBTOwqZUw3WlyH3AQ==}

  is-property@1.0.2:
    resolution: {integrity: sha512-Ks/IoX00TtClbGQr4TWXemAnktAQvYB7HzcCxDGqEZU6oCmb2INHuOoKxbtR+HFkmYWBKv/dOZtGRiAjDhj92g==}

  is-stream@2.0.1:
    resolution: {integrity: sha512-hFoiJiTl63nn+kstHGBtewWSKnQLpyb155KHheA1l39uvtO9nWIop1p3udqPcUd/xbF1VLMO4n7OI6p7RbngDg==}
    engines: {node: '>=8'}

  is-stream@3.0.0:
    resolution: {integrity: sha512-LnQR4bZ9IADDRSkvpqMGvt/tEJWclzklNgSw48V5EAaAeDd6qGvN8ei6k5p0tvxSR171VmGyHuTiAOfxAbr8kA==}
    engines: {node: ^12.20.0 || ^14.13.1 || >=16.0.0}

  is-stream@4.0.1:
    resolution: {integrity: sha512-Dnz92NInDqYckGEUJv689RbRiTSEHCQ7wOVeALbkOz999YpqT46yMRIGtSNl2iCL1waAZSx40+h59NV/EwzV/A==}
    engines: {node: '>=18'}

  is-subdir@1.2.0:
    resolution: {integrity: sha512-2AT6j+gXe/1ueqbW6fLZJiIw3F8iXGJtt0yDrZaBhAZEG1raiTxKWU+IPqMCzQAXOUCKdA4UDMgacKH25XG2Cw==}
    engines: {node: '>=4'}

  is-unicode-supported@2.1.0:
    resolution: {integrity: sha512-mE00Gnza5EEB3Ds0HfMyllZzbBrmLOX3vfWoj9A9PEnTfratQ/BcaJOuMhnkhjXvb2+FkY3VuHqtAGpTPmglFQ==}
    engines: {node: '>=18'}

  is-windows@1.0.2:
    resolution: {integrity: sha512-eXK1UInq2bPmjyX6e3VHIzMLobc4J94i4AWn+Hpq3OU5KkrRC96OAcR3PRJ/pGu6m8TRnBHP9dkXQVsT/COVIA==}
    engines: {node: '>=0.10.0'}

  isexe@2.0.0:
    resolution: {integrity: sha512-RHxMLp9lnKHGHRng9QFhRCMbYAcVpn69smSGcq3f36xjgVVWThj4qqLbTLlq7Ssj8B+fIQ1EuCEGI2lKsyQeIw==}

  jackspeak@3.4.3:
    resolution: {integrity: sha512-OGlZQpz2yfahA/Rd1Y8Cd9SIEsqvXkLVoSw/cgwhnhFMDbsQFeZYoJJ7bIZBS9BcamUW96asq/npPWugM+RQBw==}

  jiti@2.4.2:
    resolution: {integrity: sha512-rg9zJN+G4n2nfJl5MW3BMygZX56zKPNVEYYqq7adpmMh4Jn2QNEwhvQlFy6jPVdcod7txZtKHWnyZiA3a0zP7A==}
    hasBin: true

  joycon@3.1.1:
    resolution: {integrity: sha512-34wB/Y7MW7bzjKRjUKTa46I2Z7eV62Rkhva+KkopW7Qvv/OSWBqvkSY7vusOPrNuZcUG3tApvdVgNB8POj3SPw==}
    engines: {node: '>=10'}

  js-tokens@9.0.1:
    resolution: {integrity: sha512-mxa9E9ITFOt0ban3j6L5MpjwegGz6lBQmM1IJkWeBZGcMxto50+eWdjC/52xDbS2vy0k7vIMK0Fe2wfL9OQSpQ==}

  js-yaml@3.14.1:
    resolution: {integrity: sha512-okMH7OXXJ7YrN9Ok3/SXrnu4iX9yOk+25nqX4imS2npuvTYDmo/QEZoqwZkYaIDk3jVvBOTOIEgEhaLOynBS9g==}
    hasBin: true

  js-yaml@4.1.0:
    resolution: {integrity: sha512-wpxZs9NoxZaJESJGIZTyDEaYpl0FKSA+FB9aJiyemKhMwkxQg63h4T1KJgUGHpTqPDNRcmmYLugrRjJlBtWvRA==}
    hasBin: true

  json-bigint@1.0.0:
    resolution: {integrity: sha512-SiPv/8VpZuWbvLSMtTDU8hEfrZWg/mH/nV/b4o0CYbSxu1UIQPLdwKOCIyLQX+VIPO5vrLX3i8qtqFyhdPSUSQ==}

  json-schema-traverse@0.4.1:
    resolution: {integrity: sha512-xbbCH5dCYU5T8LcEhhuh7HJ88HXuW3qsI3Y0zOZFKfZEHcpWiHU/Jxzk629Brsab/mMiHQti9wMP+845RPe3Vg==}

  json-schema@0.4.0:
    resolution: {integrity: sha512-es94M3nTIfsEPisRafak+HDLfHXnKBhV3vU5eqPcS3flIWqcxJWgXHXiey3YrpaNsanY5ei1VoYEbOzijuq9BA==}

  jsondiffpatch@0.6.0:
    resolution: {integrity: sha512-3QItJOXp2AP1uv7waBkao5nCvhEv+QmJAd38Ybq7wNI74Q+BBmnLn4EDKz6yI9xGAIQoUF87qHt+kc1IVxB4zQ==}
    engines: {node: ^18.0.0 || >=20.0.0}
    hasBin: true

  jsonfile@4.0.0:
    resolution: {integrity: sha512-m6F1R3z8jjlf2imQHS2Qez5sjKWQzbuuhuJ/FKYFRZvPE3PuHcSMVZzfsLhGVOkfd20obL5SWEBew5ShlquNxg==}

  jwa@2.0.1:
    resolution: {integrity: sha512-hRF04fqJIP8Abbkq5NKGN0Bbr3JxlQ+qhZufXVr0DvujKy93ZCbXZMHDL4EOtodSbCWxOqR8MS1tXA5hwqCXDg==}

  jws@4.0.0:
    resolution: {integrity: sha512-KDncfTmOZoOMTFG4mBlG0qUIOlc03fmzH+ru6RgYVZhPkyiy/92Owlt/8UEN+a4TXR1FQetfIpJE8ApdvdVxTg==}

  kysely@0.28.2:
    resolution: {integrity: sha512-4YAVLoF0Sf0UTqlhgQMFU9iQECdah7n+13ANkiuVfRvlK+uI0Etbgd7bVP36dKlG+NXWbhGua8vnGt+sdhvT7A==}
    engines: {node: '>=18.0.0'}

  lightningcss-darwin-arm64@1.30.1:
    resolution: {integrity: sha512-c8JK7hyE65X1MHMN+Viq9n11RRC7hgin3HhYKhrMyaXflk5GVplZ60IxyoVtzILeKr+xAJwg6zK6sjTBJ0FKYQ==}
    engines: {node: '>= 12.0.0'}
    cpu: [arm64]
    os: [darwin]

  lightningcss-darwin-x64@1.30.1:
    resolution: {integrity: sha512-k1EvjakfumAQoTfcXUcHQZhSpLlkAuEkdMBsI/ivWw9hL+7FtilQc0Cy3hrx0AAQrVtQAbMI7YjCgYgvn37PzA==}
    engines: {node: '>= 12.0.0'}
    cpu: [x64]
    os: [darwin]

  lightningcss-freebsd-x64@1.30.1:
    resolution: {integrity: sha512-kmW6UGCGg2PcyUE59K5r0kWfKPAVy4SltVeut+umLCFoJ53RdCUWxcRDzO1eTaxf/7Q2H7LTquFHPL5R+Gjyig==}
    engines: {node: '>= 12.0.0'}
    cpu: [x64]
    os: [freebsd]

  lightningcss-linux-arm-gnueabihf@1.30.1:
    resolution: {integrity: sha512-MjxUShl1v8pit+6D/zSPq9S9dQ2NPFSQwGvxBCYaBYLPlCWuPh9/t1MRS8iUaR8i+a6w7aps+B4N0S1TYP/R+Q==}
    engines: {node: '>= 12.0.0'}
    cpu: [arm]
    os: [linux]

  lightningcss-linux-arm64-gnu@1.30.1:
    resolution: {integrity: sha512-gB72maP8rmrKsnKYy8XUuXi/4OctJiuQjcuqWNlJQ6jZiWqtPvqFziskH3hnajfvKB27ynbVCucKSm2rkQp4Bw==}
    engines: {node: '>= 12.0.0'}
    cpu: [arm64]
    os: [linux]

  lightningcss-linux-arm64-musl@1.30.1:
    resolution: {integrity: sha512-jmUQVx4331m6LIX+0wUhBbmMX7TCfjF5FoOH6SD1CttzuYlGNVpA7QnrmLxrsub43ClTINfGSYyHe2HWeLl5CQ==}
    engines: {node: '>= 12.0.0'}
    cpu: [arm64]
    os: [linux]

  lightningcss-linux-x64-gnu@1.30.1:
    resolution: {integrity: sha512-piWx3z4wN8J8z3+O5kO74+yr6ze/dKmPnI7vLqfSqI8bccaTGY5xiSGVIJBDd5K5BHlvVLpUB3S2YCfelyJ1bw==}
    engines: {node: '>= 12.0.0'}
    cpu: [x64]
    os: [linux]

  lightningcss-linux-x64-musl@1.30.1:
    resolution: {integrity: sha512-rRomAK7eIkL+tHY0YPxbc5Dra2gXlI63HL+v1Pdi1a3sC+tJTcFrHX+E86sulgAXeI7rSzDYhPSeHHjqFhqfeQ==}
    engines: {node: '>= 12.0.0'}
    cpu: [x64]
    os: [linux]

  lightningcss-win32-arm64-msvc@1.30.1:
    resolution: {integrity: sha512-mSL4rqPi4iXq5YVqzSsJgMVFENoa4nGTT/GjO2c0Yl9OuQfPsIfncvLrEW6RbbB24WtZ3xP/2CCmI3tNkNV4oA==}
    engines: {node: '>= 12.0.0'}
    cpu: [arm64]
    os: [win32]

  lightningcss-win32-x64-msvc@1.30.1:
    resolution: {integrity: sha512-PVqXh48wh4T53F/1CCu8PIPCxLzWyCnn/9T5W1Jpmdy5h9Cwd+0YQS6/LwhHXSafuc61/xg9Lv5OrCby6a++jg==}
    engines: {node: '>= 12.0.0'}
    cpu: [x64]
    os: [win32]

  lightningcss@1.30.1:
    resolution: {integrity: sha512-xi6IyHML+c9+Q3W0S4fCQJOym42pyurFiJUHEcEyHS0CeKzia4yZDEsLlqOFykxOdHpNy0NmvVO31vcSqAxJCg==}
    engines: {node: '>= 12.0.0'}

  lilconfig@3.1.3:
    resolution: {integrity: sha512-/vlFKAoH5Cgt3Ie+JLhRbwOsCQePABiU3tJ1egGvyQ+33R/vcwM2Zl2QR/LzjsBeItPt3oSVXapn+m4nQDvpzw==}
    engines: {node: '>=14'}

  lines-and-columns@1.2.4:
    resolution: {integrity: sha512-7ylylesZQ/PV29jhEDl3Ufjo6ZX7gCqJr5F7PKrqc93v7fzSymt1BpwEU8nAUXs8qzzvqhbjhK5QZg6Mt/HkBg==}

  lint-staged@15.5.2:
    resolution: {integrity: sha512-YUSOLq9VeRNAo/CTaVmhGDKG+LBtA8KF1X4K5+ykMSwWST1vDxJRB2kv2COgLb1fvpCo+A/y9A0G0znNVmdx4w==}
    engines: {node: '>=18.12.0'}
    hasBin: true

  listr2@8.3.3:
    resolution: {integrity: sha512-LWzX2KsqcB1wqQ4AHgYb4RsDXauQiqhjLk+6hjbaeHG4zpjjVAB6wC/gz6X0l+Du1cN3pUB5ZlrvTbhGSNnUQQ==}
    engines: {node: '>=18.0.0'}

  load-tsconfig@0.2.5:
    resolution: {integrity: sha512-IXO6OCs9yg8tMKzfPZ1YmheJbZCiEsnBdcB03l0OcfK9prKnJb96siuHCr5Fl37/yo9DnKU+TLpxzTUspw9shg==}
    engines: {node: ^12.20.0 || ^14.13.1 || >=16.0.0}

  locate-path@5.0.0:
    resolution: {integrity: sha512-t7hw9pI+WvuwNJXwk5zVHpyhIqzg2qTlklJOf0mVxGSbe3Fp2VieZcduNYjaLDoy6p9uGpQEGWG87WpMKlNq8g==}
    engines: {node: '>=8'}

  lodash.camelcase@4.3.0:
    resolution: {integrity: sha512-TwuEnCnxbc3rAvhf/LbG7tJUDzhqXyFnv3dtzLOPgCG/hODL7WFnsbwktkD7yUV0RrreP/l1PALq/YSg6VvjlA==}

  lodash.merge@4.6.2:
    resolution: {integrity: sha512-0KpjqXRVvrYyCsX1swR/XTK0va6VQkQM6MNo7PqW77ByjAhoARA8EfrP1N4+KlKj8YS0ZUCtRT/YUuhyYDujIQ==}

  lodash.sortby@4.7.0:
    resolution: {integrity: sha512-HDWXG8isMntAyRF5vZ7xKuEvOhT4AhlRt/3czTSjvGUxjYCBVRQY48ViDHyfYz9VIoBkW4TMGQNapx+l3RUwdA==}

  lodash.startcase@4.4.0:
    resolution: {integrity: sha512-+WKqsK294HMSc2jEbNgpHpd0JfIBhp7rEV4aqXWqFr6AlXov+SlcgB1Fv01y2kGe3Gc8nMW7VA0SrGuSkRfIEg==}

  log-update@6.1.0:
    resolution: {integrity: sha512-9ie8ItPR6tjY5uYJh8K/Zrv/RMZ5VOlOWvtZdEHYSTFKZfIBPQa9tOAEeAWhd+AnIneLJ22w5fjOYtoutpWq5w==}
    engines: {node: '>=18'}

  long@5.3.2:
    resolution: {integrity: sha512-mNAgZ1GmyNhD7AuqnTG3/VQ26o760+ZYBPKjPvugO8+nLbYfX6TVpJPseBvopbdY+qpZ/lKUnmEc1LeZYS3QAA==}

  longest-streak@3.1.0:
    resolution: {integrity: sha512-9Ri+o0JYgehTaVBBDoMqIl8GXtbWg711O3srftcHhZ0dqnETqLaoIK0x17fUw9rFSlK/0NlsKe0Ahhyl5pXE2g==}

  loupe@3.1.4:
    resolution: {integrity: sha512-wJzkKwJrheKtknCOKNEtDK4iqg/MxmZheEMtSTYvnzRdEYaZzmgH976nenp8WdJRdx5Vc1X/9MO0Oszl6ezeXg==}

  lru-cache@10.4.3:
    resolution: {integrity: sha512-JNAzZcXrCt42VGLuYz0zfAzDfAvJWW6AfYlDBQyDV5DClI2m5sAmK+OIO7s59XfsRsWHp02jAJrRadPRGTt6SQ==}

  lru-cache@11.1.0:
    resolution: {integrity: sha512-QIXZUBJUx+2zHUdQujWejBkcD9+cs94tLn0+YL8UrCh+D5sCXZ4c7LaEH48pNwRY3MLDgqUFyhlCyjJPf1WP0A==}
    engines: {node: 20 || >=22}

  lru-cache@7.18.3:
    resolution: {integrity: sha512-jumlc0BIUrS3qJGgIkWZsyfAM7NCWiBcCDhnd+3NNM5KbBmLTgHVfWBcg6W+rLUsIpzpERPsvwUP7CckAQSOoA==}
    engines: {node: '>=12'}

  lru.min@1.1.2:
    resolution: {integrity: sha512-Nv9KddBcQSlQopmBHXSsZVY5xsdlZkdH/Iey0BlcBYggMd4two7cZnKOK9vmy3nY0O5RGH99z1PCeTpPqszUYg==}
    engines: {bun: '>=1.0.0', deno: '>=1.30.0', node: '>=8.0.0'}

  lucide-react@0.525.0:
    resolution: {integrity: sha512-Tm1txJ2OkymCGkvwoHt33Y2JpN5xucVq1slHcgE6Lk0WjDfjgKWor5CdVER8U6DvcfMwh4M8XxmpTiyzfmfDYQ==}
    peerDependencies:
      react: ^16.5.1 || ^17.0.0 || ^18.0.0 || ^19.0.0

  magic-string@0.30.17:
    resolution: {integrity: sha512-sNPKHvyjVf7gyjwS4xGTaW/mCnF8wnjtifKBEhxfZ7E/S8tQ0rssrwGNn6q8JH/ohItJfSQp9mBtQYuTlH5QnA==}

  markdown-extensions@2.0.0:
    resolution: {integrity: sha512-o5vL7aDWatOTX8LzaS1WMoaoxIiLRQJuIKKe2wAw6IeULDHaqbiqiggmx+pKvZDb1Sj+pE46Sn1T7lCqfFtg1Q==}
    engines: {node: '>=16'}

  markdown-table@3.0.4:
    resolution: {integrity: sha512-wiYz4+JrLyb/DqW2hkFJxP7Vd7JuTDm77fvbM8VfEQdmSMqcImWeeRbHwZjBjIFki/VaMK2BhFi7oUUZeM5bqw==}

  math-intrinsics@1.1.0:
    resolution: {integrity: sha512-/IXtbwEk5HTPyEwyKX6hGkYXxM9nbj64B+ilVJnC/R6B0pH5G4V3b0pVbL7DBj4tkhBAppbQUlf6F6Xl9LHu1g==}
    engines: {node: '>= 0.4'}

  mcp-proxy@5.3.0:
    resolution: {integrity: sha512-dknV3cAOdxJXampGqeG56G1UWFWf+2Msmh+r7WbTBqrZXaOFiZh6TSmd3Eig2+QQ5eCkLjrdpVKyjnisUSkizA==}
    hasBin: true

  mdast-util-find-and-replace@3.0.2:
    resolution: {integrity: sha512-Tmd1Vg/m3Xz43afeNxDIhWRtFZgM2VLyaf4vSTYwudTyeuTneoL3qtWMA5jeLyz/O1vDJmmV4QuScFCA2tBPwg==}

  mdast-util-from-markdown@2.0.2:
    resolution: {integrity: sha512-uZhTV/8NBuw0WHkPTrCqDOl0zVe1BIng5ZtHoDk49ME1qqcjYmmLmOf0gELgcRMxN4w2iuIeVso5/6QymSrgmA==}

  mdast-util-gfm-autolink-literal@2.0.1:
    resolution: {integrity: sha512-5HVP2MKaP6L+G6YaxPNjuL0BPrq9orG3TsrZ9YXbA3vDw/ACI4MEsnoDpn6ZNm7GnZgtAcONJyPhOP8tNJQavQ==}

  mdast-util-gfm-footnote@2.1.0:
    resolution: {integrity: sha512-sqpDWlsHn7Ac9GNZQMeUzPQSMzR6Wv0WKRNvQRg0KqHh02fpTz69Qc1QSseNX29bhz1ROIyNyxExfawVKTm1GQ==}

  mdast-util-gfm-strikethrough@2.0.0:
    resolution: {integrity: sha512-mKKb915TF+OC5ptj5bJ7WFRPdYtuHv0yTRxK2tJvi+BDqbkiG7h7u/9SI89nRAYcmap2xHQL9D+QG/6wSrTtXg==}

  mdast-util-gfm-table@2.0.0:
    resolution: {integrity: sha512-78UEvebzz/rJIxLvE7ZtDd/vIQ0RHv+3Mh5DR96p7cS7HsBhYIICDBCu8csTNWNO6tBWfqXPWekRuj2FNOGOZg==}

  mdast-util-gfm-task-list-item@2.0.0:
    resolution: {integrity: sha512-IrtvNvjxC1o06taBAVJznEnkiHxLFTzgonUdy8hzFVeDun0uTjxxrRGVaNFqkU1wJR3RBPEfsxmU6jDWPofrTQ==}

  mdast-util-gfm@3.1.0:
    resolution: {integrity: sha512-0ulfdQOM3ysHhCJ1p06l0b0VKlhU0wuQs3thxZQagjcjPrlFRqY215uZGHHJan9GEAXd9MbfPjFJz+qMkVR6zQ==}

  mdast-util-mdx-expression@2.0.1:
    resolution: {integrity: sha512-J6f+9hUp+ldTZqKRSg7Vw5V6MqjATc+3E4gf3CFNcuZNWD8XdyI6zQ8GqH7f8169MM6P7hMBRDVGnn7oHB9kXQ==}

  mdast-util-mdx-jsx@3.2.0:
    resolution: {integrity: sha512-lj/z8v0r6ZtsN/cGNNtemmmfoLAFZnjMbNyLzBafjzikOM+glrjNHPlf6lQDOTccj9n5b0PPihEBbhneMyGs1Q==}

  mdast-util-mdx@3.0.0:
    resolution: {integrity: sha512-JfbYLAW7XnYTTbUsmpu0kdBUVe+yKVJZBItEjwyYJiDJuZ9w4eeaqks4HQO+R7objWgS2ymV60GYpI14Ug554w==}

  mdast-util-mdxjs-esm@2.0.1:
    resolution: {integrity: sha512-EcmOpxsZ96CvlP03NghtH1EsLtr0n9Tm4lPUJUBccV9RwUOneqSycg19n5HGzCf+10LozMRSObtVr3ee1WoHtg==}

  mdast-util-phrasing@4.1.0:
    resolution: {integrity: sha512-TqICwyvJJpBwvGAMZjj4J2n0X8QWp21b9l0o7eXyVJ25YNWYbJDVIyD1bZXE6WtV6RmKJVYmQAKWa0zWOABz2w==}

  mdast-util-to-hast@13.2.0:
    resolution: {integrity: sha512-QGYKEuUsYT9ykKBCMOEDLsU5JRObWQusAolFMeko/tYPufNkRffBAQjIE+99jbA87xv6FgmjLtwjh9wBWajwAA==}

  mdast-util-to-markdown@2.1.2:
    resolution: {integrity: sha512-xj68wMTvGXVOKonmog6LwyJKrYXZPvlwabaryTjLh9LuvovB/KAH+kvi8Gjj+7rJjsFi23nkUxRQv1KqSroMqA==}

  mdast-util-to-string@4.0.0:
    resolution: {integrity: sha512-0H44vDimn51F0YwvxSJSm0eCDOJTRlmN0R1yBh4HLj9wiV1Dn0QoXGbvFAWj2hSItVTlCmBF1hqKlIyUBVFLPg==}

  media-typer@1.1.0:
    resolution: {integrity: sha512-aisnrDP4GNe06UcKFnV5bfMNPBUw4jsLGaWwWfnH3v02GnBuXX2MCVn5RbrWo0j3pczUilYblq7fQ7Nw2t5XKw==}
    engines: {node: '>= 0.8'}

  merge-descriptors@2.0.0:
    resolution: {integrity: sha512-Snk314V5ayFLhp3fkUREub6WtjBfPdCPY1Ln8/8munuLuiYhsABgBVWsozAG+MWMbVEvcdcpbi9R7ww22l9Q3g==}
    engines: {node: '>=18'}

  merge-stream@2.0.0:
    resolution: {integrity: sha512-abv/qOcuPfk3URPfDzmZU1LKmuw8kT+0nIHvKrKgFrwifol/doWcdA4ZqsWQ8ENrFKkd67Mfpo/LovbIUsbt3w==}

  merge2@1.4.1:
    resolution: {integrity: sha512-8q7VEgMJW4J8tcfVPy8g09NcQwZdbwFEqhe/WZkoIzjn/3TGDwtOCYtXGxA3O8tPzpczCCDgv+P2P5y00ZJOOg==}
    engines: {node: '>= 8'}

  micromark-core-commonmark@2.0.3:
    resolution: {integrity: sha512-RDBrHEMSxVFLg6xvnXmb1Ayr2WzLAWjeSATAoxwKYJV94TeNavgoIdA0a9ytzDSVzBy2YKFK+emCPOEibLeCrg==}

  micromark-extension-gfm-autolink-literal@2.1.0:
    resolution: {integrity: sha512-oOg7knzhicgQ3t4QCjCWgTmfNhvQbDDnJeVu9v81r7NltNCVmhPy1fJRX27pISafdjL+SVc4d3l48Gb6pbRypw==}

  micromark-extension-gfm-footnote@2.1.0:
    resolution: {integrity: sha512-/yPhxI1ntnDNsiHtzLKYnE3vf9JZ6cAisqVDauhp4CEHxlb4uoOTxOCJ+9s51bIB8U1N1FJ1RXOKTIlD5B/gqw==}

  micromark-extension-gfm-strikethrough@2.1.0:
    resolution: {integrity: sha512-ADVjpOOkjz1hhkZLlBiYA9cR2Anf8F4HqZUO6e5eDcPQd0Txw5fxLzzxnEkSkfnD0wziSGiv7sYhk/ktvbf1uw==}

  micromark-extension-gfm-table@2.1.1:
    resolution: {integrity: sha512-t2OU/dXXioARrC6yWfJ4hqB7rct14e8f7m0cbI5hUmDyyIlwv5vEtooptH8INkbLzOatzKuVbQmAYcbWoyz6Dg==}

  micromark-extension-gfm-tagfilter@2.0.0:
    resolution: {integrity: sha512-xHlTOmuCSotIA8TW1mDIM6X2O1SiX5P9IuDtqGonFhEK0qgRI4yeC6vMxEV2dgyr2TiD+2PQ10o+cOhdVAcwfg==}

  micromark-extension-gfm-task-list-item@2.1.0:
    resolution: {integrity: sha512-qIBZhqxqI6fjLDYFTBIa4eivDMnP+OZqsNwmQ3xNLE4Cxwc+zfQEfbs6tzAo2Hjq+bh6q5F+Z8/cksrLFYWQQw==}

  micromark-extension-gfm@3.0.0:
    resolution: {integrity: sha512-vsKArQsicm7t0z2GugkCKtZehqUm31oeGBV/KVSorWSy8ZlNAv7ytjFhvaryUiCUJYqs+NoE6AFhpQvBTM6Q4w==}

  micromark-extension-mdx-expression@3.0.1:
    resolution: {integrity: sha512-dD/ADLJ1AeMvSAKBwO22zG22N4ybhe7kFIZ3LsDI0GlsNr2A3KYxb0LdC1u5rj4Nw+CHKY0RVdnHX8vj8ejm4Q==}

  micromark-extension-mdx-jsx@3.0.2:
    resolution: {integrity: sha512-e5+q1DjMh62LZAJOnDraSSbDMvGJ8x3cbjygy2qFEi7HCeUT4BDKCvMozPozcD6WmOt6sVvYDNBKhFSz3kjOVQ==}

  micromark-extension-mdx-md@2.0.0:
    resolution: {integrity: sha512-EpAiszsB3blw4Rpba7xTOUptcFeBFi+6PY8VnJ2hhimH+vCQDirWgsMpz7w1XcZE7LVrSAUGb9VJpG9ghlYvYQ==}

  micromark-extension-mdxjs-esm@3.0.0:
    resolution: {integrity: sha512-DJFl4ZqkErRpq/dAPyeWp15tGrcrrJho1hKK5uBS70BCtfrIFg81sqcTVu3Ta+KD1Tk5vAtBNElWxtAa+m8K9A==}

  micromark-extension-mdxjs@3.0.0:
    resolution: {integrity: sha512-A873fJfhnJ2siZyUrJ31l34Uqwy4xIFmvPY1oj+Ean5PHcPBYzEsvqvWGaWcfEIr11O5Dlw3p2y0tZWpKHDejQ==}

  micromark-factory-destination@2.0.1:
    resolution: {integrity: sha512-Xe6rDdJlkmbFRExpTOmRj9N3MaWmbAgdpSrBQvCFqhezUn4AHqJHbaEnfbVYYiexVSs//tqOdY/DxhjdCiJnIA==}

  micromark-factory-label@2.0.1:
    resolution: {integrity: sha512-VFMekyQExqIW7xIChcXn4ok29YE3rnuyveW3wZQWWqF4Nv9Wk5rgJ99KzPvHjkmPXF93FXIbBp6YdW3t71/7Vg==}

  micromark-factory-mdx-expression@2.0.3:
    resolution: {integrity: sha512-kQnEtA3vzucU2BkrIa8/VaSAsP+EJ3CKOvhMuJgOEGg9KDC6OAY6nSnNDVRiVNRqj7Y4SlSzcStaH/5jge8JdQ==}

  micromark-factory-space@2.0.1:
    resolution: {integrity: sha512-zRkxjtBxxLd2Sc0d+fbnEunsTj46SWXgXciZmHq0kDYGnck/ZSGj9/wULTV95uoeYiK5hRXP2mJ98Uo4cq/LQg==}

  micromark-factory-title@2.0.1:
    resolution: {integrity: sha512-5bZ+3CjhAd9eChYTHsjy6TGxpOFSKgKKJPJxr293jTbfry2KDoWkhBb6TcPVB4NmzaPhMs1Frm9AZH7OD4Cjzw==}

  micromark-factory-whitespace@2.0.1:
    resolution: {integrity: sha512-Ob0nuZ3PKt/n0hORHyvoD9uZhr+Za8sFoP+OnMcnWK5lngSzALgQYKMr9RJVOWLqQYuyn6ulqGWSXdwf6F80lQ==}

  micromark-util-character@2.1.1:
    resolution: {integrity: sha512-wv8tdUTJ3thSFFFJKtpYKOYiGP2+v96Hvk4Tu8KpCAsTMs6yi+nVmGh1syvSCsaxz45J6Jbw+9DD6g97+NV67Q==}

  micromark-util-chunked@2.0.1:
    resolution: {integrity: sha512-QUNFEOPELfmvv+4xiNg2sRYeS/P84pTW0TCgP5zc9FpXetHY0ab7SxKyAQCNCc1eK0459uoLI1y5oO5Vc1dbhA==}

  micromark-util-classify-character@2.0.1:
    resolution: {integrity: sha512-K0kHzM6afW/MbeWYWLjoHQv1sgg2Q9EccHEDzSkxiP/EaagNzCm7T/WMKZ3rjMbvIpvBiZgwR3dKMygtA4mG1Q==}

  micromark-util-combine-extensions@2.0.1:
    resolution: {integrity: sha512-OnAnH8Ujmy59JcyZw8JSbK9cGpdVY44NKgSM7E9Eh7DiLS2E9RNQf0dONaGDzEG9yjEl5hcqeIsj4hfRkLH/Bg==}

  micromark-util-decode-numeric-character-reference@2.0.2:
    resolution: {integrity: sha512-ccUbYk6CwVdkmCQMyr64dXz42EfHGkPQlBj5p7YVGzq8I7CtjXZJrubAYezf7Rp+bjPseiROqe7G6foFd+lEuw==}

  micromark-util-decode-string@2.0.1:
    resolution: {integrity: sha512-nDV/77Fj6eH1ynwscYTOsbK7rR//Uj0bZXBwJZRfaLEJ1iGBR6kIfNmlNqaqJf649EP0F3NWNdeJi03elllNUQ==}

  micromark-util-encode@2.0.1:
    resolution: {integrity: sha512-c3cVx2y4KqUnwopcO9b/SCdo2O67LwJJ/UyqGfbigahfegL9myoEFoDYZgkT7f36T0bLrM9hZTAaAyH+PCAXjw==}

  micromark-util-events-to-acorn@2.0.3:
    resolution: {integrity: sha512-jmsiEIiZ1n7X1Rr5k8wVExBQCg5jy4UXVADItHmNk1zkwEVhBuIUKRu3fqv+hs4nxLISi2DQGlqIOGiFxgbfHg==}

  micromark-util-html-tag-name@2.0.1:
    resolution: {integrity: sha512-2cNEiYDhCWKI+Gs9T0Tiysk136SnR13hhO8yW6BGNyhOC4qYFnwF1nKfD3HFAIXA5c45RrIG1ub11GiXeYd1xA==}

  micromark-util-normalize-identifier@2.0.1:
    resolution: {integrity: sha512-sxPqmo70LyARJs0w2UclACPUUEqltCkJ6PhKdMIDuJ3gSf/Q+/GIe3WKl0Ijb/GyH9lOpUkRAO2wp0GVkLvS9Q==}

  micromark-util-resolve-all@2.0.1:
    resolution: {integrity: sha512-VdQyxFWFT2/FGJgwQnJYbe1jjQoNTS4RjglmSjTUlpUMa95Htx9NHeYW4rGDJzbjvCsl9eLjMQwGeElsqmzcHg==}

  micromark-util-sanitize-uri@2.0.1:
    resolution: {integrity: sha512-9N9IomZ/YuGGZZmQec1MbgxtlgougxTodVwDzzEouPKo3qFWvymFHWcnDi2vzV1ff6kas9ucW+o3yzJK9YB1AQ==}

  micromark-util-subtokenize@2.1.0:
    resolution: {integrity: sha512-XQLu552iSctvnEcgXw6+Sx75GflAPNED1qx7eBJ+wydBb2KCbRZe+NwvIEEMM83uml1+2WSXpBAcp9IUCgCYWA==}

  micromark-util-symbol@2.0.1:
    resolution: {integrity: sha512-vs5t8Apaud9N28kgCrRUdEed4UJ+wWNvicHLPxCa9ENlYuAY31M0ETy5y1vA33YoNPDFTghEbnh6efaE8h4x0Q==}

  micromark-util-types@2.0.2:
    resolution: {integrity: sha512-Yw0ECSpJoViF1qTU4DC6NwtC4aWGt1EkzaQB8KPPyCRR8z9TWeV0HbEFGTO+ZY1wB22zmxnJqhPyTpOVCpeHTA==}

  micromark@4.0.2:
    resolution: {integrity: sha512-zpe98Q6kvavpCr1NPVSCMebCKfD7CA2NqZ+rykeNhONIJBpc1tFKt9hucLGwha3jNTNI8lHpctWJWoimVF4PfA==}

  micromatch@4.0.8:
    resolution: {integrity: sha512-PXwfBhYu0hBCPw8Dn0E+WDYb7af3dSLVWKi3HGv84IdF4TyFoC0ysxFd0Goxw7nSv4T/PzEJQxsYsEiFCKo2BA==}
    engines: {node: '>=8.6'}

  mime-db@1.52.0:
    resolution: {integrity: sha512-sPU4uV7dYlvtWJxwwxHD0PuihVNiE7TyAbQ5SWxDCB9mUYvOgroQOwYQQOKPJ8CIbE+1ETVlOoK1UC2nU3gYvg==}
    engines: {node: '>= 0.6'}

  mime-db@1.54.0:
    resolution: {integrity: sha512-aU5EJuIN2WDemCcAp2vFBfp/m4EAhWJnUNSSw0ixs7/kXbd6Pg64EmwJkNdFhB8aWt1sH2CTXrLxo/iAGV3oPQ==}
    engines: {node: '>= 0.6'}

  mime-types@2.1.35:
    resolution: {integrity: sha512-ZDY+bPm5zTTF+YpCrAU9nK0UgICYPT0QtT1NZWFv4s++TNkcgVaT0g6+4R2uI4MjQjzysHB1zxuWL50hzaeXiw==}
    engines: {node: '>= 0.6'}

  mime-types@3.0.1:
    resolution: {integrity: sha512-xRc4oEhT6eaBpU1XF7AjpOFD+xQmXNB5OVKwp4tqCuBpHLS/ZbBDrc07mYTDqVMg6PfxUjjNp85O6Cd2Z/5HWA==}
    engines: {node: '>= 0.6'}

  mime@3.0.0:
    resolution: {integrity: sha512-jSCU7/VB1loIWBZe14aEYHU/+1UMEHoaO7qxCOVJOw9GgH72VAWppxNcjU+x9a2k3GSIBXNKxXQFqRvvZ7vr3A==}
    engines: {node: '>=10.0.0'}
    hasBin: true

  mimic-fn@4.0.0:
    resolution: {integrity: sha512-vqiC06CuhBTUdZH+RYl8sFrL096vA45Ok5ISO6sE/Mr1jRbGH4Csnhi8f3wKVl7x8mO4Au7Ir9D3Oyv1VYMFJw==}
    engines: {node: '>=12'}

  mimic-function@5.0.1:
    resolution: {integrity: sha512-VP79XUPxV2CigYP3jWwAUFSku2aKqBH7uTAapFWCBqutsbmDo96KY5o8uh6U+/YSIn5OxJnXp73beVkpqMIGhA==}
    engines: {node: '>=18'}

  mimic-response@3.1.0:
    resolution: {integrity: sha512-z0yWI+4FDrrweS8Zmt4Ej5HdJmky15+L2e6Wgn3+iK5fWzb6T3fhNFq2+MeTRb064c6Wr4N/wv0DzQTjNzHNGQ==}
    engines: {node: '>=10'}

  minimatch@9.0.5:
    resolution: {integrity: sha512-G6T0ZX48xgozx7587koeX9Ys2NYy6Gmv//P89sEte9V9whIapMNF4idKxnW2QtCcLiTWlb/wfCabAtAFWhhBow==}
    engines: {node: '>=16 || 14 >=14.17'}

  minimist@1.2.8:
    resolution: {integrity: sha512-2yyAR8qBkN3YuheJanUpWC5U3bb5osDywNB8RzDVlDwDHbocAJveqqj1u8+SVD7jkWT4yvsHCpWqqWqAxb0zCA==}

  minipass@7.1.2:
    resolution: {integrity: sha512-qOOzS1cBTWYF4BH8fVePDBOO9iptMnGUEZwNc/cMWnTV2nVLZ7VoNWEPHkYczZA0pdoA7dl6e7FL659nX9S2aw==}
    engines: {node: '>=16 || 14 >=14.17'}

  minizlib@3.0.2:
    resolution: {integrity: sha512-oG62iEk+CYt5Xj2YqI5Xi9xWUeZhDI8jjQmC5oThVH5JGCTgIjr7ciJDzC7MBzYd//WvR1OTmP5Q38Q8ShQtVA==}
    engines: {node: '>= 18'}

  mkdirp-classic@0.5.3:
    resolution: {integrity: sha512-gKLcREMhtuZRwRAfqP3RFW+TK4JqApVBtOIftVgjuABpAtpxhPGaDcfvbhNvD0B8iD1oUr/txX35NjcaY6Ns/A==}

  mkdirp@3.0.1:
    resolution: {integrity: sha512-+NsyUUAZDmo6YVHzL/stxSu3t9YS1iljliy3BSDrXJ/dkn1KYdmtZODGGjLcc9XLgVVpH4KshHB8XmZgMhaBXg==}
    engines: {node: '>=10'}
    hasBin: true

  mlly@1.7.4:
    resolution: {integrity: sha512-qmdSIPC4bDJXgZTCR7XosJiNKySV7O215tsPtDN9iEO/7q/76b/ijtgRu/+epFXSJhijtTCCGp3DWS549P3xKw==}

  module-details-from-path@1.0.4:
    resolution: {integrity: sha512-EGWKgxALGMgzvxYF1UyGTy0HXX/2vHLkw6+NvDKW2jypWbHpjQuj4UMcqQWXHERJhVGKikolT06G3bcKe4fi7w==}

  mri@1.2.0:
    resolution: {integrity: sha512-tzzskb3bG8LvYGFF/mDTpq3jpI6Q9wc3LEmBaghu+DdCssd1FakN7Bc0hVNmEyGq1bq3RgfkCb3cmQLpNPOroA==}
    engines: {node: '>=4'}

  ms@2.1.3:
    resolution: {integrity: sha512-6FlzubTLZG3J2a/NVCAleEhjzq5oxgHyaCU9yYXvcLsvoVaHJq/s5xXI6/XXP6tz7R9xAOtHnSO/tXtF3WRTlA==}

  mysql2@3.14.1:
    resolution: {integrity: sha512-7ytuPQJjQB8TNAYX/H2yhL+iQOnIBjAMam361R7UAL0lOVXWjtdrmoL9HYKqKoLp/8UUTRcvo1QPvK9KL7wA8w==}
    engines: {node: '>= 8.0'}

  mz@2.7.0:
    resolution: {integrity: sha512-z81GNO7nnYMEhrGh9LeymoE4+Yr0Wn5McHIZMK5cfQCl+NDX08sCZgUc9/6MHni9IWuFLm1Z3HTCXu2z9fN62Q==}

  named-placeholders@1.1.3:
    resolution: {integrity: sha512-eLoBxg6wE/rZkJPhU/xRX1WTpkFEwDJEN96oxFrTsqBdbT5ec295Q+CoHrL9IT0DipqKhmGcaZmwOt8OON5x1w==}
    engines: {node: '>=12.0.0'}

  nan@2.22.2:
    resolution: {integrity: sha512-DANghxFkS1plDdRsX0X9pm0Z6SJNN6gBdtXfanwoZ8hooC5gosGFSBGRYHUVPz1asKA/kMRqDRdHrluZ61SpBQ==}

  nanoid@3.3.11:
    resolution: {integrity: sha512-N8SpfPUnUp1bK+PMYW8qSWdl9U+wwNWI4QKxOYDy9JAro3WMX7p2OeVRF9v+347pnakNevPmiHhNmZ2HbFA76w==}
    engines: {node: ^10 || ^12 || ^13.7 || ^14 || >=15.0.1}
    hasBin: true

  napi-build-utils@2.0.0:
    resolution: {integrity: sha512-GEbrYkbfF7MoNaoh2iGG84Mnf/WZfB0GdGEsM8wz7Expx/LlWf5U8t9nvJKXSp3qr5IsEbK04cBGhol/KwOsWA==}

  negotiator@1.0.0:
    resolution: {integrity: sha512-8Ofs/AUQh8MaEcrlq5xOX0CQ9ypTF5dl78mjlMNfOK08fzpgTHQRQPBxcPlEtIw0yRpws+Zo/3r+5WRby7u3Gg==}
    engines: {node: '>= 0.6'}

  next-themes@0.4.6:
    resolution: {integrity: sha512-pZvgD5L0IEvX5/9GWyHMf3m8BKiVQwsCMHfoFosXtXBMnaS0ZnIJ9ST4b4NqLVKDEm8QBxoNNGNaBv2JNF6XNA==}
    peerDependencies:
      react: ^16.8 || ^17 || ^18 || ^19 || ^19.0.0-rc
      react-dom: ^16.8 || ^17 || ^18 || ^19 || ^19.0.0-rc

  next@15.3.4:
    resolution: {integrity: sha512-mHKd50C+mCjam/gcnwqL1T1vPx/XQNFlXqFIVdgQdVAFY9iIQtY0IfaVflEYzKiqjeA7B0cYYMaCrmAYFjs4rA==}
    engines: {node: ^18.18.0 || ^19.8.0 || >= 20.0.0}
    hasBin: true
    peerDependencies:
      '@opentelemetry/api': ^1.1.0
      '@playwright/test': ^1.41.2
      babel-plugin-react-compiler: '*'
      react: ^18.2.0 || 19.0.0-rc-de68d2f4-20241204 || ^19.0.0
      react-dom: ^18.2.0 || 19.0.0-rc-de68d2f4-20241204 || ^19.0.0
      sass: ^1.3.0
    peerDependenciesMeta:
      '@opentelemetry/api':
        optional: true
      '@playwright/test':
        optional: true
      babel-plugin-react-compiler:
        optional: true
      sass:
        optional: true

  node-abi@3.75.0:
    resolution: {integrity: sha512-OhYaY5sDsIka7H7AtijtI9jwGYLyl29eQn/W623DiN/MIv5sUqc4g7BIDThX+gb7di9f6xK02nkp8sdfFWZLTg==}
    engines: {node: '>=10'}

  node-domexception@1.0.0:
    resolution: {integrity: sha512-/jKZoMpw0F8GRwl4/eLROPA3cfcXtLApP0QzLmUT/HuPCZWyB7IY9ZrMeKw2O/nFIqPQB3PVM9aYm0F312AXDQ==}
    engines: {node: '>=10.5.0'}
    deprecated: Use your platform's native DOMException instead

  node-fetch@2.7.0:
    resolution: {integrity: sha512-c4FRfUm/dbcWZ7U+1Wq0AwCyFL+3nt2bEw05wfxSz+DWpWsitgmSgYmy2dQdWyKC1694ELPqMs/YzUSNozLt8A==}
    engines: {node: 4.x || >=6.0.0}
    peerDependencies:
      encoding: ^0.1.0
    peerDependenciesMeta:
      encoding:
        optional: true

  npm-run-path@5.3.0:
    resolution: {integrity: sha512-ppwTtiJZq0O/ai0z7yfudtBpWIoxM8yE6nHi1X47eFR2EWORqfbu6CnPlNsjeN683eT0qG6H/Pyf9fCcvjnnnQ==}
    engines: {node: ^12.20.0 || ^14.13.1 || >=16.0.0}

  npm-run-path@6.0.0:
    resolution: {integrity: sha512-9qny7Z9DsQU8Ou39ERsPU4OZQlSTP47ShQzuKZ6PRXpYLtIFgl/DEBYEXKlvcEa+9tHVcK8CF81Y2V72qaZhWA==}
    engines: {node: '>=18'}

  npm-to-yarn@3.0.1:
    resolution: {integrity: sha512-tt6PvKu4WyzPwWUzy/hvPFqn+uwXO0K1ZHka8az3NnrhWJDmSqI8ncWq0fkL0k/lmmi5tAC11FXwXuh0rFbt1A==}
    engines: {node: ^12.22.0 || ^14.17.0 || >=16.0.0}

  object-assign@4.1.1:
    resolution: {integrity: sha512-rJgTQnkUnH1sFw8yT6VSU3zD3sWmu6sZhIseY8VX+GRu3P6F7Fu+JNDoXfklElbLJSnc3FUQHVe4cU5hj+BcUg==}
    engines: {node: '>=0.10.0'}

  object-inspect@1.13.4:
    resolution: {integrity: sha512-W67iLl4J2EXEGTbfeHCffrjDfitvLANg0UlX3wFUUSTx92KXRFegMHUVgSqE+wvhAbi4WqjGg9czysTV2Epbew==}
    engines: {node: '>= 0.4'}

  obuf@1.1.2:
    resolution: {integrity: sha512-PX1wu0AmAdPqOL1mWhqmlOd8kOIZQwGZw6rh7uby9fTc5lhaOWFLX3I6R1hrF9k3zUY40e6igsLGkDXK92LJNg==}

  on-finished@2.4.1:
    resolution: {integrity: sha512-oVlzkg3ENAhCk2zdv7IJwd/QUD4z2RxRwpkcGY8psCVcCYZNq4wYnVWALHM+brtuJjePWiYF/ClmuDr8Ch5+kg==}
    engines: {node: '>= 0.8'}

  once@1.4.0:
    resolution: {integrity: sha512-lNaJgI+2Q5URQBkccEKHTQOPaXdUxnZZElQTZY0MFUAuaEqe1E+Nyvgdz/aIyNi6Z9MzO5dv1H8n58/GELp3+w==}

  onetime@6.0.0:
    resolution: {integrity: sha512-1FlR+gjXK7X+AsAHso35MnyN5KqGwJRi/31ft6x0M194ht7S+rWAvd7PHss9xSKMzE0asv1pyIHaJYq+BbacAQ==}
    engines: {node: '>=12'}

  onetime@7.0.0:
    resolution: {integrity: sha512-VXJjc87FScF88uafS3JllDgvAm+c/Slfz06lorj2uAY34rlUu0Nt+v8wreiImcrgAjjIHp1rXpTDlLOGw29WwQ==}
    engines: {node: '>=18'}

  oniguruma-parser@0.12.1:
    resolution: {integrity: sha512-8Unqkvk1RYc6yq2WBYRj4hdnsAxVze8i7iPfQr8e4uSP3tRv0rpZcbGUDvxfQQcdwHt/e9PrMvGCsa8OqG9X3w==}

  oniguruma-to-es@4.3.3:
    resolution: {integrity: sha512-rPiZhzC3wXwE59YQMRDodUwwT9FZ9nNBwQQfsd1wfdtlKEyCdRV0avrTcSZ5xlIvGRVPd/cx6ZN45ECmS39xvg==}

  openai@4.104.0:
    resolution: {integrity: sha512-p99EFNsA/yX6UhVO93f5kJsDRLAg+CTA2RBqdHK4RtK8u5IJw32Hyb2dTGKbnnFmnuoBv5r7Z2CURI9sGZpSuA==}
    hasBin: true
    peerDependencies:
      ws: ^8.18.0
      zod: ^3.23.8
    peerDependenciesMeta:
      ws:
        optional: true
      zod:
        optional: true

  os-tmpdir@1.0.2:
    resolution: {integrity: sha512-D2FR03Vir7FIu45XBY20mTb+/ZSWB00sjU9jdQXt83gDrI4Ztz5Fs7/yy74g2N5SVQY4xY1qDr4rNddwYRVX0g==}
    engines: {node: '>=0.10.0'}

  outdent@0.5.0:
    resolution: {integrity: sha512-/jHxFIzoMXdqPzTaCpFzAAWhpkSjZPF4Vsn6jAfNpmbH/ymsmd7Qc6VE9BGn0L6YMj6uwpQLxCECpus4ukKS9Q==}

  p-filter@2.1.0:
    resolution: {integrity: sha512-ZBxxZ5sL2HghephhpGAQdoskxplTwr7ICaehZwLIlfL6acuVgZPm8yBNuRAFBGEqtD/hmUeq9eqLg2ys9Xr/yw==}
    engines: {node: '>=8'}

  p-limit@2.3.0:
    resolution: {integrity: sha512-//88mFWSJx8lxCzwdAABTJL2MyWB12+eIY7MDL2SqLmAkeKU9qxRvWuSyTjm3FUmpBEMuFfckAIqEaVGUDxb6w==}
    engines: {node: '>=6'}

  p-limit@3.1.0:
    resolution: {integrity: sha512-TYOanM3wGwNGsZN2cVTYPArw454xnXj5qmWF1bEoAc4+cU/ol7GVh7odevjp1FNHduHc3KZMcFduxU5Xc6uJRQ==}
    engines: {node: '>=10'}

  p-locate@4.1.0:
    resolution: {integrity: sha512-R79ZZ/0wAxKGu3oYMlz8jy/kbhsNrS7SKZ7PxEHBgJ5+F2mtFW2fK2cOtBh1cHYkQsbzFV7I+EoRKe6Yt0oK7A==}
    engines: {node: '>=8'}

  p-map@2.1.0:
    resolution: {integrity: sha512-y3b8Kpd8OAN444hxfBbFfj1FY/RjtTd8tzYwhUqNYXx0fXx2iX4maP4Qr6qhIKbQXI02wTLAda4fYUbDagTUFw==}
    engines: {node: '>=6'}

  p-try@2.2.0:
    resolution: {integrity: sha512-R4nPAVTAU0B9D35/Gk3uJf/7XYbQcyohSKdvAxIRSNghFl4e71hVoGnBNQz9cWaXxO2I10KTC+3jMdvvoKw6dQ==}
    engines: {node: '>=6'}

  package-json-from-dist@1.0.1:
    resolution: {integrity: sha512-UEZIS3/by4OC8vL3P2dTXRETpebLI2NiI5vIrjaD/5UtrkFX/tNbwjTSRAGC/+7CAo2pIcBaRgWmcBBHcsaCIw==}

  package-manager-detector@0.2.11:
    resolution: {integrity: sha512-BEnLolu+yuz22S56CU1SUKq3XC3PkwD5wv4ikR4MfGvnRVcmzXR9DwSlW2fEamyTPyXHomBJRzgapeuBvRNzJQ==}

  parse-entities@4.0.2:
    resolution: {integrity: sha512-GG2AQYWoLgL877gQIKeRPGO1xF9+eG1ujIb5soS5gPvLQ1y2o8FL90w2QWNdf9I361Mpp7726c+lj3U0qK1uGw==}

  parse-ms@4.0.0:
    resolution: {integrity: sha512-TXfryirbmq34y8QBwgqCVLi+8oA3oWx2eAnSn62ITyEhEYaWRlVZ2DvMM9eZbMs/RfxPu/PK/aBLyGj4IrqMHw==}
    engines: {node: '>=18'}

  parseurl@1.3.3:
    resolution: {integrity: sha512-CiyeOxFT/JZyN5m0z9PfXw4SCBJ6Sygz1Dpl0wqjlhDEGGBP1GnsUVEL0p63hoG1fcj3fHynXi9NYO4nWOL+qQ==}
    engines: {node: '>= 0.8'}

  path-exists@4.0.0:
    resolution: {integrity: sha512-ak9Qy5Q7jYb2Wwcey5Fpvg2KoAc/ZIhLSLOSBmRmygPsGwkVVt0fZa0qrtMz+m6tJTAHfZQ8FnmB4MG4LWy7/w==}
    engines: {node: '>=8'}

  path-key@3.1.1:
    resolution: {integrity: sha512-ojmeN0qd+y0jszEtoY48r0Peq5dwMEkIlCOu6Q5f41lfkswXuKtYrhgoTpLnyIcHm24Uhqx+5Tqm2InSwLhE6Q==}
    engines: {node: '>=8'}

  path-key@4.0.0:
    resolution: {integrity: sha512-haREypq7xkM7ErfgIyA0z+Bj4AGKlMSdlQE2jvJo6huWD1EdkKYV+G/T4nq0YEF2vgTT8kqMFKo1uHn950r4SQ==}
    engines: {node: '>=12'}

  path-parse@1.0.7:
    resolution: {integrity: sha512-LDJzPVEEEPR+y48z93A0Ed0yXb8pAByGWo/k5YYdYgpY2/2EsOsksJrq7lOHxryrVOn1ejG6oAp8ahvOIQD8sw==}

  path-scurry@1.11.1:
    resolution: {integrity: sha512-Xa4Nw17FS9ApQFJ9umLiJS4orGjm7ZzwUrwamcGQuHSzDyth9boKDaycYdDcZDuqYATXw4HFXgaqWTctW/v1HA==}
    engines: {node: '>=16 || 14 >=14.18'}

  path-to-regexp@8.2.0:
    resolution: {integrity: sha512-TdrF7fW9Rphjq4RjrW0Kp2AW0Ahwu9sRGTkS6bvDi0SCwZlEZYmcfDbEsTz8RVk0EHIS/Vd1bv3JhG+1xZuAyQ==}
    engines: {node: '>=16'}

  path-type@4.0.0:
    resolution: {integrity: sha512-gDKb8aZMDeD/tZWs9P6+q0J9Mwkdl6xMV8TjnGP3qJVJ06bdMgkbBlLU8IdfOsIsFz2BW1rNVT3XuNEl8zPAvw==}
    engines: {node: '>=8'}

  pathe@2.0.3:
    resolution: {integrity: sha512-WUjGcAqP1gQacoQe+OBJsFA7Ld4DyXuUIjZ5cc75cLHvJ7dtNsTugphxIADwspS+AraAUePCKrSVtPLFj/F88w==}

  pathval@2.0.1:
    resolution: {integrity: sha512-//nshmD55c46FuFw26xV/xFAaB5HF9Xdap7HJBBnrKdAd6/GxDBaNA1870O79+9ueg61cZLSVc+OaFlfmObYVQ==}
    engines: {node: '>= 14.16'}

  pg-cloudflare@1.2.7:
    resolution: {integrity: sha512-YgCtzMH0ptvZJslLM1ffsY4EuGaU0cx4XSdXLRFae8bPP4dS5xL1tNB3k2o/N64cHJpwU7dxKli/nZ2lUa5fLg==}

  pg-connection-string@2.9.1:
    resolution: {integrity: sha512-nkc6NpDcvPVpZXxrreI/FOtX3XemeLl8E0qFr6F2Lrm/I8WOnaWNhIPK2Z7OHpw7gh5XJThi6j6ppgNoaT1w4w==}

  pg-int8@1.0.1:
    resolution: {integrity: sha512-WCtabS6t3c8SkpDBUlb1kjOs7l66xsGdKpIPZsg4wR+B3+u9UAum2odSsF9tnvxg80h4ZxLWMy4pRjOsFIqQpw==}
    engines: {node: '>=4.0.0'}

  pg-numeric@1.0.2:
    resolution: {integrity: sha512-BM/Thnrw5jm2kKLE5uJkXqqExRUY/toLHda65XgFTBTFYZyopbKjBe29Ii3RbkvlsMoFwD+tHeGaCjjv0gHlyw==}
    engines: {node: '>=4'}

  pg-pool@3.10.1:
    resolution: {integrity: sha512-Tu8jMlcX+9d8+QVzKIvM/uJtp07PKr82IUOYEphaWcoBhIYkoHpLXN3qO59nAI11ripznDsEzEv8nUxBVWajGg==}
    peerDependencies:
      pg: '>=8.0'

  pg-protocol@1.10.3:
    resolution: {integrity: sha512-6DIBgBQaTKDJyxnXaLiLR8wBpQQcGWuAESkRBX/t6OwA8YsqP+iVSiond2EDy6Y/dsGk8rh/jtax3js5NeV7JQ==}

  pg-types@2.2.0:
    resolution: {integrity: sha512-qTAAlrEsl8s4OiEQY69wDvcMIdQN6wdz5ojQiOy6YRMuynxenON0O5oCpJI6lshc6scgAY8qvJ2On/p+CXY0GA==}
    engines: {node: '>=4'}

  pg-types@4.0.2:
    resolution: {integrity: sha512-cRL3JpS3lKMGsKaWndugWQoLOCoP+Cic8oseVcbr0qhPzYD5DWXK+RZ9LY9wxRf7RQia4SCwQlXk0q6FCPrVng==}
    engines: {node: '>=10'}

  pg@8.16.3:
    resolution: {integrity: sha512-enxc1h0jA/aq5oSDMvqyW3q89ra6XIIDZgCX9vkMrnz5DFTw/Ny3Li2lFQ+pt3L6MCgm/5o2o8HW9hiJji+xvw==}
    engines: {node: '>= 16.0.0'}
    peerDependencies:
      pg-native: '>=3.0.1'
    peerDependenciesMeta:
      pg-native:
        optional: true

  pgpass@1.0.5:
    resolution: {integrity: sha512-FdW9r/jQZhSeohs1Z3sI1yxFQNFvMcnmfuj4WBMUTxOrAyLMaTcE1aAMBiTlbMNaXvBCQuVi0R7hd8udDSP7ug==}

  picocolors@1.1.1:
    resolution: {integrity: sha512-xceH2snhtb5M9liqDsmEw56le376mTZkEX/jEb/RxNFyegNul7eNslCXP9FDj/Lcu0X8KEyMceP2ntpaHrDEVA==}

  picomatch@2.3.1:
    resolution: {integrity: sha512-JU3teHTNjmE2VCGFzuY8EXzCDVwEqB2a8fsIvwaStHhAWJEeVd1o1QD80CU6+ZdEXXSLbSsuLwJjkCBWqRQUVA==}
    engines: {node: '>=8.6'}

  picomatch@4.0.2:
    resolution: {integrity: sha512-M7BAV6Rlcy5u+m6oPhAPFgJTzAioX/6B0DxyvDlo9l8+T3nLKbrczg2WLUyzd45L8RqfUMyGPzekbMvX2Ldkwg==}
    engines: {node: '>=12'}

  pidtree@0.6.0:
    resolution: {integrity: sha512-eG2dWTVw5bzqGRztnHExczNxt5VGsE6OwTeCG3fdUf9KBsZzO3R5OIIIzWR+iZA0NtZ+RDVdaoE2dK1cn6jH4g==}
    engines: {node: '>=0.10'}
    hasBin: true

  pify@4.0.1:
    resolution: {integrity: sha512-uB80kBFb/tfd68bVleG9T5GGsGPjJrLAUpR5PZIrhBnIaRTQRjqdJSsIKkOP6OAIFbj7GOrcudc5pNjZ+geV2g==}
    engines: {node: '>=6'}

  pirates@4.0.7:
    resolution: {integrity: sha512-TfySrs/5nm8fQJDcBDuUng3VOUKsd7S+zqvbOTiGXHfxX4wK31ard+hoNuvkicM/2YFzlpDgABOevKSsB4G/FA==}
    engines: {node: '>= 6'}

  pkce-challenge@5.0.0:
    resolution: {integrity: sha512-ueGLflrrnvwB3xuo/uGob5pd5FN7l0MsLf0Z87o/UQmRtwjvfylfc9MurIxRAWywCYTgrvpXBcqjV4OfCYGCIQ==}
    engines: {node: '>=16.20.0'}

  pkg-types@1.3.1:
    resolution: {integrity: sha512-/Jm5M4RvtBFVkKWRu2BLUTNP8/M2a+UwuAX+ae4770q1qVGtfjG+WTCupoZixokjmHiry8uI+dlY8KXYV5HVVQ==}

  postcss-load-config@6.0.1:
    resolution: {integrity: sha512-oPtTM4oerL+UXmx+93ytZVN82RrlY/wPUV8IeDxFrzIjXOLF1pN+EmKPLbubvKHT2HC20xXsCAH2Z+CKV6Oz/g==}
    engines: {node: '>= 18'}
    peerDependencies:
      jiti: '>=1.21.0'
      postcss: '>=8.0.9'
      tsx: ^4.8.1
      yaml: ^2.4.2
    peerDependenciesMeta:
      jiti:
        optional: true
      postcss:
        optional: true
      tsx:
        optional: true
      yaml:
        optional: true

  postcss-selector-parser@7.1.0:
    resolution: {integrity: sha512-8sLjZwK0R+JlxlYcTuVnyT2v+htpdrjDOKuMcOVdYjt52Lh8hWRYpxBPoKx/Zg+bcjc3wx6fmQevMmUztS/ccA==}
    engines: {node: '>=4'}

  postcss@8.4.31:
    resolution: {integrity: sha512-PS08Iboia9mts/2ygV3eLpY5ghnUcfLV/EXTOW1E2qYxJKGGBUtNjN76FYHnMs36RmARn41bC0AZmn+rR0OVpQ==}
    engines: {node: ^10 || ^12 || >=14}

  postcss@8.5.6:
    resolution: {integrity: sha512-3Ybi1tAuwAP9s0r1UQ2J4n5Y0G05bJkpUIO0/bI9MhwmD70S5aTWbXGBwxHrelT+XM1k6dM0pk+SwNkpTRN7Pg==}
    engines: {node: ^10 || ^12 || >=14}

  postgres-array@2.0.0:
    resolution: {integrity: sha512-VpZrUqU5A69eQyW2c5CA1jtLecCsN2U/bD6VilrFDWq5+5UIEVO7nazS3TEcHf1zuPYO/sqGvUvW62g86RXZuA==}
    engines: {node: '>=4'}

  postgres-array@3.0.4:
    resolution: {integrity: sha512-nAUSGfSDGOaOAEGwqsRY27GPOea7CNipJPOA7lPbdEpx5Kg3qzdP0AaWC5MlhTWV9s4hFX39nomVZ+C4tnGOJQ==}
    engines: {node: '>=12'}

  postgres-bytea@1.0.0:
    resolution: {integrity: sha512-xy3pmLuQqRBZBXDULy7KbaitYqLcmxigw14Q5sj8QBVLqEwXfeybIKVWiqAXTlcvdvb0+xkOtDbfQMOf4lST1w==}
    engines: {node: '>=0.10.0'}

  postgres-bytea@3.0.0:
    resolution: {integrity: sha512-CNd4jim9RFPkObHSjVHlVrxoVQXz7quwNFpz7RY1okNNme49+sVyiTvTRobiLV548Hx/hb1BG+iE7h9493WzFw==}
    engines: {node: '>= 6'}

  postgres-date@1.0.7:
    resolution: {integrity: sha512-suDmjLVQg78nMK2UZ454hAG+OAW+HQPZ6n++TNDUX+L0+uUlLywnoxJKDou51Zm+zTCjrCl0Nq6J9C5hP9vK/Q==}
    engines: {node: '>=0.10.0'}

  postgres-date@2.1.0:
    resolution: {integrity: sha512-K7Juri8gtgXVcDfZttFKVmhglp7epKb1K4pgrkLxehjqkrgPhfG6OO8LHLkfaqkbpjNRnra018XwAr1yQFWGcA==}
    engines: {node: '>=12'}

  postgres-interval@1.2.0:
    resolution: {integrity: sha512-9ZhXKM/rw350N1ovuWHbGxnGh/SNJ4cnxHiM0rxE4VN41wsg8P8zWn9hv/buK00RP4WvlOyr/RBDiptyxVbkZQ==}
    engines: {node: '>=0.10.0'}

  postgres-interval@3.0.0:
    resolution: {integrity: sha512-BSNDnbyZCXSxgA+1f5UU2GmwhoI0aU5yMxRGO8CdFEcY2BQF9xm/7MqKnYoM1nJDk8nONNWDk9WeSmePFhQdlw==}
    engines: {node: '>=12'}

  postgres-range@1.1.4:
    resolution: {integrity: sha512-i/hbxIE9803Alj/6ytL7UHQxRvZkI9O4Sy+J3HGc4F4oo/2eQAjTSNJ0bfxyse3bH0nuVesCk+3IRLaMtG3H6w==}

  prebuild-install@7.1.3:
    resolution: {integrity: sha512-8Mf2cbV7x1cXPUILADGI3wuhfqWvtiLA1iclTDbFRZkgRQS0NqsPZphna9V+HyTEadheuPmjaJMsbzKQFOzLug==}
    engines: {node: '>=10'}
    hasBin: true

  prettier@2.8.8:
    resolution: {integrity: sha512-tdN8qQGvNjw4CHbY+XXk0JgCXn9QiF21a55rBe5LJAU+kDyC4WQn4+awm2Xfk2lQMk5fKup9XgzTZtGkjBdP9Q==}
    engines: {node: '>=10.13.0'}
    hasBin: true

  pretty-ms@9.2.0:
    resolution: {integrity: sha512-4yf0QO/sllf/1zbZWYnvWw3NxCQwLXKzIj0G849LSufP15BXKM0rbD2Z3wVnkMfjdn/CB0Dpp444gYAACdsplg==}
    engines: {node: '>=18'}

  property-information@7.1.0:
    resolution: {integrity: sha512-TwEZ+X+yCJmYfL7TPUOcvBZ4QfoT5YenQiJuX//0th53DE6w0xxLEtfK3iyryQFddXuvkIk51EEgrJQ0WJkOmQ==}

  protobufjs@7.5.3:
    resolution: {integrity: sha512-sildjKwVqOI2kmFDiXQ6aEB0fjYTafpEvIBs8tOR8qI4spuL9OPROLVu2qZqi/xgCfsHIwVqlaF8JBjWFHnKbw==}
    engines: {node: '>=12.0.0'}

  proxy-addr@2.0.7:
    resolution: {integrity: sha512-llQsMLSUDUPT44jdrU/O37qlnifitDP+ZwrmmZcoSKyLKvtZxpyV0n2/bD/N4tBAAZ/gJEdZU7KMraoK1+XYAg==}
    engines: {node: '>= 0.10'}

  proxy-from-env@1.1.0:
    resolution: {integrity: sha512-D+zkORCbA9f1tdWRK0RaCR3GPv50cMxcrz4X8k5LTSUD1Dkw47mKJEZQNunItRTkWwgtaUSo1RVFRIG9ZXiFYg==}

  pump@3.0.3:
    resolution: {integrity: sha512-todwxLMY7/heScKmntwQG8CXVkWUOdYxIvY2s0VWAAMh/nd8SoYiRaKjlr7+iCs984f2P8zvrfWcDDYVb73NfA==}

  punycode@2.3.1:
    resolution: {integrity: sha512-vYt7UD1U9Wg6138shLtLOvdAu+8DsC/ilFtEVHcH+wydcSpNE20AfSOduf6MkRFahL5FY7X1oU7nKVZFtfq8Fg==}
    engines: {node: '>=6'}

  qs@6.14.0:
    resolution: {integrity: sha512-YWWTjgABSKcvs/nWBi9PycY/JiPJqOD4JA6o9Sej2AtvSGarXxKC3OQSk4pAarbdQlKAh5D4FCQkJNkW+GAn3w==}
    engines: {node: '>=0.6'}

  quansync@0.2.10:
    resolution: {integrity: sha512-t41VRkMYbkHyCYmOvx/6URnN80H7k4X0lLdBMGsz+maAwrJQYB1djpV6vHrQIBE0WBSGqhtEHrK9U3DWWH8v7A==}

  queue-microtask@1.2.3:
    resolution: {integrity: sha512-NuaNSa6flKT5JaSYQzJok04JzTL1CA6aGhv5rfLW3PgqA+M2ChpZQnAC8h8i4ZFkBS8X5RqkDBHA7r4hej3K9A==}

  range-parser@1.2.1:
    resolution: {integrity: sha512-Hrgsx+orqoygnmhFbKaHE6c296J+HTAQXoxEF6gNupROmmGJRoyzfG3ccAveqCBrwr/2yxQ5BVd/GTl5agOwSg==}
    engines: {node: '>= 0.6'}

  raw-body@3.0.0:
    resolution: {integrity: sha512-RmkhL8CAyCRPXCE28MMH0z2PNWQBNk2Q09ZdxM9IOOXwxwZbN+qbWaatPkdkWIKL2ZVDImrN/pK5HTRz2PcS4g==}
    engines: {node: '>= 0.8'}

  rc@1.2.8:
    resolution: {integrity: sha512-y3bGgqKj3QBdxLbLkomlohkvsA8gdAiUQlSBJnBhfn+BPxg4bc62d8TcBW15wavDfgexCgccckhcZvywyQYPOw==}
    hasBin: true

  react-dom@19.1.0:
    resolution: {integrity: sha512-Xs1hdnE+DyKgeHJeJznQmYMIBG3TKIHJJT95Q58nHLSrElKlGQqDTR2HQ9fx5CN/Gk6Vh/kupBTDLU11/nDk/g==}
    peerDependencies:
      react: ^19.1.0

  react-medium-image-zoom@5.2.14:
    resolution: {integrity: sha512-nfTVYcAUnBzXQpPDcZL+cG/e6UceYUIG+zDcnemL7jtAqbJjVVkA85RgneGtJeni12dTyiRPZVM6Szkmwd/o8w==}
    peerDependencies:
      react: ^16.8.0 || ^17.0.0 || ^18.0.0 || ^19.0.0
      react-dom: ^16.8.0 || ^17.0.0 || ^18.0.0 || ^19.0.0

  react-remove-scroll-bar@2.3.8:
    resolution: {integrity: sha512-9r+yi9+mgU33AKcj6IbT9oRCO78WriSj6t/cF8DWBZJ9aOGPOTEDvdUDz1FwKim7QXWwmHqtdHnRJfhAxEG46Q==}
    engines: {node: '>=10'}
    peerDependencies:
      '@types/react': '*'
      react: ^16.8.0 || ^17.0.0 || ^18.0.0 || ^19.0.0
    peerDependenciesMeta:
      '@types/react':
        optional: true

  react-remove-scroll@2.7.1:
    resolution: {integrity: sha512-HpMh8+oahmIdOuS5aFKKY6Pyog+FNaZV/XyJOq7b4YFwsFHe5yYfdbIalI4k3vU2nSDql7YskmUseHsRrJqIPA==}
    engines: {node: '>=10'}
    peerDependencies:
      '@types/react': '*'
      react: ^16.8.0 || ^17.0.0 || ^18.0.0 || ^19.0.0 || ^19.0.0-rc
    peerDependenciesMeta:
      '@types/react':
        optional: true

  react-style-singleton@2.2.3:
    resolution: {integrity: sha512-b6jSvxvVnyptAiLjbkWLE/lOnR4lfTtDAl+eUC7RZy+QQWc6wRzIV2CE6xBuMmDxc2qIihtDCZD5NPOFl7fRBQ==}
    engines: {node: '>=10'}
    peerDependencies:
      '@types/react': '*'
      react: ^16.8.0 || ^17.0.0 || ^18.0.0 || ^19.0.0 || ^19.0.0-rc
    peerDependenciesMeta:
      '@types/react':
        optional: true

  react@19.1.0:
    resolution: {integrity: sha512-FS+XFBNvn3GTAWq26joslQgWNoFu08F4kl0J4CgdNKADkdSGXQyTCnKteIAJy96Br6YbpEU1LSzV5dYtjMkMDg==}
    engines: {node: '>=0.10.0'}

  read-yaml-file@1.1.0:
    resolution: {integrity: sha512-VIMnQi/Z4HT2Fxuwg5KrY174U1VdUIASQVWXXyqtNRtxSr9IYkn1rsI6Tb6HsrHCmB7gVpNwX6JxPTHcH6IoTA==}
    engines: {node: '>=6'}

  readable-stream@3.6.2:
    resolution: {integrity: sha512-9u/sniCrY3D5WdsERHzHE4G2YCXqoG5FTHUiCC4SIbr6XcLZBY05ya9EKjYek9O5xOAwjGq+1JdGBAS7Q9ScoA==}
    engines: {node: '>= 6'}

  readdirp@4.1.2:
    resolution: {integrity: sha512-GDhwkLfywWL2s6vEjyhri+eXmfH6j1L7JE27WhqLeYzoh/A3DBaYGEj2H/HFZCn/kMfim73FXxEJTw06WtxQwg==}
    engines: {node: '>= 14.18.0'}

  recma-build-jsx@1.0.0:
    resolution: {integrity: sha512-8GtdyqaBcDfva+GUKDr3nev3VpKAhup1+RvkMvUxURHpW7QyIvk9F5wz7Vzo06CEMSilw6uArgRqhpiUcWp8ew==}

  recma-jsx@1.0.0:
    resolution: {integrity: sha512-5vwkv65qWwYxg+Atz95acp8DMu1JDSqdGkA2Of1j6rCreyFUE/gp15fC8MnGEuG1W68UKjM6x6+YTWIh7hZM/Q==}

  recma-parse@1.0.0:
    resolution: {integrity: sha512-OYLsIGBB5Y5wjnSnQW6t3Xg7q3fQ7FWbw/vcXtORTnyaSFscOtABg+7Pnz6YZ6c27fG1/aN8CjfwoUEUIdwqWQ==}

  recma-stringify@1.0.0:
    resolution: {integrity: sha512-cjwII1MdIIVloKvC9ErQ+OgAtwHBmcZ0Bg4ciz78FtbT8In39aAYbaA7zvxQ61xVMSPE8WxhLwLbhif4Js2C+g==}

  regex-recursion@6.0.2:
    resolution: {integrity: sha512-0YCaSCq2VRIebiaUviZNs0cBz1kg5kVS2UKUfNIx8YVs1cN3AV7NTctO5FOKBA+UT2BPJIWZauYHPqJODG50cg==}

  regex-utilities@2.3.0:
    resolution: {integrity: sha512-8VhliFJAWRaUiVvREIiW2NXXTmHs4vMNnSzuJVhscgmGav3g9VDxLrQndI3dZZVVdp0ZO/5v0xmX516/7M9cng==}

  regex@6.0.1:
    resolution: {integrity: sha512-uorlqlzAKjKQZ5P+kTJr3eeJGSVroLKoHmquUj4zHWuR+hEyNqlXsSKlYYF5F4NI6nl7tWCs0apKJ0lmfsXAPA==}

  rehype-recma@1.0.0:
    resolution: {integrity: sha512-lqA4rGUf1JmacCNWWZx0Wv1dHqMwxzsDWYMTowuplHF3xH0N/MmrZ/G3BDZnzAkRmxDadujCjaKM2hqYdCBOGw==}

  remark-gfm@4.0.1:
    resolution: {integrity: sha512-1quofZ2RQ9EWdeN34S79+KExV1764+wCUGop5CPL1WGdD0ocPpu91lzPGbwWMECpEpd42kJGQwzRfyov9j4yNg==}

  remark-mdx@3.1.0:
    resolution: {integrity: sha512-Ngl/H3YXyBV9RcRNdlYsZujAmhsxwzxpDzpDEhFBVAGthS4GDgnctpDjgFl/ULx5UEDzqtW1cyBSNKqYYrqLBA==}

  remark-parse@11.0.0:
    resolution: {integrity: sha512-FCxlKLNGknS5ba/1lmpYijMUzX2esxW5xQqjWxw2eHFfS2MSdaHVINFmhjo+qN1WhZhNimq0dZATN9pH0IDrpA==}

  remark-rehype@11.1.2:
    resolution: {integrity: sha512-Dh7l57ianaEoIpzbp0PC9UKAdCSVklD8E5Rpw7ETfbTl3FqcOOgq5q2LVDhgGCkaBv7p24JXikPdvhhmHvKMsw==}

  remark-stringify@11.0.0:
    resolution: {integrity: sha512-1OSmLd3awB/t8qdoEOMazZkNsfVTeY4fTsgzcQFdXNq8ToTN4ZGwrMnlda4K6smTFKD+GRV6O48i6Z4iKgPPpw==}

  remark@15.0.1:
    resolution: {integrity: sha512-Eht5w30ruCXgFmxVUSlNWQ9iiimq07URKeFS3hNc8cUWy1llX4KDWfyEDZRycMc+znsN9Ux5/tJ/BFdgdOwA3A==}

  require-directory@2.1.1:
    resolution: {integrity: sha512-fGxEI7+wsG9xrvdjsrlmL22OMTTiHRwAMroiEeMgq8gzoLC/PQr7RsRDSTLUg/bZAZtF+TVIkHc6/4RIKrui+Q==}
    engines: {node: '>=0.10.0'}

  require-in-the-middle@7.5.2:
    resolution: {integrity: sha512-gAZ+kLqBdHarXB64XpAe2VCjB7rIRv+mU8tfRWziHRJ5umKsIHN2tLLv6EtMw7WCdP19S0ERVMldNvxYCHnhSQ==}
    engines: {node: '>=8.6.0'}

  resolve-from@5.0.0:
    resolution: {integrity: sha512-qYg9KP24dD5qka9J47d0aVky0N+b4fTU89LN9iDnjB5waksiC49rvMB0PrUJQGoTmH50XPiqOvAjDfaijGxYZw==}
    engines: {node: '>=8'}

  resolve-pkg-maps@1.0.0:
    resolution: {integrity: sha512-seS2Tj26TBVOC2NIc2rOe2y2ZO7efxITtLZcGSOnHHNOQ7CkiUBfw0Iw2ck6xkIhPwLhKNLS8BO+hEpngQlqzw==}

  resolve@1.22.10:
    resolution: {integrity: sha512-NPRy+/ncIMeDlTAsuqwKIiferiawhefFJtkNSW0qZJEqMEb+qBt/77B/jGeeek+F0uOeN05CDa6HXbbIgtVX4w==}
    engines: {node: '>= 0.4'}
    hasBin: true

  restore-cursor@5.1.0:
    resolution: {integrity: sha512-oMA2dcrw6u0YfxJQXm342bFKX/E4sG9rbTzO9ptUcR/e8A33cHuvStiYOwH7fszkZlZ1z/ta9AAoPk2F4qIOHA==}
    engines: {node: '>=18'}

  retry-request@7.0.2:
    resolution: {integrity: sha512-dUOvLMJ0/JJYEn8NrpOaGNE7X3vpI5XlZS/u0ANjqtcZVKnIxP7IgCFwrKTxENw29emmwug53awKtaMm4i9g5w==}
    engines: {node: '>=14'}

  retry@0.13.1:
    resolution: {integrity: sha512-XQBQ3I8W1Cge0Seh+6gjj03LbmRFWuoszgK9ooCpwYIrhhoO80pfq4cUkU5DkknwfOfFteRwlZ56PYOGYyFWdg==}
    engines: {node: '>= 4'}

  reusify@1.1.0:
    resolution: {integrity: sha512-g6QUff04oZpHs0eG5p83rFLhHeV00ug/Yf9nZM6fLeUrPguBTkTQOdpAWWspMh55TZfVQDPaN3NQJfbVRAxdIw==}
    engines: {iojs: '>=1.0.0', node: '>=0.10.0'}

  rfdc@1.4.1:
    resolution: {integrity: sha512-q1b3N5QkRUWUl7iyylaaj3kOpIT0N2i9MqIEQXP73GVsN9cw3fdx8X63cEmWhJGi2PPCF23Ijp7ktmd39rawIA==}

  rollup@4.44.1:
    resolution: {integrity: sha512-x8H8aPvD+xbl0Do8oez5f5o8eMS3trfCghc4HhLAnCkj7Vl0d1JWGs0UF/D886zLW2rOj2QymV/JcSSsw+XDNg==}
    engines: {node: '>=18.0.0', npm: '>=8.0.0'}
    hasBin: true

  router@2.2.0:
    resolution: {integrity: sha512-nLTrUKm2UyiL7rlhapu/Zl45FwNgkZGaCpZbIHajDYgwlJCOzLSk+cIPAnsEqV955GjILJnKbdQC1nVPz+gAYQ==}
    engines: {node: '>= 18'}

  run-parallel@1.2.0:
    resolution: {integrity: sha512-5l4VyZR86LZ/lDxZTR6jqL8AFE2S0IFLMP26AbjsLVADxHdhB/c0GUsH+y39UfCi3dzz8OlQuPmnaJOMoDHQBA==}

  safe-buffer@5.2.1:
    resolution: {integrity: sha512-rp3So07KcdmmKbGvgaNxQSJr7bGVSVk5S9Eq1F+ppbRo70+YeaDxkw5Dd8NPN+GD6bjnYm2VuPuCXmpuYvmCXQ==}

  safer-buffer@2.1.2:
    resolution: {integrity: sha512-YZo3K82SD7Riyi0E1EQPojLz7kpepnSQI9IyPbHHg1XXXevb5dJI7tpyN2ADxGcQbHG7vcyRHk0cbwqcQriUtg==}

  scheduler@0.26.0:
    resolution: {integrity: sha512-NlHwttCI/l5gCPR3D1nNXtWABUmBwvZpEQiD4IXSbIDq8BzLIK/7Ir5gTFSGZDUu37K5cMNp0hFtzO38sC7gWA==}

  scroll-into-view-if-needed@3.1.0:
    resolution: {integrity: sha512-49oNpRjWRvnU8NyGVmUaYG4jtTkNonFZI86MmGRDqBphEK2EXT9gdEUoQPZhuBM8yWHxCWbobltqYO5M4XrUvQ==}

  secure-json-parse@2.7.0:
    resolution: {integrity: sha512-6aU+Rwsezw7VR8/nyvKTx8QpWH9FrcYiXXlqC4z5d5XQBDRqtbfsRjnwGyqbi3gddNtWHuEk9OANUotL26qKUw==}

  semver@7.7.2:
    resolution: {integrity: sha512-RF0Fw+rO5AMf9MAyaRXI4AV0Ulj5lMHqVxxdSgiVbixSCXoEmmX/jk0CuJw4+3SqroYO9VoUh+HcuJivvtJemA==}
    engines: {node: '>=10'}
    hasBin: true

  send@1.2.0:
    resolution: {integrity: sha512-uaW0WwXKpL9blXE2o0bRhoL2EGXIrZxQ2ZQ4mgcfoBxdFmQold+qWsD2jLrfZ0trjKL6vOw0j//eAwcALFjKSw==}
    engines: {node: '>= 18'}

  seq-queue@0.0.5:
    resolution: {integrity: sha512-hr3Wtp/GZIc/6DAGPDcV4/9WoZhjrkXsi5B/07QgX8tsdc6ilr7BFM6PM6rbdAX1kFSDYeZGLipIZZKyQP0O5Q==}

  serve-static@2.2.0:
    resolution: {integrity: sha512-61g9pCh0Vnh7IutZjtLGGpTA355+OPn2TyDv/6ivP2h/AdAVX9azsoxmg2/M6nZeQZNYBEwIcsne1mJd9oQItQ==}
    engines: {node: '>= 18'}

  setprototypeof@1.2.0:
    resolution: {integrity: sha512-E5LDX7Wrp85Kil5bhZv46j8jOeboKq5JMmYM3gVGdGH8xFpPWXUMsNrlODCrkoxMEeNi/XZIwuRvY4XNwYMJpw==}

  sharp@0.34.2:
    resolution: {integrity: sha512-lszvBmB9QURERtyKT2bNmsgxXK0ShJrL/fvqlonCo7e6xBF8nT8xU6pW+PMIbLsz0RxQk3rgH9kd8UmvOzlMJg==}
    engines: {node: ^18.17.0 || ^20.3.0 || >=21.0.0}

  shebang-command@2.0.0:
    resolution: {integrity: sha512-kHxr2zZpYtdmrN1qDjrrX/Z1rR1kG8Dx+gkpK1G4eXmvXswmcE1hTWBWYUzlraYw1/yZp6YuDY77YtvbN0dmDA==}
    engines: {node: '>=8'}

  shebang-regex@3.0.0:
    resolution: {integrity: sha512-7++dFhtcx3353uBaq8DDR4NuxBetBzC7ZQOhmTQInHEd6bSrXdiEyzCvG07Z44UYdLShWUyXt5M/yhz8ekcb1A==}
    engines: {node: '>=8'}

  shiki@3.7.0:
    resolution: {integrity: sha512-ZcI4UT9n6N2pDuM2n3Jbk0sR4Swzq43nLPgS/4h0E3B/NrFn2HKElrDtceSf8Zx/OWYOo7G1SAtBLypCp+YXqg==}

  side-channel-list@1.0.0:
    resolution: {integrity: sha512-FCLHtRD/gnpCiCHEiJLOwdmFP+wzCmDEkc9y7NsYxeF4u7Btsn1ZuwgwJGxImImHicJArLP4R0yX4c2KCrMrTA==}
    engines: {node: '>= 0.4'}

  side-channel-map@1.0.1:
    resolution: {integrity: sha512-VCjCNfgMsby3tTdo02nbjtM/ewra6jPHmpThenkTYh8pG9ucZ/1P8So4u4FGBek/BjpOVsDCMoLA/iuBKIFXRA==}
    engines: {node: '>= 0.4'}

  side-channel-weakmap@1.0.2:
    resolution: {integrity: sha512-WPS/HvHQTYnHisLo9McqBHOJk2FkHO/tlpvldyrnem4aeQp4hai3gythswg6p01oSoTl58rcpiFAjF2br2Ak2A==}
    engines: {node: '>= 0.4'}

  side-channel@1.1.0:
    resolution: {integrity: sha512-ZX99e6tRweoUXqR+VBrslhda51Nh5MTQwou5tnUDgbtyM0dBgmhEDtWGP/xbKn6hqfPRHujUNwz5fy/wbbhnpw==}
    engines: {node: '>= 0.4'}

  siginfo@2.0.0:
    resolution: {integrity: sha512-ybx0WO1/8bSBLEWXZvEd7gMW3Sn3JFlW3TvX1nREbDLRNQNaeNN8WK0meBwPdAaOI7TtRRRJn/Es1zhrrCHu7g==}

  signal-exit@4.1.0:
    resolution: {integrity: sha512-bzyZ1e88w9O1iNJbKnOlvYTrWPDl46O1bG0D3XInv+9tkPrxrN8jUUTiFlDkkmKWgn1M6CfIA13SuGqOa9Korw==}
    engines: {node: '>=14'}

  simple-concat@1.0.1:
    resolution: {integrity: sha512-cSFtAPtRhljv69IK0hTVZQ+OfE9nePi/rtJmw5UjHeVyVroEqJXP1sFztKUy1qU+xvz3u/sfYJLa947b7nAN2Q==}

  simple-get@4.0.1:
    resolution: {integrity: sha512-brv7p5WgH0jmQJr1ZDDfKDOSeWWg+OVypG99A/5vYGPqJ6pxiaHLy8nxtFjBA7oMa01ebA9gfh1uMCFqOuXxvA==}

  simple-swizzle@0.2.2:
    resolution: {integrity: sha512-JA//kQgZtbuY83m+xT+tXJkmJncGMTFT+C+g2h2R9uxkYIrE2yy9sgmcLhCnw57/WSD+Eh3J97FPEDFnbXnDUg==}

  sisteransi@1.0.5:
    resolution: {integrity: sha512-bLGGlR1QxBcynn2d5YmDX4MGjlZvy2MRBDRNHLJ8VI6l6+9FUiyTFNJ0IveOSP0bcXgVDPRcfGqA0pjaqUpfVg==}

  slash@3.0.0:
    resolution: {integrity: sha512-g9Q1haeby36OSStwb4ntCGGGaKsaVSjQ68fBxoQcutl5fS1vuY18H3wSt3jFyFtrkx+Kz0V1G85A4MyAdDMi2Q==}
    engines: {node: '>=8'}

  slice-ansi@5.0.0:
    resolution: {integrity: sha512-FC+lgizVPfie0kkhqUScwRu1O/lF6NOgJmlCgK+/LYxDCTk8sGelYaHDhFcDN+Sn3Cv+3VSa4Byeo+IMCzpMgQ==}
    engines: {node: '>=12'}

  slice-ansi@7.1.0:
    resolution: {integrity: sha512-bSiSngZ/jWeX93BqeIAbImyTbEihizcwNjFoRUIY/T1wWQsfsm2Vw1agPKylXvQTU7iASGdHhyqRlqQzfz+Htg==}
    engines: {node: '>=18'}

  source-map-js@1.2.1:
    resolution: {integrity: sha512-UXWMKhLOwVKb728IUtQPXxfYU+usdybtUrK/8uGE8CQMvrhOpwvzDBwj0QhSL7MQc7vIsISBG8VQ8+IDQxpfQA==}
    engines: {node: '>=0.10.0'}

  source-map@0.7.4:
    resolution: {integrity: sha512-l3BikUxvPOcn5E74dZiq5BGsTb5yEwhaTSzccU6t4sDOH8NWJCstKO5QT2CvtFoK6F0saL7p9xHAqHOlCPJygA==}
    engines: {node: '>= 8'}

  source-map@0.8.0-beta.0:
    resolution: {integrity: sha512-2ymg6oRBpebeZi9UUNsgQ89bhx01TcTkmNTGnNO88imTmbSgy4nfujrgVEFKWpMTEGA11EDkTt7mqObTPdigIA==}
    engines: {node: '>= 8'}

  space-separated-tokens@2.0.2:
    resolution: {integrity: sha512-PEGlAwrG8yXGXRjW32fGbg66JAlOAwbObuqVoJpv/mRgoWDQfgH1wDPvtzWyUSNAXBGSk8h755YDbbcEy3SH2Q==}

  spawndamnit@3.0.1:
    resolution: {integrity: sha512-MmnduQUuHCoFckZoWnXsTg7JaiLBJrKFj9UI2MbRPGaJeVpsLcVBu6P/IGZovziM/YBsellCmsprgNA+w0CzVg==}

  split-ca@1.0.1:
    resolution: {integrity: sha512-Q5thBSxp5t8WPTTJQS59LrGqOZqOsrhDGDVm8azCqIBjSBd7nd9o2PM+mDulQQkh8h//4U6hFZnc/mul8t5pWQ==}

  split2@4.2.0:
    resolution: {integrity: sha512-UcjcJOWknrNkF6PLX83qcHM6KHgVKNkV62Y8a5uYDVv9ydGQVwAHMKqHdJje1VTWpljG0WYpCDhrCdAOYH4TWg==}
    engines: {node: '>= 10.x'}

  sprintf-js@1.0.3:
    resolution: {integrity: sha512-D9cPgkvLlV3t3IzL0D0YLvGA9Ahk4PcvVwUbN0dSGr1aP0Nrt4AEnTUbuGvquEC0mA64Gqt1fzirlRs5ibXx8g==}

  sqlstring@2.3.3:
    resolution: {integrity: sha512-qC9iz2FlN7DQl3+wjwn3802RTyjCx7sDvfQEXchwa6CWOx07/WVfh91gBmQ9fahw8snwGEWU3xGzOt4tFyHLxg==}
    engines: {node: '>= 0.6'}

  ssh2@1.16.0:
    resolution: {integrity: sha512-r1X4KsBGedJqo7h8F5c4Ybpcr5RjyP+aWIG007uBPRjmdQWfEiVLzSK71Zji1B9sKxwaCvD8y8cwSkYrlLiRRg==}
    engines: {node: '>=10.16.0'}

  stackback@0.0.2:
    resolution: {integrity: sha512-1XMJE5fQo1jGH6Y/7ebnwPOBEkIEnT4QF32d5R1+VXdXveM0IBMJt8zfaxX1P3QhVwrYe+576+jkANtSS2mBbw==}

  statuses@2.0.1:
    resolution: {integrity: sha512-RwNA9Z/7PrK06rYLIzFMlaF+l73iwpzsqRIFgbMLbTcLD6cOao82TaWefPXQvB2fOC4AjuYSEndS7N/mTCbkdQ==}
    engines: {node: '>= 0.8'}

  statuses@2.0.2:
    resolution: {integrity: sha512-DvEy55V3DB7uknRo+4iOGT5fP1slR8wQohVdknigZPMpMstaKJQWhwiYBACJE3Ul2pTnATihhBYnRhZQHGBiRw==}
    engines: {node: '>= 0.8'}

  std-env@3.9.0:
    resolution: {integrity: sha512-UGvjygr6F6tpH7o2qyqR6QYpwraIjKSdtzyBdyytFOHmPZY917kwdwLG0RbOjWOnKmnm3PeHjaoLLMie7kPLQw==}

  stream-events@1.0.5:
    resolution: {integrity: sha512-E1GUzBSgvct8Jsb3v2X15pjzN1tYebtbLaMg+eBOUOAxgbLoSbT2NS91ckc5lJD1KfLjId+jXJRgo0qnV5Nerg==}

  stream-shift@1.0.3:
    resolution: {integrity: sha512-76ORR0DO1o1hlKwTbi/DM3EXWGf3ZJYO8cXX5RJwnul2DEg2oyoZyjLNoQM8WsvZiFKCRfC1O0J7iCvie3RZmQ==}

  streamsearch@1.1.0:
    resolution: {integrity: sha512-Mcc5wHehp9aXz1ax6bZUyY5afg9u2rv5cqQI3mRrYkGC8rW2hM02jWuwjtL++LS5qinSyhj2QfLyNsuc+VsExg==}
    engines: {node: '>=10.0.0'}

  strict-event-emitter-types@2.0.0:
    resolution: {integrity: sha512-Nk/brWYpD85WlOgzw5h173aci0Teyv8YdIAEtV+N88nDB0dLlazZyJMIsN6eo1/AR61l+p6CJTG1JIyFaoNEEA==}

  string-argv@0.3.2:
    resolution: {integrity: sha512-aqD2Q0144Z+/RqG52NeHEkZauTAUWJO8c6yTftGJKO3Tja5tUgIfmIl6kExvhtxSDP7fXB6DvzkfMpCd/F3G+Q==}
    engines: {node: '>=0.6.19'}

  string-width@4.2.3:
    resolution: {integrity: sha512-wKyQRQpjJ0sIp62ErSZdGsjMJWsap5oRNihHhu6G7JVO/9jIB6UyevL+tXuOqrng8j/cxKTWyWUwvSTriiZz/g==}
    engines: {node: '>=8'}

  string-width@5.1.2:
    resolution: {integrity: sha512-HnLOCR3vjcY8beoNLtcjZ5/nxn2afmME6lhrDrebokqMap+XbeW8n9TXpPDOqdGK5qcI3oT0GKTW6wC7EMiVqA==}
    engines: {node: '>=12'}

  string-width@7.2.0:
    resolution: {integrity: sha512-tsaTIkKW9b4N+AEj+SVA+WhJzV7/zMhcSu78mLKWSk7cXMOSHsBKFWUs0fWwq8QyK3MgJBQRX6Gbi4kYbdvGkQ==}
    engines: {node: '>=18'}

  string_decoder@1.3.0:
    resolution: {integrity: sha512-hkRX8U1WjJFd8LsDJ2yQ/wWWxaopEsABU1XfkM8A+j0+85JAGppt16cr1Whg6KIbb4okU6Mql6BOj+uup/wKeA==}

  stringify-entities@4.0.4:
    resolution: {integrity: sha512-IwfBptatlO+QCJUo19AqvrPNqlVMpW9YEL2LIVY+Rpv2qsjCGxaDLNRgeGsQWJhfItebuJhsGSLjaBbNSQ+ieg==}

  strip-ansi@6.0.1:
    resolution: {integrity: sha512-Y38VPSHcqkFrCpFnQ9vuSXmquuv5oXOKpGeT6aGrr3o3Gc9AlVa6JBfUSOCnbxGGZF+/0ooI7KrPuUSztUdU5A==}
    engines: {node: '>=8'}

  strip-ansi@7.1.0:
    resolution: {integrity: sha512-iq6eVVI64nQQTRYq2KtEg2d2uU7LElhTJwsH4YzIHZshxlgZms/wIc4VoDQTlG/IvVIrBKG06CrZnp0qv7hkcQ==}
    engines: {node: '>=12'}

  strip-bom@3.0.0:
    resolution: {integrity: sha512-vavAMRXOgBVNF6nyEEmL3DBK19iRpDcoIwW+swQ+CbGiu7lju6t+JklA1MHweoWtadgt4ISVUsXLyDq34ddcwA==}
    engines: {node: '>=4'}

  strip-final-newline@3.0.0:
    resolution: {integrity: sha512-dOESqjYr96iWYylGObzd39EuNTa5VJxyvVAEm5Jnh7KGo75V43Hk1odPQkNDyXNmUR6k+gEiDVXnjB8HJ3crXw==}
    engines: {node: '>=12'}

  strip-final-newline@4.0.0:
    resolution: {integrity: sha512-aulFJcD6YK8V1G7iRB5tigAP4TsHBZZrOV8pjV++zdUwmeV8uzbY7yn6h9MswN62adStNZFuCIx4haBnRuMDaw==}
    engines: {node: '>=18'}

  strip-json-comments@2.0.1:
    resolution: {integrity: sha512-4gB8na07fecVVkOI6Rs4e7T6NOTki5EmL7TUduTs6bu3EdnSycntVJ4re8kgZA+wx9IueI2Y11bfbgwtzuE0KQ==}
    engines: {node: '>=0.10.0'}

  strip-literal@3.0.0:
    resolution: {integrity: sha512-TcccoMhJOM3OebGhSBEmp3UZ2SfDMZUEBdRA/9ynfLi8yYajyWX3JiXArcJt4Umh4vISpspkQIY8ZZoCqjbviA==}

  strnum@1.1.2:
    resolution: {integrity: sha512-vrN+B7DBIoTTZjnPNewwhx6cBA/H+IS7rfW68n7XxC1y7uoiGQBxaKzqucGUgavX15dJgiGztLJ8vxuEzwqBdA==}

  strtok3@10.3.1:
    resolution: {integrity: sha512-3JWEZM6mfix/GCJBBUrkA8p2Id2pBkyTkVCJKto55w080QBKZ+8R171fGrbiSp+yMO/u6F8/yUh7K4V9K+YCnw==}
    engines: {node: '>=18'}

  stubs@3.0.0:
    resolution: {integrity: sha512-PdHt7hHUJKxvTCgbKX9C1V/ftOcjJQgz8BZwNfV5c4B6dcGqlpelTbJ999jBGZ2jYiPAwcX5dP6oBwVlBlUbxw==}

  style-to-js@1.1.17:
    resolution: {integrity: sha512-xQcBGDxJb6jjFCTzvQtfiPn6YvvP2O8U1MDIPNfJQlWMYfktPy+iGsHE7cssjs7y84d9fQaK4UF3RIJaAHSoYA==}

  style-to-object@1.0.9:
    resolution: {integrity: sha512-G4qppLgKu/k6FwRpHiGiKPaPTFcG3g4wNVX/Qsfu+RqQM30E7Tyu/TEgxcL9PNLF5pdRLwQdE3YKKf+KF2Dzlw==}

  styled-jsx@5.1.6:
    resolution: {integrity: sha512-qSVyDTeMotdvQYoHWLNGwRFJHC+i+ZvdBRYosOFgC+Wg1vx4frN2/RG/NA7SYqqvKNLf39P2LSRA2pu6n0XYZA==}
    engines: {node: '>= 12.0.0'}
    peerDependencies:
      '@babel/core': '*'
      babel-plugin-macros: '*'
      react: '>= 16.8.0 || 17.x.x || ^18.0.0-0 || ^19.0.0-0'
    peerDependenciesMeta:
      '@babel/core':
        optional: true
      babel-plugin-macros:
        optional: true

  sucrase@3.35.0:
    resolution: {integrity: sha512-8EbVDiu9iN/nESwxeSxDKe0dunta1GOlHufmSSXxMD2z2/tMZpDMpvXQGsc+ajGo8y2uYUmixaSRUc/QPoQ0GA==}
    engines: {node: '>=16 || 14 >=14.17'}
    hasBin: true

  supports-preserve-symlinks-flag@1.0.0:
    resolution: {integrity: sha512-ot0WnXS9fgdkgIcePe6RHNk1WA8+muPa6cSjeR3V8K27q9BB1rTE3R1p7Hv0z1ZyAc8s6Vvv8DIyWf681MAt0w==}
    engines: {node: '>= 0.4'}

  swr@2.3.4:
    resolution: {integrity: sha512-bYd2lrhc+VarcpkgWclcUi92wYCpOgMws9Sd1hG1ntAu0NEy+14CbotuFjshBU2kt9rYj9TSmDcybpxpeTU1fg==}
    peerDependencies:
      react: ^16.11.0 || ^17.0.0 || ^18.0.0 || ^19.0.0

  tailwind-merge@3.3.1:
    resolution: {integrity: sha512-gBXpgUm/3rp1lMZZrM/w7D8GKqshif0zAymAhbCyIt8KMe+0v9DQ7cdYLR4FHH/cKpdTXb+A/tKKU3eolfsI+g==}

  tailwindcss@4.1.11:
    resolution: {integrity: sha512-2E9TBm6MDD/xKYe+dvJZAmg3yxIEDNRc0jwlNyDg/4Fil2QcSLjFKGVff0lAf1jjeaArlG/M75Ey/EYr/OJtBA==}

  tapable@2.2.2:
    resolution: {integrity: sha512-Re10+NauLTMCudc7T5WLFLAwDhQ0JWdrMK+9B2M8zR5hRExKmsRDCBA7/aV/pNJFltmBFO5BAMlQFi/vq3nKOg==}
    engines: {node: '>=6'}

  tar-fs@2.1.3:
    resolution: {integrity: sha512-090nwYJDmlhwFwEW3QQl+vaNnxsO2yVsd45eTKRBzSzu+hlb1w2K9inVq5b0ngXuLVqQ4ApvsUHHnu/zQNkWAg==}

  tar-stream@2.2.0:
    resolution: {integrity: sha512-ujeqbceABgwMZxEJnk2HDY2DlnUZ+9oEcb1KzTVfYHio0UE6dG71n60d8D2I4qNvleWrrXpmjpt7vZeF1LnMZQ==}
    engines: {node: '>=6'}

  tar@7.4.3:
    resolution: {integrity: sha512-5S7Va8hKfV7W5U6g3aYxXmlPoZVAwUMy9AOKyF2fVuZa2UD3qZjg578OrLRt8PcNN1PleVaL/5/yYATNL0ICUw==}
    engines: {node: '>=18'}

  teeny-request@9.0.0:
    resolution: {integrity: sha512-resvxdc6Mgb7YEThw6G6bExlXKkv6+YbuzGg9xuXxSgxJF7Ozs+o8Y9+2R3sArdWdW8nOokoQb1yrpFB0pQK2g==}
    engines: {node: '>=14'}

  term-size@2.2.1:
    resolution: {integrity: sha512-wK0Ri4fOGjv/XPy8SBHZChl8CM7uMc5VML7SqiQ0zG7+J5Vr+RMQDoHa2CNT6KHUnTGIXH34UDMkPzAUyapBZg==}
    engines: {node: '>=8'}

  thenify-all@1.6.0:
    resolution: {integrity: sha512-RNxQH/qI8/t3thXJDwcstUO4zeqo64+Uy/+sNVRBx4Xn2OX+OZ9oP+iJnNFqplFra2ZUVeKCSa2oVWi3T4uVmA==}
    engines: {node: '>=0.8'}

  thenify@3.3.1:
    resolution: {integrity: sha512-RVZSIV5IG10Hk3enotrhvz0T9em6cyHBLkH/YAZuKqd8hRkKhSfCGIcP2KUY0EPxndzANBmNllzWPwak+bheSw==}

  throttleit@2.1.0:
    resolution: {integrity: sha512-nt6AMGKW1p/70DF/hGBdJB57B8Tspmbp5gfJ8ilhLnt7kkr2ye7hzD6NVG8GGErk2HWF34igrL2CXmNIkzKqKw==}
    engines: {node: '>=18'}

  tinybench@2.9.0:
    resolution: {integrity: sha512-0+DUvqWMValLmha6lr4kD8iAMK1HzV0/aKnCtWb9v9641TnP/MFb7Pc2bxoxQjTXAErryXVgUOfv2YqNllqGeg==}

  tinyexec@0.3.2:
    resolution: {integrity: sha512-KQQR9yN7R5+OSwaK0XQoj22pwHoTlgYqmUscPYoknOoWCWfj/5/ABTMRi69FrKU5ffPVh5QcFikpWJI/P1ocHA==}

  tinyexec@1.0.1:
    resolution: {integrity: sha512-5uC6DDlmeqiOwCPmK9jMSdOuZTh8bU39Ys6yidB+UTt5hfZUPGAypSgFRiEp+jbi9qH40BLDvy85jIU88wKSqw==}

  tinyglobby@0.2.14:
    resolution: {integrity: sha512-tX5e7OM1HnYr2+a2C/4V0htOcSQcoSTH9KgJnVvNm5zm/cyEWKJ7j7YutsH9CxMdtOkkLFy2AHrMci9IM8IPZQ==}
    engines: {node: '>=12.0.0'}

  tinypool@1.1.1:
    resolution: {integrity: sha512-Zba82s87IFq9A9XmjiX5uZA/ARWDrB03OHlq+Vw1fSdt0I+4/Kutwy8BP4Y/y/aORMo61FQ0vIb5j44vSo5Pkg==}
    engines: {node: ^18.0.0 || >=20.0.0}

  tinyrainbow@2.0.0:
    resolution: {integrity: sha512-op4nsTR47R6p0vMUUoYl/a+ljLFVtlfaXkLQmqfLR1qHma1h/ysYk4hEXZ880bf2CYgTskvTa/e196Vd5dDQXw==}
    engines: {node: '>=14.0.0'}

  tinyspy@4.0.3:
    resolution: {integrity: sha512-t2T/WLB2WRgZ9EpE4jgPJ9w+i66UZfDc8wHh0xrwiRNN+UwH98GIJkTeZqX9rg0i0ptwzqW+uYeIF0T4F8LR7A==}
    engines: {node: '>=14.0.0'}

  tmp@0.0.33:
    resolution: {integrity: sha512-jRCJlojKnZ3addtTOjdIqoRuPEKBvNXcGYqzO6zWZX8KfKEpnGY5jfggJQ3EjKuu8D4bJRr0y+cYJFmYbImXGw==}
    engines: {node: '>=0.6.0'}

  to-regex-range@5.0.1:
    resolution: {integrity: sha512-65P7iz6X5yEr1cwcgvQxbbIw7Uk3gOy5dIdtZ4rDveLqhrdJP+Li/Hx6tyK0NEb+2GCyneCMJiGqrADCSNk8sQ==}
    engines: {node: '>=8.0'}

  toidentifier@1.0.1:
    resolution: {integrity: sha512-o5sSPKEkg/DIQNmH43V0/uerLrpzVedkUh8tGNvaeXpfpuwjKenlSox/2O/BTlZUtEe+JG7s5YhEz608PlAHRA==}
    engines: {node: '>=0.6'}

  token-types@6.0.3:
    resolution: {integrity: sha512-IKJ6EzuPPWtKtEIEPpIdXv9j5j2LGJEYk0CKY2efgKoYKLBiZdh6iQkLVBow/CB3phyWAWCyk+bZeaimJn6uRQ==}
    engines: {node: '>=14.16'}

  tr46@0.0.3:
    resolution: {integrity: sha512-N3WMsuqV66lT30CrXNbEjx4GEwlow3v6rr4mCcv6prnfwhS01rkgyFdjPNBYd9br7LpXV1+Emh01fHnq2Gdgrw==}

  tr46@1.0.1:
    resolution: {integrity: sha512-dTpowEjclQ7Kgx5SdBkqRzVhERQXov8/l9Ft9dVM9fmg0W0KQSVaXX9T4i6twCPNtYiZM53lpSSUAwJbFPOHxA==}

  tree-kill@1.2.2:
    resolution: {integrity: sha512-L0Orpi8qGpRG//Nd+H90vFB+3iHnue1zSSGmNOOCh1GLJ7rUKVwV2HvijphGQS2UmhUZewS9VgvxYIdgr+fG1A==}
    hasBin: true

  trim-lines@3.0.1:
    resolution: {integrity: sha512-kRj8B+YHZCc9kQYdWfJB2/oUl9rA99qbowYYBtr4ui4mZyAQ2JpvVBd/6U2YloATfqBhBTSMhTpgBHtU0Mf3Rg==}

  trough@2.2.0:
    resolution: {integrity: sha512-tmMpK00BjZiUyVyvrBK7knerNgmgvcV/KLVyuma/SC+TQN167GrMRciANTz09+k3zW8L8t60jWO1GpfkZdjTaw==}

  ts-interface-checker@0.1.13:
    resolution: {integrity: sha512-Y/arvbn+rrz3JCKl9C4kVNfTfSm2/mEp5FSz5EsZSANGPSlQrpRI5M4PKF+mJnE52jOO90PnPSc3Ur3bTQw0gA==}

  tslib@2.8.1:
    resolution: {integrity: sha512-oJFu94HQb+KVduSUQL7wnpmqnfmLsOA/nAh6b6EH0wCEoK0/mPeXU6c3wKDV83MkOuHPRHtSXKKU99IBazS/2w==}

  tsup@8.5.0:
    resolution: {integrity: sha512-VmBp77lWNQq6PfuMqCHD3xWl22vEoWsKajkF8t+yMBawlUS8JzEI+vOVMeuNZIuMML8qXRizFKi9oD5glKQVcQ==}
    engines: {node: '>=18'}
    hasBin: true
    peerDependencies:
      '@microsoft/api-extractor': ^7.36.0
      '@swc/core': ^1
      postcss: ^8.4.12
      typescript: '>=4.5.0'
    peerDependenciesMeta:
      '@microsoft/api-extractor':
        optional: true
      '@swc/core':
        optional: true
      postcss:
        optional: true
      typescript:
        optional: true

  tsx@4.20.3:
    resolution: {integrity: sha512-qjbnuR9Tr+FJOMBqJCW5ehvIo/buZq7vH7qD7JziU98h6l3qGy0a/yPFjwO+y0/T7GFpNgNAvEcPPVfyT8rrPQ==}
    engines: {node: '>=18.0.0'}
    hasBin: true

  tunnel-agent@0.6.0:
    resolution: {integrity: sha512-McnNiV1l8RYeY8tBgEpuodCC1mLUdbSN+CYBL7kJsJNInOP8UjDDEwdk6Mw60vdLLrr5NHKZhMAOSrR2NZuQ+w==}

  turbo-darwin-64@2.5.4:
    resolution: {integrity: sha512-ah6YnH2dErojhFooxEzmvsoZQTMImaruZhFPfMKPBq8sb+hALRdvBNLqfc8NWlZq576FkfRZ/MSi4SHvVFT9PQ==}
    cpu: [x64]
    os: [darwin]

  turbo-darwin-arm64@2.5.4:
    resolution: {integrity: sha512-2+Nx6LAyuXw2MdXb7pxqle3MYignLvS7OwtsP9SgtSBaMlnNlxl9BovzqdYAgkUW3AsYiQMJ/wBRb7d+xemM5A==}
    cpu: [arm64]
    os: [darwin]

  turbo-linux-64@2.5.4:
    resolution: {integrity: sha512-5May2kjWbc8w4XxswGAl74GZ5eM4Gr6IiroqdLhXeXyfvWEdm2mFYCSWOzz0/z5cAgqyGidF1jt1qzUR8hTmOA==}
    cpu: [x64]
    os: [linux]

  turbo-linux-arm64@2.5.4:
    resolution: {integrity: sha512-/2yqFaS3TbfxV3P5yG2JUI79P7OUQKOUvAnx4MV9Bdz6jqHsHwc9WZPpO4QseQm+NvmgY6ICORnoVPODxGUiJg==}
    cpu: [arm64]
    os: [linux]

  turbo-windows-64@2.5.4:
    resolution: {integrity: sha512-EQUO4SmaCDhO6zYohxIjJpOKRN3wlfU7jMAj3CgcyTPvQR/UFLEKAYHqJOnJtymbQmiiM/ihX6c6W6Uq0yC7mA==}
    cpu: [x64]
    os: [win32]

  turbo-windows-arm64@2.5.4:
    resolution: {integrity: sha512-oQ8RrK1VS8lrxkLriotFq+PiF7iiGgkZtfLKF4DDKsmdbPo0O9R2mQxm7jHLuXraRCuIQDWMIw6dpcr7Iykf4A==}
    cpu: [arm64]
    os: [win32]

  turbo@2.5.4:
    resolution: {integrity: sha512-kc8ZibdRcuWUG1pbYSBFWqmIjynlD8Lp7IB6U3vIzvOv9VG+6Sp8bzyeBWE3Oi8XV5KsQrznyRTBPvrf99E4mA==}
    hasBin: true

  tweetnacl@0.14.5:
    resolution: {integrity: sha512-KXXFFdAbFXY4geFIwoyNK+f5Z1b7swfXABfL7HXCmoIWMKU3dmS26672A4EeQtDzLKy7SXmfBu51JolvEKwtGA==}

  type-is@2.0.1:
    resolution: {integrity: sha512-OZs6gsjF4vMp32qrCbiVSkrFmXtG/AZhY3t0iAMrMBiAZyV9oALtXO8hsrHbMXF9x6L3grlFuwW2oAz7cav+Gw==}
    engines: {node: '>= 0.6'}

  typescript@5.8.3:
    resolution: {integrity: sha512-p1diW6TqL9L07nNxvRMM7hMMw4c5XOo/1ibL4aAIGmSAt9slTE1Xgw5KWuof2uTOvCg9BY7ZRi+GaF+7sfgPeQ==}
    engines: {node: '>=14.17'}
    hasBin: true

  ufo@1.6.1:
    resolution: {integrity: sha512-9a4/uxlTWJ4+a5i0ooc1rU7C7YOw3wT+UGqdeNNHWnOF9qcMBgLRS+4IYUqbczewFx4mLEig6gawh7X6mFlEkA==}

  uint8array-extras@1.4.0:
    resolution: {integrity: sha512-ZPtzy0hu4cZjv3z5NW9gfKnNLjoz4y6uv4HlelAjDK7sY/xOkKZv9xK/WQpcsBB3jEybChz9DPC2U/+cusjJVQ==}
    engines: {node: '>=18'}

  undici-types@5.26.5:
    resolution: {integrity: sha512-JlCMO+ehdEIKqlFxk6IfVoAUVmgz7cU7zD/h9XZ0qzeosSHmUJVOzSQvvYSYWXkFXC+IfLKSIffhv0sVZup6pA==}

  undici-types@6.21.0:
    resolution: {integrity: sha512-iwDZqg0QAGrg9Rav5H4n0M64c3mkR59cJ6wQp+7C4nI0gsmExaedaYLNO44eT4AtBBwjbTiGPMlt2Md0T9H9JQ==}

  undici-types@7.8.0:
    resolution: {integrity: sha512-9UJ2xGDvQ43tYyVMpuHlsgApydB8ZKfVYTsLDhXkFL/6gfkp+U8xTGdh8pMJv1SpZna0zxG1DwsKZsreLbXBxw==}

  undici@7.11.0:
    resolution: {integrity: sha512-heTSIac3iLhsmZhUCjyS3JQEkZELateufzZuBaVM5RHXdSBMb1LPMQf5x+FH7qjsZYDP0ttAc3nnVpUB+wYbOg==}
    engines: {node: '>=20.18.1'}

  unicorn-magic@0.3.0:
    resolution: {integrity: sha512-+QBBXBCvifc56fsbuxZQ6Sic3wqqc3WWaqxs58gvJrcOuN83HGTCwz3oS5phzU9LthRNE9VrJCFCLUgHeeFnfA==}
    engines: {node: '>=18'}

  unified@11.0.5:
    resolution: {integrity: sha512-xKvGhPWw3k84Qjh8bI3ZeJjqnyadK+GEFtazSfZv/rKeTkTjOJho6mFqh2SM96iIcZokxiOpg78GazTSg8+KHA==}

  unist-util-is@6.0.0:
    resolution: {integrity: sha512-2qCTHimwdxLfz+YzdGfkqNlH0tLi9xjTnHddPmJwtIG9MGsdbutfTc4P+haPD7l7Cjxf/WZj+we5qfVPvvxfYw==}

  unist-util-position-from-estree@2.0.0:
    resolution: {integrity: sha512-KaFVRjoqLyF6YXCbVLNad/eS4+OfPQQn2yOd7zF/h5T/CSL2v8NpN6a5TPvtbXthAGw5nG+PuTtq+DdIZr+cRQ==}

  unist-util-position@5.0.0:
    resolution: {integrity: sha512-fucsC7HjXvkB5R3kTCO7kUjRdrS0BJt3M/FPxmHMBOm8JQi2BsHAHFsy27E0EolP8rp0NzXsJ+jNPyDWvOJZPA==}

  unist-util-stringify-position@4.0.0:
    resolution: {integrity: sha512-0ASV06AAoKCDkS2+xw5RXJywruurpbC4JZSm7nr7MOt1ojAzvyyaO+UxZf18j8FCF6kmzCZKcAgN/yu2gm2XgQ==}

  unist-util-visit-parents@6.0.1:
    resolution: {integrity: sha512-L/PqWzfTP9lzzEa6CKs0k2nARxTdZduw3zyh8d2NVBnsyvHjSX4TWse388YrrQKbvI8w20fGjGlhgT96WwKykw==}

  unist-util-visit@5.0.0:
    resolution: {integrity: sha512-MR04uvD+07cwl/yhVuVWAtw+3GOR/knlL55Nd/wAdblk27GCVt3lqpTivy/tkJcZoNPzTwS1Y+KMojlLDhoTzg==}

  universalify@0.1.2:
    resolution: {integrity: sha512-rBJeI5CXAlmy1pV+617WB9J63U6XcazHHF2f2dbJix4XzpUF0RS3Zbj0FGIOCAva5P/d/GBOYaACQ1w+0azUkg==}
    engines: {node: '>= 4.0.0'}

  unpipe@1.0.0:
    resolution: {integrity: sha512-pjy2bYhSsufwWlKwPc+l3cN7+wuJlK6uz0YdJEOlQDbl6jo/YlPi4mb8agUkVC8BF7V8NuzeyPNqRksA3hztKQ==}
    engines: {node: '>= 0.8'}

  uri-js@4.4.1:
    resolution: {integrity: sha512-7rKUyy33Q1yc98pQ1DAmLtwX109F7TIfWlW1Ydo8Wl1ii1SeHieeh0HHfPeL2fMXK6z0s8ecKs9frCuLJvndBg==}

  uri-templates@0.2.0:
    resolution: {integrity: sha512-EWkjYEN0L6KOfEoOH6Wj4ghQqU7eBZMJqRHQnxQAq+dSEzRPClkWjf8557HkWQXF6BrAUoLSAyy9i3RVTliaNg==}

  use-callback-ref@1.3.3:
    resolution: {integrity: sha512-jQL3lRnocaFtu3V00JToYz/4QkNWswxijDaCVNZRiRTO3HQDLsdu1ZtmIUvV4yPp+rvWm5j0y0TG/S61cuijTg==}
    engines: {node: '>=10'}
    peerDependencies:
      '@types/react': '*'
      react: ^16.8.0 || ^17.0.0 || ^18.0.0 || ^19.0.0 || ^19.0.0-rc
    peerDependenciesMeta:
      '@types/react':
        optional: true

  use-sidecar@1.1.3:
    resolution: {integrity: sha512-Fedw0aZvkhynoPYlA5WXrMCAMm+nSWdZt6lzJQ7Ok8S6Q+VsHmHpRWndVRJ8Be0ZbkfPc5LRYH+5XrzXcEeLRQ==}
    engines: {node: '>=10'}
    peerDependencies:
      '@types/react': '*'
      react: ^16.8.0 || ^17.0.0 || ^18.0.0 || ^19.0.0 || ^19.0.0-rc
    peerDependenciesMeta:
      '@types/react':
        optional: true

  use-sync-external-store@1.5.0:
    resolution: {integrity: sha512-Rb46I4cGGVBmjamjphe8L/UnvJD+uPPtTkNvX5mZgqdbavhI4EbgIWJiIHXJ8bc/i9EQGPRh4DwEURJ552Do0A==}
    peerDependencies:
      react: ^16.8.0 || ^17.0.0 || ^18.0.0 || ^19.0.0

  util-deprecate@1.0.2:
    resolution: {integrity: sha512-EPD5q1uXyFxJpCrLnCc1nHnq3gOa6DZBocAIiI2TaSCA7VCJ1UJDMagCzIkXNsUYfD1daK//LTEQ8xiIbrHtcw==}

  uuid@10.0.0:
    resolution: {integrity: sha512-8XkAphELsDnEGrDxUOHB3RGvXz6TeuYSGEZBOjtTtPm2lwhGBjLgOzLHB63IUWfBpNucQjND6d3AOudO+H3RWQ==}
    hasBin: true

  uuid@11.1.0:
    resolution: {integrity: sha512-0/A9rDy9P7cJ+8w1c9WD9V//9Wj15Ce2MPz8Ri6032usz+NfePxx5AcN3bN+r6ZL6jEo066/yNYB3tn4pQEx+A==}
    hasBin: true

  uuid@8.3.2:
    resolution: {integrity: sha512-+NYs2QeMWy+GWFOEm9xnn6HCDp0l7QBD7ml8zLUmJ+93Q5NF0NocErnwkTkXVFNiX3/fpC6afS8Dhb/gz7R7eg==}
    hasBin: true

  uuid@9.0.1:
    resolution: {integrity: sha512-b+1eJOlsR9K8HJpow9Ok3fiWOWSIcIzXodvv0rQjVoOVNpWMpxf1wZNpt4y9h10odCNrqnYp1OBzRktckBe3sA==}
    hasBin: true

  vary@1.1.2:
    resolution: {integrity: sha512-BNGbWLfd0eUPabhkXUVm0j8uuvREyTh5ovRa/dyow/BqAbZJyC+5fU+IzQOzmAKzYqYRAISoRhdQr3eIZ/PXqg==}
    engines: {node: '>= 0.8'}

  vfile-message@4.0.2:
    resolution: {integrity: sha512-jRDZ1IMLttGj41KcZvlrYAaI3CfqpLpfpf+Mfig13viT6NKvRzWZ+lXz0Y5D60w6uJIBAOGq9mSHf0gktF0duw==}

  vfile@6.0.3:
    resolution: {integrity: sha512-KzIbH/9tXat2u30jf+smMwFCsno4wHVdNmzFyL+T/L3UGqqk6JKfVqOFOZEpZSHADH1k40ab6NUIXZq422ov3Q==}

  vite-node@3.2.4:
    resolution: {integrity: sha512-EbKSKh+bh1E1IFxeO0pg1n4dvoOTt0UDiXMd/qn++r98+jPO1xtJilvXldeuQ8giIB5IkpjCgMleHMNEsGH6pg==}
    engines: {node: ^18.0.0 || ^20.0.0 || >=22.0.0}
    hasBin: true

  vite@7.0.1:
    resolution: {integrity: sha512-BiKOQoW5HGR30E6JDeNsati6HnSPMVEKbkIWbCiol+xKeu3g5owrjy7kbk/QEMuzCV87dSUTvycYKmlcfGKq3Q==}
    engines: {node: ^20.19.0 || >=22.12.0}
    hasBin: true
    peerDependencies:
      '@types/node': ^20.19.0 || >=22.12.0
      jiti: '>=1.21.0'
      less: ^4.0.0
      lightningcss: ^1.21.0
      sass: ^1.70.0
      sass-embedded: ^1.70.0
      stylus: '>=0.54.8'
      sugarss: ^5.0.0
      terser: ^5.16.0
      tsx: ^4.8.1
      yaml: ^2.4.2
    peerDependenciesMeta:
      '@types/node':
        optional: true
      jiti:
        optional: true
      less:
        optional: true
      lightningcss:
        optional: true
      sass:
        optional: true
      sass-embedded:
        optional: true
      stylus:
        optional: true
      sugarss:
        optional: true
      terser:
        optional: true
      tsx:
        optional: true
      yaml:
        optional: true

  vitest@3.2.4:
    resolution: {integrity: sha512-LUCP5ev3GURDysTWiP47wRRUpLKMOfPh+yKTx3kVIEiu5KOMeqzpnYNsKyOoVrULivR8tLcks4+lga33Whn90A==}
    engines: {node: ^18.0.0 || ^20.0.0 || >=22.0.0}
    hasBin: true
    peerDependencies:
      '@edge-runtime/vm': '*'
      '@types/debug': ^4.1.12
      '@types/node': ^18.0.0 || ^20.0.0 || >=22.0.0
      '@vitest/browser': 3.2.4
      '@vitest/ui': 3.2.4
      happy-dom: '*'
      jsdom: '*'
    peerDependenciesMeta:
      '@edge-runtime/vm':
        optional: true
      '@types/debug':
        optional: true
      '@types/node':
        optional: true
      '@vitest/browser':
        optional: true
      '@vitest/ui':
        optional: true
      happy-dom:
        optional: true
      jsdom:
        optional: true

  web-streams-polyfill@4.0.0-beta.3:
    resolution: {integrity: sha512-QW95TCTaHmsYfHDybGMwO5IJIM93I/6vTRk+daHTWFPhwh+C8Cg7j7XyKrwrj8Ib6vYXe0ocYNrmzY4xAAN6ug==}
    engines: {node: '>= 14'}

  webidl-conversions@3.0.1:
    resolution: {integrity: sha512-2JAn3z8AR6rjK8Sm8orRC0h/bcl/DqL7tRPdGZ4I1CjdF+EaMLmYxBHyXuKL849eucPFhvBoxMsflfOb8kxaeQ==}

  webidl-conversions@4.0.2:
    resolution: {integrity: sha512-YQ+BmxuTgd6UXZW3+ICGfyqRyHXVlD5GtQr5+qjiNW7bF0cqrzX500HVXPBOvgXb5YnzDd+h0zqyv61KUD7+Sg==}

  whatwg-url@5.0.0:
    resolution: {integrity: sha512-saE57nupxk6v3HY35+jzBwYa0rKSy0XR8JSxZPwgLr7ys0IBzhGviA1/TUGJLmSVqs8pb9AnvICXEuOHLprYTw==}

  whatwg-url@7.1.0:
    resolution: {integrity: sha512-WUu7Rg1DroM7oQvGWfOiAK21n74Gg+T4elXEQYkOhtyLeWiJFoOGLXPKI/9gzIie9CtwVLm8wtw6YJdKyxSjeg==}

  which@2.0.2:
    resolution: {integrity: sha512-BLI3Tl1TW3Pvl70l3yq3Y64i+awpwXqsGBYWkkqMtnbXgrMD+yj7rhW0kuEDxzJaYXGjEW5ogapKNMEKNMjibA==}
    engines: {node: '>= 8'}
    hasBin: true

  why-is-node-running@2.3.0:
    resolution: {integrity: sha512-hUrmaWBdVDcxvYqnyh09zunKzROWjbZTiNy8dBEjkS7ehEDQibXJ7XvlmtbwuTclUiIyN+CyXQD4Vmko8fNm8w==}
    engines: {node: '>=8'}
    hasBin: true

  wrap-ansi@7.0.0:
    resolution: {integrity: sha512-YVGIj2kamLSTxw6NsZjoBxfSwsn0ycdesmc4p+Q21c5zPuZ1pl+NfxVdxPtdHvmNVOQ6XSYG4AUtyt/Fi7D16Q==}
    engines: {node: '>=10'}

  wrap-ansi@8.1.0:
    resolution: {integrity: sha512-si7QWI6zUMq56bESFvagtmzMdGOtoxfR+Sez11Mobfc7tm+VkUckk9bW2UeffTGVUbOksxmSw0AA2gs8g71NCQ==}
    engines: {node: '>=12'}

  wrap-ansi@9.0.0:
    resolution: {integrity: sha512-G8ura3S+3Z2G+mkgNRq8dqaFZAuxfsxpBB8OCTGRTCtp+l/v9nbFNmCUP1BZMts3G1142MsZfn6eeUKrr4PD1Q==}
    engines: {node: '>=18'}

  wrappy@1.0.2:
    resolution: {integrity: sha512-l4Sp/DRseor9wL6EvV2+TuQn63dMkPjZ/sp9XkghTEbV9KlPS1xUsZ3u7/IQO4wxtcFB4bgpQPRcR3QCvezPcQ==}

  ws@8.18.3:
    resolution: {integrity: sha512-PEIGCY5tSlUt50cqyMXfCzX+oOPqN0vuGqWzbcJ2xvnkzkq46oOpz7dQaTDBdfICb4N14+GARUDw2XV2N4tvzg==}
    engines: {node: '>=10.0.0'}
    peerDependencies:
      bufferutil: ^4.0.1
      utf-8-validate: '>=5.0.2'
    peerDependenciesMeta:
      bufferutil:
        optional: true
      utf-8-validate:
        optional: true

  xsschema@0.3.0-beta.5:
    resolution: {integrity: sha512-NYMPzYegZpL+zpTMswdg41+mmcyCkym38nvsZvPAHPDAOiOT8zAXrE28XvwyQDMsLuGE51IsJ+07RHYqTh4PUQ==}
    peerDependencies:
      '@valibot/to-json-schema': ^1.0.0
      arktype: ^2.1.16
      effect: ^3.14.5
      sury: ^10.0.0-rc
      zod: ^3.25.0
      zod-to-json-schema: ^3.24.5
    peerDependenciesMeta:
      '@valibot/to-json-schema':
        optional: true
      arktype:
        optional: true
      effect:
        optional: true
      sury:
        optional: true
      zod:
        optional: true
      zod-to-json-schema:
        optional: true

  xtend@4.0.2:
    resolution: {integrity: sha512-LKYU1iAXJXUgAXn9URjiu+MWhyUXHsvfp7mcuYm9dSUKK0/CjtrUwFAxD82/mCWbtLsGjFIad0wIsod4zrTAEQ==}
    engines: {node: '>=0.4'}

  y18n@5.0.8:
    resolution: {integrity: sha512-0pfFzegeDWJHJIAmTLRP2DwHjdF5s7jo9tuztdQxAhINCdvS+3nGINqPd00AphqJR/0LhANUS6/+7SCb98YOfA==}
    engines: {node: '>=10'}

  yallist@5.0.0:
    resolution: {integrity: sha512-YgvUTfwqyc7UXVMrB+SImsVYSmTS8X/tSrtdNZMImM+n7+QTriRXyXim0mBrTXNeqzVF0KWGgHPeiyViFFrNDw==}
    engines: {node: '>=18'}

  yaml@2.8.0:
    resolution: {integrity: sha512-4lLa/EcQCB0cJkyts+FpIRx5G/llPxfP6VQU5KByHEhLxY3IJCH0f0Hy1MHI8sClTvsIb8qwRJ6R/ZdlDJ/leQ==}
    engines: {node: '>= 14.6'}
    hasBin: true

  yargs-parser@21.1.1:
    resolution: {integrity: sha512-tVpsJW7DdjecAiFpbIB1e3qxIQsE6NoPc5/eTdrbbIC4h0LVsWhnoa3g+m2HclBIujHzsxZ4VJVA+GUuc2/LBw==}
    engines: {node: '>=12'}

  yargs-parser@22.0.0:
    resolution: {integrity: sha512-rwu/ClNdSMpkSrUb+d6BRsSkLUq1fmfsY6TOpYzTwvwkg1/NRG85KBy3kq++A8LKQwX6lsu+aWad+2khvuXrqw==}
    engines: {node: ^20.19.0 || ^22.12.0 || >=23}

  yargs@17.7.2:
    resolution: {integrity: sha512-7dSzzRQ++CKnNI/krKnYRV7JKKPUXMEh61soaHKg9mrWEhzFWhFnxPxGl+69cD1Ou63C13NUPCnmIcrvqCuM6w==}
    engines: {node: '>=12'}

  yargs@18.0.0:
    resolution: {integrity: sha512-4UEqdc2RYGHZc7Doyqkrqiln3p9X2DZVxaGbwhn2pi7MrRagKaOcIKe8L3OxYcbhXLgLFUS3zAYuQjKBQgmuNg==}
    engines: {node: ^20.19.0 || ^22.12.0 || >=23}

  yocto-queue@0.1.0:
    resolution: {integrity: sha512-rVksvsnNCdJ/ohGc6xgPwyN8eheCxsiLM8mxuE/t/mOVqJewPuO1miLpTHQiRgTKCLexL4MeAFVagts7HmNZ2Q==}
    engines: {node: '>=10'}

  yoctocolors@2.1.1:
    resolution: {integrity: sha512-GQHQqAopRhwU8Kt1DDM8NjibDXHC8eoh1erhGAJPEyveY9qqVeXvVikNKrDz69sHowPMorbPUrH/mx8c50eiBQ==}
    engines: {node: '>=18'}

  zod-to-json-schema@3.24.6:
    resolution: {integrity: sha512-h/z3PKvcTcTetyjl1fkj79MHNEjm+HpD6NXheWjzOekY7kV+lwDYnHw+ivHkijnCSMz1yJaWBD9vu/Fcmk+vEg==}
    peerDependencies:
      zod: ^3.24.1

  zod@3.25.71:
    resolution: {integrity: sha512-BsBc/NPk7h8WsUWYWYL+BajcJPY8YhjelaWu2NMLuzgraKAz4Lb4/6K11g9jpuDetjMiqhZ6YaexFLOC0Ogi3Q==}

  zwitch@2.0.4:
    resolution: {integrity: sha512-bXE4cR/kVZhKZX/RjPEflHaKVhUVl85noU3v6b8apfQEc1x4A+zBxjZ4lN8LqGd6WZ3dl98pY4o717VFmoPp+A==}

snapshots:

  '@ai-sdk/google@1.2.22(zod@3.25.71)':
    dependencies:
      '@ai-sdk/provider': 1.1.3
      '@ai-sdk/provider-utils': 2.2.8(zod@3.25.71)
      zod: 3.25.71

  '@ai-sdk/provider-utils@2.2.8(zod@3.25.71)':
    dependencies:
      '@ai-sdk/provider': 1.1.3
      nanoid: 3.3.11
      secure-json-parse: 2.7.0
      zod: 3.25.71

  '@ai-sdk/provider@1.1.3':
    dependencies:
      json-schema: 0.4.0

  '@ai-sdk/react@1.2.12(react@19.1.0)(zod@3.25.71)':
    dependencies:
      '@ai-sdk/provider-utils': 2.2.8(zod@3.25.71)
      '@ai-sdk/ui-utils': 1.2.11(zod@3.25.71)
      react: 19.1.0
      swr: 2.3.4(react@19.1.0)
      throttleit: 2.1.0
    optionalDependencies:
      zod: 3.25.71

  '@ai-sdk/ui-utils@1.2.11(zod@3.25.71)':
    dependencies:
      '@ai-sdk/provider': 1.1.3
      '@ai-sdk/provider-utils': 2.2.8(zod@3.25.71)
      zod: 3.25.71
      zod-to-json-schema: 3.24.6(zod@3.25.71)

  '@alloc/quick-lru@5.2.0': {}

  '@ampproject/remapping@2.3.0':
    dependencies:
      '@jridgewell/gen-mapping': 0.3.12
      '@jridgewell/trace-mapping': 0.3.29

  '@anthropic-ai/sdk@0.39.0':
    dependencies:
      '@types/node': 18.19.115
      '@types/node-fetch': 2.6.12
      abort-controller: 3.0.0
      agentkeepalive: 4.6.0
      form-data-encoder: 1.7.2
      formdata-node: 4.4.1
      node-fetch: 2.7.0
    transitivePeerDependencies:
      - encoding

  '@babel/runtime@7.27.6': {}

  '@balena/dockerignore@1.0.2': {}

  '@biomejs/biome@1.9.4':
    optionalDependencies:
      '@biomejs/cli-darwin-arm64': 1.9.4
      '@biomejs/cli-darwin-x64': 1.9.4
      '@biomejs/cli-linux-arm64': 1.9.4
      '@biomejs/cli-linux-arm64-musl': 1.9.4
      '@biomejs/cli-linux-x64': 1.9.4
      '@biomejs/cli-linux-x64-musl': 1.9.4
      '@biomejs/cli-win32-arm64': 1.9.4
      '@biomejs/cli-win32-x64': 1.9.4

  '@biomejs/cli-darwin-arm64@1.9.4':
    optional: true

  '@biomejs/cli-darwin-x64@1.9.4':
    optional: true

  '@biomejs/cli-linux-arm64-musl@1.9.4':
    optional: true

  '@biomejs/cli-linux-arm64@1.9.4':
    optional: true

  '@biomejs/cli-linux-x64-musl@1.9.4':
    optional: true

  '@biomejs/cli-linux-x64@1.9.4':
    optional: true

  '@biomejs/cli-win32-arm64@1.9.4':
    optional: true

  '@biomejs/cli-win32-x64@1.9.4':
    optional: true

  '@changesets/apply-release-plan@7.0.12':
    dependencies:
      '@changesets/config': 3.1.1
      '@changesets/get-version-range-type': 0.4.0
      '@changesets/git': 3.0.4
      '@changesets/should-skip-package': 0.1.2
      '@changesets/types': 6.1.0
      '@manypkg/get-packages': 1.1.3
      detect-indent: 6.1.0
      fs-extra: 7.0.1
      lodash.startcase: 4.4.0
      outdent: 0.5.0
      prettier: 2.8.8
      resolve-from: 5.0.0
      semver: 7.7.2

  '@changesets/assemble-release-plan@6.0.9':
    dependencies:
      '@changesets/errors': 0.2.0
      '@changesets/get-dependents-graph': 2.1.3
      '@changesets/should-skip-package': 0.1.2
      '@changesets/types': 6.1.0
      '@manypkg/get-packages': 1.1.3
      semver: 7.7.2

  '@changesets/changelog-git@0.2.1':
    dependencies:
      '@changesets/types': 6.1.0

  '@changesets/cli@2.29.5':
    dependencies:
      '@changesets/apply-release-plan': 7.0.12
      '@changesets/assemble-release-plan': 6.0.9
      '@changesets/changelog-git': 0.2.1
      '@changesets/config': 3.1.1
      '@changesets/errors': 0.2.0
      '@changesets/get-dependents-graph': 2.1.3
      '@changesets/get-release-plan': 4.0.13
      '@changesets/git': 3.0.4
      '@changesets/logger': 0.1.1
      '@changesets/pre': 2.0.2
      '@changesets/read': 0.6.5
      '@changesets/should-skip-package': 0.1.2
      '@changesets/types': 6.1.0
      '@changesets/write': 0.4.0
      '@manypkg/get-packages': 1.1.3
      ansi-colors: 4.1.3
      ci-info: 3.9.0
      enquirer: 2.4.1
      external-editor: 3.1.0
      fs-extra: 7.0.1
      mri: 1.2.0
      p-limit: 2.3.0
      package-manager-detector: 0.2.11
      picocolors: 1.1.1
      resolve-from: 5.0.0
      semver: 7.7.2
      spawndamnit: 3.0.1
      term-size: 2.2.1

  '@changesets/config@3.1.1':
    dependencies:
      '@changesets/errors': 0.2.0
      '@changesets/get-dependents-graph': 2.1.3
      '@changesets/logger': 0.1.1
      '@changesets/types': 6.1.0
      '@manypkg/get-packages': 1.1.3
      fs-extra: 7.0.1
      micromatch: 4.0.8

  '@changesets/errors@0.2.0':
    dependencies:
      extendable-error: 0.1.7

  '@changesets/get-dependents-graph@2.1.3':
    dependencies:
      '@changesets/types': 6.1.0
      '@manypkg/get-packages': 1.1.3
      picocolors: 1.1.1
      semver: 7.7.2

  '@changesets/get-release-plan@4.0.13':
    dependencies:
      '@changesets/assemble-release-plan': 6.0.9
      '@changesets/config': 3.1.1
      '@changesets/pre': 2.0.2
      '@changesets/read': 0.6.5
      '@changesets/types': 6.1.0
      '@manypkg/get-packages': 1.1.3

  '@changesets/get-version-range-type@0.4.0': {}

  '@changesets/git@3.0.4':
    dependencies:
      '@changesets/errors': 0.2.0
      '@manypkg/get-packages': 1.1.3
      is-subdir: 1.2.0
      micromatch: 4.0.8
      spawndamnit: 3.0.1

  '@changesets/logger@0.1.1':
    dependencies:
      picocolors: 1.1.1

  '@changesets/parse@0.4.1':
    dependencies:
      '@changesets/types': 6.1.0
      js-yaml: 3.14.1

  '@changesets/pre@2.0.2':
    dependencies:
      '@changesets/errors': 0.2.0
      '@changesets/types': 6.1.0
      '@manypkg/get-packages': 1.1.3
      fs-extra: 7.0.1

  '@changesets/read@0.6.5':
    dependencies:
      '@changesets/git': 3.0.4
      '@changesets/logger': 0.1.1
      '@changesets/parse': 0.4.1
      '@changesets/types': 6.1.0
      fs-extra: 7.0.1
      p-filter: 2.1.0
      picocolors: 1.1.1

  '@changesets/should-skip-package@0.1.2':
    dependencies:
      '@changesets/types': 6.1.0
      '@manypkg/get-packages': 1.1.3

  '@changesets/types@4.1.0': {}

  '@changesets/types@6.1.0': {}

  '@changesets/write@0.4.0':
    dependencies:
      '@changesets/types': 6.1.0
      fs-extra: 7.0.1
      human-id: 4.1.1
      prettier: 2.8.8

  '@clack/core@0.5.0':
    dependencies:
      picocolors: 1.1.1
      sisteransi: 1.0.5

  '@clack/prompts@0.11.0':
    dependencies:
      '@clack/core': 0.5.0
      picocolors: 1.1.1
      sisteransi: 1.0.5

  '@electric-sql/pglite@0.3.4': {}

  '@emnapi/runtime@1.4.3':
    dependencies:
      tslib: 2.8.1
    optional: true

  '@esbuild/aix-ppc64@0.25.5':
    optional: true

  '@esbuild/android-arm64@0.25.5':
    optional: true

  '@esbuild/android-arm@0.25.5':
    optional: true

  '@esbuild/android-x64@0.25.5':
    optional: true

  '@esbuild/darwin-arm64@0.25.5':
    optional: true

  '@esbuild/darwin-x64@0.25.5':
    optional: true

  '@esbuild/freebsd-arm64@0.25.5':
    optional: true

  '@esbuild/freebsd-x64@0.25.5':
    optional: true

  '@esbuild/linux-arm64@0.25.5':
    optional: true

  '@esbuild/linux-arm@0.25.5':
    optional: true

  '@esbuild/linux-ia32@0.25.5':
    optional: true

  '@esbuild/linux-loong64@0.25.5':
    optional: true

  '@esbuild/linux-mips64el@0.25.5':
    optional: true

  '@esbuild/linux-ppc64@0.25.5':
    optional: true

  '@esbuild/linux-riscv64@0.25.5':
    optional: true

  '@esbuild/linux-s390x@0.25.5':
    optional: true

  '@esbuild/linux-x64@0.25.5':
    optional: true

  '@esbuild/netbsd-arm64@0.25.5':
    optional: true

  '@esbuild/netbsd-x64@0.25.5':
    optional: true

  '@esbuild/openbsd-arm64@0.25.5':
    optional: true

  '@esbuild/openbsd-x64@0.25.5':
    optional: true

  '@esbuild/sunos-x64@0.25.5':
    optional: true

  '@esbuild/win32-arm64@0.25.5':
    optional: true

  '@esbuild/win32-ia32@0.25.5':
    optional: true

  '@esbuild/win32-x64@0.25.5':
    optional: true

  '@floating-ui/core@1.7.2':
    dependencies:
      '@floating-ui/utils': 0.2.10

  '@floating-ui/dom@1.7.2':
    dependencies:
      '@floating-ui/core': 1.7.2
      '@floating-ui/utils': 0.2.10

  '@floating-ui/react-dom@2.1.4(react-dom@19.1.0(react@19.1.0))(react@19.1.0)':
    dependencies:
      '@floating-ui/dom': 1.7.2
      react: 19.1.0
      react-dom: 19.1.0(react@19.1.0)

  '@floating-ui/utils@0.2.10': {}

  '@formatjs/intl-localematcher@0.6.1':
    dependencies:
      tslib: 2.8.1

  '@google-cloud/paginator@5.0.2':
    dependencies:
      arrify: 2.0.1
      extend: 3.0.2

  '@google-cloud/projectify@4.0.0': {}

  '@google-cloud/promisify@4.0.0': {}

  '@google-cloud/storage@7.16.0':
    dependencies:
      '@google-cloud/paginator': 5.0.2
      '@google-cloud/projectify': 4.0.0
      '@google-cloud/promisify': 4.0.0
      abort-controller: 3.0.0
      async-retry: 1.3.3
      duplexify: 4.1.3
      fast-xml-parser: 4.5.3
      gaxios: 6.7.1
      google-auth-library: 9.15.1
      html-entities: 2.6.0
      mime: 3.0.0
      p-limit: 3.1.0
      retry-request: 7.0.2
      teeny-request: 9.0.0
      uuid: 8.3.2
    transitivePeerDependencies:
      - encoding
      - supports-color

  '@google-cloud/vertexai@0.5.0':
    dependencies:
      google-auth-library: 9.15.1
    transitivePeerDependencies:
      - encoding
      - supports-color

  '@google/genai@1.8.0(@modelcontextprotocol/sdk@1.13.3)':
    dependencies:
      google-auth-library: 9.15.1
      ws: 8.18.3
      zod: 3.25.71
      zod-to-json-schema: 3.24.6(zod@3.25.71)
    optionalDependencies:
      '@modelcontextprotocol/sdk': 1.13.3
    transitivePeerDependencies:
      - bufferutil
      - encoding
      - supports-color
      - utf-8-validate

  '@grpc/grpc-js@1.13.4':
    dependencies:
      '@grpc/proto-loader': 0.7.15
      '@js-sdsl/ordered-map': 4.4.2

  '@grpc/proto-loader@0.7.15':
    dependencies:
      lodash.camelcase: 4.3.0
      long: 5.3.2
      protobufjs: 7.5.3
      yargs: 17.7.2

  '@img/sharp-darwin-arm64@0.34.2':
    optionalDependencies:
      '@img/sharp-libvips-darwin-arm64': 1.1.0
    optional: true

  '@img/sharp-darwin-x64@0.34.2':
    optionalDependencies:
      '@img/sharp-libvips-darwin-x64': 1.1.0
    optional: true

  '@img/sharp-libvips-darwin-arm64@1.1.0':
    optional: true

  '@img/sharp-libvips-darwin-x64@1.1.0':
    optional: true

  '@img/sharp-libvips-linux-arm64@1.1.0':
    optional: true

  '@img/sharp-libvips-linux-arm@1.1.0':
    optional: true

  '@img/sharp-libvips-linux-ppc64@1.1.0':
    optional: true

  '@img/sharp-libvips-linux-s390x@1.1.0':
    optional: true

  '@img/sharp-libvips-linux-x64@1.1.0':
    optional: true

  '@img/sharp-libvips-linuxmusl-arm64@1.1.0':
    optional: true

  '@img/sharp-libvips-linuxmusl-x64@1.1.0':
    optional: true

  '@img/sharp-linux-arm64@0.34.2':
    optionalDependencies:
      '@img/sharp-libvips-linux-arm64': 1.1.0
    optional: true

  '@img/sharp-linux-arm@0.34.2':
    optionalDependencies:
      '@img/sharp-libvips-linux-arm': 1.1.0
    optional: true

  '@img/sharp-linux-s390x@0.34.2':
    optionalDependencies:
      '@img/sharp-libvips-linux-s390x': 1.1.0
    optional: true

  '@img/sharp-linux-x64@0.34.2':
    optionalDependencies:
      '@img/sharp-libvips-linux-x64': 1.1.0
    optional: true

  '@img/sharp-linuxmusl-arm64@0.34.2':
    optionalDependencies:
      '@img/sharp-libvips-linuxmusl-arm64': 1.1.0
    optional: true

  '@img/sharp-linuxmusl-x64@0.34.2':
    optionalDependencies:
      '@img/sharp-libvips-linuxmusl-x64': 1.1.0
    optional: true

  '@img/sharp-wasm32@0.34.2':
    dependencies:
      '@emnapi/runtime': 1.4.3
    optional: true

  '@img/sharp-win32-arm64@0.34.2':
    optional: true

  '@img/sharp-win32-ia32@0.34.2':
    optional: true

  '@img/sharp-win32-x64@0.34.2':
    optional: true

  '@isaacs/cliui@8.0.2':
    dependencies:
      string-width: 5.1.2
      string-width-cjs: string-width@4.2.3
      strip-ansi: 7.1.0
      strip-ansi-cjs: strip-ansi@6.0.1
      wrap-ansi: 8.1.0
      wrap-ansi-cjs: wrap-ansi@7.0.0

  '@isaacs/fs-minipass@4.0.1':
    dependencies:
      minipass: 7.1.2

  '@jridgewell/gen-mapping@0.3.12':
    dependencies:
      '@jridgewell/sourcemap-codec': 1.5.4
      '@jridgewell/trace-mapping': 0.3.29

  '@jridgewell/resolve-uri@3.1.2': {}

  '@jridgewell/sourcemap-codec@1.5.4': {}

  '@jridgewell/trace-mapping@0.3.29':
    dependencies:
      '@jridgewell/resolve-uri': 3.1.2
      '@jridgewell/sourcemap-codec': 1.5.4

  '@js-sdsl/ordered-map@4.4.2': {}

  '@manypkg/find-root@1.1.0':
    dependencies:
      '@babel/runtime': 7.27.6
      '@types/node': 12.20.55
      find-up: 4.1.0
      fs-extra: 8.1.0

  '@manypkg/get-packages@1.1.3':
    dependencies:
      '@babel/runtime': 7.27.6
      '@changesets/types': 4.1.0
      '@manypkg/find-root': 1.1.0
      fs-extra: 8.1.0
      globby: 11.1.0
      read-yaml-file: 1.1.0

  '@mdx-js/mdx@3.1.0(acorn@8.15.0)':
    dependencies:
      '@types/estree': 1.0.8
      '@types/estree-jsx': 1.0.5
      '@types/hast': 3.0.4
      '@types/mdx': 2.0.13
      collapse-white-space: 2.1.0
      devlop: 1.1.0
      estree-util-is-identifier-name: 3.0.0
      estree-util-scope: 1.0.0
      estree-walker: 3.0.3
      hast-util-to-jsx-runtime: 2.3.6
      markdown-extensions: 2.0.0
      recma-build-jsx: 1.0.0
      recma-jsx: 1.0.0(acorn@8.15.0)
      recma-stringify: 1.0.0
      rehype-recma: 1.0.0
      remark-mdx: 3.1.0
      remark-parse: 11.0.0
      remark-rehype: 11.1.2
      source-map: 0.7.4
      unified: 11.0.5
      unist-util-position-from-estree: 2.0.0
      unist-util-stringify-position: 4.0.0
      unist-util-visit: 5.0.0
      vfile: 6.0.3
    transitivePeerDependencies:
      - acorn
      - supports-color

  '@modelcontextprotocol/sdk@1.13.3':
    dependencies:
      ajv: 6.12.6
      content-type: 1.0.5
      cors: 2.8.5
      cross-spawn: 7.0.6
      eventsource: 3.0.7
      eventsource-parser: 3.0.3
      express: 5.1.0
      express-rate-limit: 7.5.1(express@5.1.0)
      pkce-challenge: 5.0.0
      raw-body: 3.0.0
      zod: 3.25.71
      zod-to-json-schema: 3.24.6(zod@3.25.71)
    transitivePeerDependencies:
      - supports-color

  '@next/env@15.3.4': {}

  '@next/swc-darwin-arm64@15.3.4':
    optional: true

  '@next/swc-darwin-x64@15.3.4':
    optional: true

  '@next/swc-linux-arm64-gnu@15.3.4':
    optional: true

  '@next/swc-linux-arm64-musl@15.3.4':
    optional: true

  '@next/swc-linux-x64-gnu@15.3.4':
    optional: true

  '@next/swc-linux-x64-musl@15.3.4':
    optional: true

  '@next/swc-win32-arm64-msvc@15.3.4':
    optional: true

  '@next/swc-win32-x64-msvc@15.3.4':
    optional: true

  '@nodelib/fs.scandir@2.1.5':
    dependencies:
      '@nodelib/fs.stat': 2.0.5
      run-parallel: 1.2.0

  '@nodelib/fs.stat@2.0.5': {}

  '@nodelib/fs.walk@1.2.8':
    dependencies:
      '@nodelib/fs.scandir': 2.1.5
      fastq: 1.19.1

  '@opentelemetry/api-logs@0.202.0':
    dependencies:
      '@opentelemetry/api': 1.9.0

  '@opentelemetry/api@1.9.0': {}

  '@opentelemetry/auto-instrumentations-node@0.60.1(@opentelemetry/api@1.9.0)(@opentelemetry/core@2.0.1(@opentelemetry/api@1.9.0))':
    dependencies:
      '@opentelemetry/api': 1.9.0
      '@opentelemetry/core': 2.0.1(@opentelemetry/api@1.9.0)
      '@opentelemetry/instrumentation': 0.202.0(@opentelemetry/api@1.9.0)
      '@opentelemetry/instrumentation-amqplib': 0.49.0(@opentelemetry/api@1.9.0)
      '@opentelemetry/instrumentation-aws-lambda': 0.53.0(@opentelemetry/api@1.9.0)
      '@opentelemetry/instrumentation-aws-sdk': 0.54.0(@opentelemetry/api@1.9.0)
      '@opentelemetry/instrumentation-bunyan': 0.48.0(@opentelemetry/api@1.9.0)
      '@opentelemetry/instrumentation-cassandra-driver': 0.48.0(@opentelemetry/api@1.9.0)
      '@opentelemetry/instrumentation-connect': 0.46.0(@opentelemetry/api@1.9.0)
      '@opentelemetry/instrumentation-cucumber': 0.17.0(@opentelemetry/api@1.9.0)
      '@opentelemetry/instrumentation-dataloader': 0.19.0(@opentelemetry/api@1.9.0)
      '@opentelemetry/instrumentation-dns': 0.46.0(@opentelemetry/api@1.9.0)
      '@opentelemetry/instrumentation-express': 0.51.0(@opentelemetry/api@1.9.0)
      '@opentelemetry/instrumentation-fastify': 0.47.0(@opentelemetry/api@1.9.0)
      '@opentelemetry/instrumentation-fs': 0.22.0(@opentelemetry/api@1.9.0)
      '@opentelemetry/instrumentation-generic-pool': 0.46.0(@opentelemetry/api@1.9.0)
      '@opentelemetry/instrumentation-graphql': 0.50.0(@opentelemetry/api@1.9.0)
      '@opentelemetry/instrumentation-grpc': 0.202.0(@opentelemetry/api@1.9.0)
      '@opentelemetry/instrumentation-hapi': 0.49.0(@opentelemetry/api@1.9.0)
      '@opentelemetry/instrumentation-http': 0.202.0(@opentelemetry/api@1.9.0)
      '@opentelemetry/instrumentation-ioredis': 0.50.0(@opentelemetry/api@1.9.0)
      '@opentelemetry/instrumentation-kafkajs': 0.11.0(@opentelemetry/api@1.9.0)
      '@opentelemetry/instrumentation-knex': 0.47.0(@opentelemetry/api@1.9.0)
      '@opentelemetry/instrumentation-koa': 0.50.1(@opentelemetry/api@1.9.0)
      '@opentelemetry/instrumentation-lru-memoizer': 0.47.0(@opentelemetry/api@1.9.0)
      '@opentelemetry/instrumentation-memcached': 0.46.0(@opentelemetry/api@1.9.0)
      '@opentelemetry/instrumentation-mongodb': 0.55.1(@opentelemetry/api@1.9.0)
      '@opentelemetry/instrumentation-mongoose': 0.49.0(@opentelemetry/api@1.9.0)
      '@opentelemetry/instrumentation-mysql': 0.48.0(@opentelemetry/api@1.9.0)
      '@opentelemetry/instrumentation-mysql2': 0.48.0(@opentelemetry/api@1.9.0)
      '@opentelemetry/instrumentation-nestjs-core': 0.48.0(@opentelemetry/api@1.9.0)
      '@opentelemetry/instrumentation-net': 0.46.1(@opentelemetry/api@1.9.0)
      '@opentelemetry/instrumentation-oracledb': 0.28.0(@opentelemetry/api@1.9.0)
      '@opentelemetry/instrumentation-pg': 0.54.0(@opentelemetry/api@1.9.0)
      '@opentelemetry/instrumentation-pino': 0.49.0(@opentelemetry/api@1.9.0)
      '@opentelemetry/instrumentation-redis': 0.49.1(@opentelemetry/api@1.9.0)
      '@opentelemetry/instrumentation-redis-4': 0.49.0(@opentelemetry/api@1.9.0)
      '@opentelemetry/instrumentation-restify': 0.48.1(@opentelemetry/api@1.9.0)
      '@opentelemetry/instrumentation-router': 0.47.0(@opentelemetry/api@1.9.0)
      '@opentelemetry/instrumentation-runtime-node': 0.16.0(@opentelemetry/api@1.9.0)
      '@opentelemetry/instrumentation-socket.io': 0.49.0(@opentelemetry/api@1.9.0)
      '@opentelemetry/instrumentation-tedious': 0.21.0(@opentelemetry/api@1.9.0)
      '@opentelemetry/instrumentation-undici': 0.13.1(@opentelemetry/api@1.9.0)
      '@opentelemetry/instrumentation-winston': 0.47.0(@opentelemetry/api@1.9.0)
      '@opentelemetry/resource-detector-alibaba-cloud': 0.31.2(@opentelemetry/api@1.9.0)
      '@opentelemetry/resource-detector-aws': 2.2.0(@opentelemetry/api@1.9.0)
      '@opentelemetry/resource-detector-azure': 0.9.0(@opentelemetry/api@1.9.0)
      '@opentelemetry/resource-detector-container': 0.7.2(@opentelemetry/api@1.9.0)
      '@opentelemetry/resource-detector-gcp': 0.36.0(@opentelemetry/api@1.9.0)
      '@opentelemetry/resources': 2.0.1(@opentelemetry/api@1.9.0)
      '@opentelemetry/sdk-node': 0.202.0(@opentelemetry/api@1.9.0)
    transitivePeerDependencies:
      - encoding
      - supports-color

  '@opentelemetry/context-async-hooks@2.0.1(@opentelemetry/api@1.9.0)':
    dependencies:
      '@opentelemetry/api': 1.9.0

  '@opentelemetry/core@2.0.1(@opentelemetry/api@1.9.0)':
    dependencies:
      '@opentelemetry/api': 1.9.0
      '@opentelemetry/semantic-conventions': 1.34.0

  '@opentelemetry/exporter-logs-otlp-grpc@0.202.0(@opentelemetry/api@1.9.0)':
    dependencies:
      '@grpc/grpc-js': 1.13.4
      '@opentelemetry/api': 1.9.0
      '@opentelemetry/core': 2.0.1(@opentelemetry/api@1.9.0)
      '@opentelemetry/otlp-exporter-base': 0.202.0(@opentelemetry/api@1.9.0)
      '@opentelemetry/otlp-grpc-exporter-base': 0.202.0(@opentelemetry/api@1.9.0)
      '@opentelemetry/otlp-transformer': 0.202.0(@opentelemetry/api@1.9.0)
      '@opentelemetry/sdk-logs': 0.202.0(@opentelemetry/api@1.9.0)

  '@opentelemetry/exporter-logs-otlp-http@0.202.0(@opentelemetry/api@1.9.0)':
    dependencies:
      '@opentelemetry/api': 1.9.0
      '@opentelemetry/api-logs': 0.202.0
      '@opentelemetry/core': 2.0.1(@opentelemetry/api@1.9.0)
      '@opentelemetry/otlp-exporter-base': 0.202.0(@opentelemetry/api@1.9.0)
      '@opentelemetry/otlp-transformer': 0.202.0(@opentelemetry/api@1.9.0)
      '@opentelemetry/sdk-logs': 0.202.0(@opentelemetry/api@1.9.0)

  '@opentelemetry/exporter-logs-otlp-proto@0.202.0(@opentelemetry/api@1.9.0)':
    dependencies:
      '@opentelemetry/api': 1.9.0
      '@opentelemetry/api-logs': 0.202.0
      '@opentelemetry/core': 2.0.1(@opentelemetry/api@1.9.0)
      '@opentelemetry/otlp-exporter-base': 0.202.0(@opentelemetry/api@1.9.0)
      '@opentelemetry/otlp-transformer': 0.202.0(@opentelemetry/api@1.9.0)
      '@opentelemetry/resources': 2.0.1(@opentelemetry/api@1.9.0)
      '@opentelemetry/sdk-logs': 0.202.0(@opentelemetry/api@1.9.0)
      '@opentelemetry/sdk-trace-base': 2.0.1(@opentelemetry/api@1.9.0)

  '@opentelemetry/exporter-metrics-otlp-grpc@0.202.0(@opentelemetry/api@1.9.0)':
    dependencies:
      '@grpc/grpc-js': 1.13.4
      '@opentelemetry/api': 1.9.0
      '@opentelemetry/core': 2.0.1(@opentelemetry/api@1.9.0)
      '@opentelemetry/exporter-metrics-otlp-http': 0.202.0(@opentelemetry/api@1.9.0)
      '@opentelemetry/otlp-exporter-base': 0.202.0(@opentelemetry/api@1.9.0)
      '@opentelemetry/otlp-grpc-exporter-base': 0.202.0(@opentelemetry/api@1.9.0)
      '@opentelemetry/otlp-transformer': 0.202.0(@opentelemetry/api@1.9.0)
      '@opentelemetry/resources': 2.0.1(@opentelemetry/api@1.9.0)
      '@opentelemetry/sdk-metrics': 2.0.1(@opentelemetry/api@1.9.0)

  '@opentelemetry/exporter-metrics-otlp-http@0.202.0(@opentelemetry/api@1.9.0)':
    dependencies:
      '@opentelemetry/api': 1.9.0
      '@opentelemetry/core': 2.0.1(@opentelemetry/api@1.9.0)
      '@opentelemetry/otlp-exporter-base': 0.202.0(@opentelemetry/api@1.9.0)
      '@opentelemetry/otlp-transformer': 0.202.0(@opentelemetry/api@1.9.0)
      '@opentelemetry/resources': 2.0.1(@opentelemetry/api@1.9.0)
      '@opentelemetry/sdk-metrics': 2.0.1(@opentelemetry/api@1.9.0)

  '@opentelemetry/exporter-metrics-otlp-proto@0.202.0(@opentelemetry/api@1.9.0)':
    dependencies:
      '@opentelemetry/api': 1.9.0
      '@opentelemetry/core': 2.0.1(@opentelemetry/api@1.9.0)
      '@opentelemetry/exporter-metrics-otlp-http': 0.202.0(@opentelemetry/api@1.9.0)
      '@opentelemetry/otlp-exporter-base': 0.202.0(@opentelemetry/api@1.9.0)
      '@opentelemetry/otlp-transformer': 0.202.0(@opentelemetry/api@1.9.0)
      '@opentelemetry/resources': 2.0.1(@opentelemetry/api@1.9.0)
      '@opentelemetry/sdk-metrics': 2.0.1(@opentelemetry/api@1.9.0)

  '@opentelemetry/exporter-prometheus@0.202.0(@opentelemetry/api@1.9.0)':
    dependencies:
      '@opentelemetry/api': 1.9.0
      '@opentelemetry/core': 2.0.1(@opentelemetry/api@1.9.0)
      '@opentelemetry/resources': 2.0.1(@opentelemetry/api@1.9.0)
      '@opentelemetry/sdk-metrics': 2.0.1(@opentelemetry/api@1.9.0)

  '@opentelemetry/exporter-trace-otlp-grpc@0.202.0(@opentelemetry/api@1.9.0)':
    dependencies:
      '@grpc/grpc-js': 1.13.4
      '@opentelemetry/api': 1.9.0
      '@opentelemetry/core': 2.0.1(@opentelemetry/api@1.9.0)
      '@opentelemetry/otlp-exporter-base': 0.202.0(@opentelemetry/api@1.9.0)
      '@opentelemetry/otlp-grpc-exporter-base': 0.202.0(@opentelemetry/api@1.9.0)
      '@opentelemetry/otlp-transformer': 0.202.0(@opentelemetry/api@1.9.0)
      '@opentelemetry/resources': 2.0.1(@opentelemetry/api@1.9.0)
      '@opentelemetry/sdk-trace-base': 2.0.1(@opentelemetry/api@1.9.0)

  '@opentelemetry/exporter-trace-otlp-http@0.202.0(@opentelemetry/api@1.9.0)':
    dependencies:
      '@opentelemetry/api': 1.9.0
      '@opentelemetry/core': 2.0.1(@opentelemetry/api@1.9.0)
      '@opentelemetry/otlp-exporter-base': 0.202.0(@opentelemetry/api@1.9.0)
      '@opentelemetry/otlp-transformer': 0.202.0(@opentelemetry/api@1.9.0)
      '@opentelemetry/resources': 2.0.1(@opentelemetry/api@1.9.0)
      '@opentelemetry/sdk-trace-base': 2.0.1(@opentelemetry/api@1.9.0)

  '@opentelemetry/exporter-trace-otlp-proto@0.202.0(@opentelemetry/api@1.9.0)':
    dependencies:
      '@opentelemetry/api': 1.9.0
      '@opentelemetry/core': 2.0.1(@opentelemetry/api@1.9.0)
      '@opentelemetry/otlp-exporter-base': 0.202.0(@opentelemetry/api@1.9.0)
      '@opentelemetry/otlp-transformer': 0.202.0(@opentelemetry/api@1.9.0)
      '@opentelemetry/resources': 2.0.1(@opentelemetry/api@1.9.0)
      '@opentelemetry/sdk-trace-base': 2.0.1(@opentelemetry/api@1.9.0)

  '@opentelemetry/exporter-zipkin@2.0.1(@opentelemetry/api@1.9.0)':
    dependencies:
      '@opentelemetry/api': 1.9.0
      '@opentelemetry/core': 2.0.1(@opentelemetry/api@1.9.0)
      '@opentelemetry/resources': 2.0.1(@opentelemetry/api@1.9.0)
      '@opentelemetry/sdk-trace-base': 2.0.1(@opentelemetry/api@1.9.0)
      '@opentelemetry/semantic-conventions': 1.34.0

  '@opentelemetry/instrumentation-amqplib@0.49.0(@opentelemetry/api@1.9.0)':
    dependencies:
      '@opentelemetry/api': 1.9.0
      '@opentelemetry/core': 2.0.1(@opentelemetry/api@1.9.0)
      '@opentelemetry/instrumentation': 0.202.0(@opentelemetry/api@1.9.0)
      '@opentelemetry/semantic-conventions': 1.34.0
    transitivePeerDependencies:
      - supports-color

  '@opentelemetry/instrumentation-aws-lambda@0.53.0(@opentelemetry/api@1.9.0)':
    dependencies:
      '@opentelemetry/api': 1.9.0
      '@opentelemetry/instrumentation': 0.202.0(@opentelemetry/api@1.9.0)
      '@opentelemetry/semantic-conventions': 1.34.0
      '@types/aws-lambda': 8.10.147
    transitivePeerDependencies:
      - supports-color

  '@opentelemetry/instrumentation-aws-sdk@0.54.0(@opentelemetry/api@1.9.0)':
    dependencies:
      '@opentelemetry/api': 1.9.0
      '@opentelemetry/core': 2.0.1(@opentelemetry/api@1.9.0)
      '@opentelemetry/instrumentation': 0.202.0(@opentelemetry/api@1.9.0)
      '@opentelemetry/propagation-utils': 0.31.2(@opentelemetry/api@1.9.0)
      '@opentelemetry/semantic-conventions': 1.34.0
    transitivePeerDependencies:
      - supports-color

  '@opentelemetry/instrumentation-bunyan@0.48.0(@opentelemetry/api@1.9.0)':
    dependencies:
      '@opentelemetry/api': 1.9.0
      '@opentelemetry/api-logs': 0.202.0
      '@opentelemetry/instrumentation': 0.202.0(@opentelemetry/api@1.9.0)
      '@types/bunyan': 1.8.11
    transitivePeerDependencies:
      - supports-color

  '@opentelemetry/instrumentation-cassandra-driver@0.48.0(@opentelemetry/api@1.9.0)':
    dependencies:
      '@opentelemetry/api': 1.9.0
      '@opentelemetry/instrumentation': 0.202.0(@opentelemetry/api@1.9.0)
      '@opentelemetry/semantic-conventions': 1.34.0
    transitivePeerDependencies:
      - supports-color

  '@opentelemetry/instrumentation-connect@0.46.0(@opentelemetry/api@1.9.0)':
    dependencies:
      '@opentelemetry/api': 1.9.0
      '@opentelemetry/core': 2.0.1(@opentelemetry/api@1.9.0)
      '@opentelemetry/instrumentation': 0.202.0(@opentelemetry/api@1.9.0)
      '@opentelemetry/semantic-conventions': 1.34.0
      '@types/connect': 3.4.38
    transitivePeerDependencies:
      - supports-color

  '@opentelemetry/instrumentation-cucumber@0.17.0(@opentelemetry/api@1.9.0)':
    dependencies:
      '@opentelemetry/api': 1.9.0
      '@opentelemetry/instrumentation': 0.202.0(@opentelemetry/api@1.9.0)
      '@opentelemetry/semantic-conventions': 1.34.0
    transitivePeerDependencies:
      - supports-color

  '@opentelemetry/instrumentation-dataloader@0.19.0(@opentelemetry/api@1.9.0)':
    dependencies:
      '@opentelemetry/api': 1.9.0
      '@opentelemetry/instrumentation': 0.202.0(@opentelemetry/api@1.9.0)
    transitivePeerDependencies:
      - supports-color

  '@opentelemetry/instrumentation-dns@0.46.0(@opentelemetry/api@1.9.0)':
    dependencies:
      '@opentelemetry/api': 1.9.0
      '@opentelemetry/instrumentation': 0.202.0(@opentelemetry/api@1.9.0)
    transitivePeerDependencies:
      - supports-color

  '@opentelemetry/instrumentation-express@0.51.0(@opentelemetry/api@1.9.0)':
    dependencies:
      '@opentelemetry/api': 1.9.0
      '@opentelemetry/core': 2.0.1(@opentelemetry/api@1.9.0)
      '@opentelemetry/instrumentation': 0.202.0(@opentelemetry/api@1.9.0)
      '@opentelemetry/semantic-conventions': 1.34.0
    transitivePeerDependencies:
      - supports-color

  '@opentelemetry/instrumentation-fastify@0.47.0(@opentelemetry/api@1.9.0)':
    dependencies:
      '@opentelemetry/api': 1.9.0
      '@opentelemetry/core': 2.0.1(@opentelemetry/api@1.9.0)
      '@opentelemetry/instrumentation': 0.202.0(@opentelemetry/api@1.9.0)
      '@opentelemetry/semantic-conventions': 1.34.0
    transitivePeerDependencies:
      - supports-color

  '@opentelemetry/instrumentation-fs@0.22.0(@opentelemetry/api@1.9.0)':
    dependencies:
      '@opentelemetry/api': 1.9.0
      '@opentelemetry/core': 2.0.1(@opentelemetry/api@1.9.0)
      '@opentelemetry/instrumentation': 0.202.0(@opentelemetry/api@1.9.0)
    transitivePeerDependencies:
      - supports-color

  '@opentelemetry/instrumentation-generic-pool@0.46.0(@opentelemetry/api@1.9.0)':
    dependencies:
      '@opentelemetry/api': 1.9.0
      '@opentelemetry/instrumentation': 0.202.0(@opentelemetry/api@1.9.0)
    transitivePeerDependencies:
      - supports-color

  '@opentelemetry/instrumentation-graphql@0.50.0(@opentelemetry/api@1.9.0)':
    dependencies:
      '@opentelemetry/api': 1.9.0
      '@opentelemetry/instrumentation': 0.202.0(@opentelemetry/api@1.9.0)
    transitivePeerDependencies:
      - supports-color

  '@opentelemetry/instrumentation-grpc@0.202.0(@opentelemetry/api@1.9.0)':
    dependencies:
      '@opentelemetry/api': 1.9.0
      '@opentelemetry/instrumentation': 0.202.0(@opentelemetry/api@1.9.0)
      '@opentelemetry/semantic-conventions': 1.34.0
    transitivePeerDependencies:
      - supports-color

  '@opentelemetry/instrumentation-hapi@0.49.0(@opentelemetry/api@1.9.0)':
    dependencies:
      '@opentelemetry/api': 1.9.0
      '@opentelemetry/core': 2.0.1(@opentelemetry/api@1.9.0)
      '@opentelemetry/instrumentation': 0.202.0(@opentelemetry/api@1.9.0)
      '@opentelemetry/semantic-conventions': 1.34.0
    transitivePeerDependencies:
      - supports-color

  '@opentelemetry/instrumentation-http@0.202.0(@opentelemetry/api@1.9.0)':
    dependencies:
      '@opentelemetry/api': 1.9.0
      '@opentelemetry/core': 2.0.1(@opentelemetry/api@1.9.0)
      '@opentelemetry/instrumentation': 0.202.0(@opentelemetry/api@1.9.0)
      '@opentelemetry/semantic-conventions': 1.34.0
      forwarded-parse: 2.1.2
    transitivePeerDependencies:
      - supports-color

  '@opentelemetry/instrumentation-ioredis@0.50.0(@opentelemetry/api@1.9.0)':
    dependencies:
      '@opentelemetry/api': 1.9.0
      '@opentelemetry/instrumentation': 0.202.0(@opentelemetry/api@1.9.0)
      '@opentelemetry/redis-common': 0.37.0
      '@opentelemetry/semantic-conventions': 1.34.0
    transitivePeerDependencies:
      - supports-color

  '@opentelemetry/instrumentation-kafkajs@0.11.0(@opentelemetry/api@1.9.0)':
    dependencies:
      '@opentelemetry/api': 1.9.0
      '@opentelemetry/instrumentation': 0.202.0(@opentelemetry/api@1.9.0)
      '@opentelemetry/semantic-conventions': 1.34.0
    transitivePeerDependencies:
      - supports-color

  '@opentelemetry/instrumentation-knex@0.47.0(@opentelemetry/api@1.9.0)':
    dependencies:
      '@opentelemetry/api': 1.9.0
      '@opentelemetry/instrumentation': 0.202.0(@opentelemetry/api@1.9.0)
      '@opentelemetry/semantic-conventions': 1.34.0
    transitivePeerDependencies:
      - supports-color

  '@opentelemetry/instrumentation-koa@0.50.1(@opentelemetry/api@1.9.0)':
    dependencies:
      '@opentelemetry/api': 1.9.0
      '@opentelemetry/core': 2.0.1(@opentelemetry/api@1.9.0)
      '@opentelemetry/instrumentation': 0.202.0(@opentelemetry/api@1.9.0)
      '@opentelemetry/semantic-conventions': 1.34.0
    transitivePeerDependencies:
      - supports-color

  '@opentelemetry/instrumentation-lru-memoizer@0.47.0(@opentelemetry/api@1.9.0)':
    dependencies:
      '@opentelemetry/api': 1.9.0
      '@opentelemetry/instrumentation': 0.202.0(@opentelemetry/api@1.9.0)
    transitivePeerDependencies:
      - supports-color

  '@opentelemetry/instrumentation-memcached@0.46.0(@opentelemetry/api@1.9.0)':
    dependencies:
      '@opentelemetry/api': 1.9.0
      '@opentelemetry/instrumentation': 0.202.0(@opentelemetry/api@1.9.0)
      '@opentelemetry/semantic-conventions': 1.34.0
      '@types/memcached': 2.2.10
    transitivePeerDependencies:
      - supports-color

  '@opentelemetry/instrumentation-mongodb@0.55.1(@opentelemetry/api@1.9.0)':
    dependencies:
      '@opentelemetry/api': 1.9.0
      '@opentelemetry/instrumentation': 0.202.0(@opentelemetry/api@1.9.0)
      '@opentelemetry/semantic-conventions': 1.34.0
    transitivePeerDependencies:
      - supports-color

  '@opentelemetry/instrumentation-mongoose@0.49.0(@opentelemetry/api@1.9.0)':
    dependencies:
      '@opentelemetry/api': 1.9.0
      '@opentelemetry/core': 2.0.1(@opentelemetry/api@1.9.0)
      '@opentelemetry/instrumentation': 0.202.0(@opentelemetry/api@1.9.0)
      '@opentelemetry/semantic-conventions': 1.34.0
    transitivePeerDependencies:
      - supports-color

  '@opentelemetry/instrumentation-mysql2@0.48.0(@opentelemetry/api@1.9.0)':
    dependencies:
      '@opentelemetry/api': 1.9.0
      '@opentelemetry/instrumentation': 0.202.0(@opentelemetry/api@1.9.0)
      '@opentelemetry/semantic-conventions': 1.34.0
      '@opentelemetry/sql-common': 0.41.0(@opentelemetry/api@1.9.0)
    transitivePeerDependencies:
      - supports-color

  '@opentelemetry/instrumentation-mysql@0.48.0(@opentelemetry/api@1.9.0)':
    dependencies:
      '@opentelemetry/api': 1.9.0
      '@opentelemetry/instrumentation': 0.202.0(@opentelemetry/api@1.9.0)
      '@opentelemetry/semantic-conventions': 1.34.0
      '@types/mysql': 2.15.26
    transitivePeerDependencies:
      - supports-color

  '@opentelemetry/instrumentation-nestjs-core@0.48.0(@opentelemetry/api@1.9.0)':
    dependencies:
      '@opentelemetry/api': 1.9.0
      '@opentelemetry/instrumentation': 0.202.0(@opentelemetry/api@1.9.0)
      '@opentelemetry/semantic-conventions': 1.34.0
    transitivePeerDependencies:
      - supports-color

  '@opentelemetry/instrumentation-net@0.46.1(@opentelemetry/api@1.9.0)':
    dependencies:
      '@opentelemetry/api': 1.9.0
      '@opentelemetry/instrumentation': 0.202.0(@opentelemetry/api@1.9.0)
      '@opentelemetry/semantic-conventions': 1.34.0
    transitivePeerDependencies:
      - supports-color

  '@opentelemetry/instrumentation-oracledb@0.28.0(@opentelemetry/api@1.9.0)':
    dependencies:
      '@opentelemetry/api': 1.9.0
      '@opentelemetry/instrumentation': 0.202.0(@opentelemetry/api@1.9.0)
      '@opentelemetry/semantic-conventions': 1.34.0
      '@types/oracledb': 6.5.2
    transitivePeerDependencies:
      - supports-color

  '@opentelemetry/instrumentation-pg@0.54.0(@opentelemetry/api@1.9.0)':
    dependencies:
      '@opentelemetry/api': 1.9.0
      '@opentelemetry/core': 2.0.1(@opentelemetry/api@1.9.0)
      '@opentelemetry/instrumentation': 0.202.0(@opentelemetry/api@1.9.0)
      '@opentelemetry/semantic-conventions': 1.34.0
      '@opentelemetry/sql-common': 0.41.0(@opentelemetry/api@1.9.0)
      '@types/pg': 8.15.1
      '@types/pg-pool': 2.0.6
    transitivePeerDependencies:
      - supports-color

  '@opentelemetry/instrumentation-pino@0.49.0(@opentelemetry/api@1.9.0)':
    dependencies:
      '@opentelemetry/api': 1.9.0
      '@opentelemetry/api-logs': 0.202.0
      '@opentelemetry/core': 2.0.1(@opentelemetry/api@1.9.0)
      '@opentelemetry/instrumentation': 0.202.0(@opentelemetry/api@1.9.0)
    transitivePeerDependencies:
      - supports-color

  '@opentelemetry/instrumentation-redis-4@0.49.0(@opentelemetry/api@1.9.0)':
    dependencies:
      '@opentelemetry/api': 1.9.0
      '@opentelemetry/instrumentation': 0.202.0(@opentelemetry/api@1.9.0)
      '@opentelemetry/redis-common': 0.37.0
      '@opentelemetry/semantic-conventions': 1.34.0
    transitivePeerDependencies:
      - supports-color

  '@opentelemetry/instrumentation-redis@0.49.1(@opentelemetry/api@1.9.0)':
    dependencies:
      '@opentelemetry/api': 1.9.0
      '@opentelemetry/instrumentation': 0.202.0(@opentelemetry/api@1.9.0)
      '@opentelemetry/redis-common': 0.37.0
      '@opentelemetry/semantic-conventions': 1.34.0
    transitivePeerDependencies:
      - supports-color

  '@opentelemetry/instrumentation-restify@0.48.1(@opentelemetry/api@1.9.0)':
    dependencies:
      '@opentelemetry/api': 1.9.0
      '@opentelemetry/core': 2.0.1(@opentelemetry/api@1.9.0)
      '@opentelemetry/instrumentation': 0.202.0(@opentelemetry/api@1.9.0)
      '@opentelemetry/semantic-conventions': 1.34.0
    transitivePeerDependencies:
      - supports-color

  '@opentelemetry/instrumentation-router@0.47.0(@opentelemetry/api@1.9.0)':
    dependencies:
      '@opentelemetry/api': 1.9.0
      '@opentelemetry/instrumentation': 0.202.0(@opentelemetry/api@1.9.0)
      '@opentelemetry/semantic-conventions': 1.34.0
    transitivePeerDependencies:
      - supports-color

  '@opentelemetry/instrumentation-runtime-node@0.16.0(@opentelemetry/api@1.9.0)':
    dependencies:
      '@opentelemetry/api': 1.9.0
      '@opentelemetry/instrumentation': 0.202.0(@opentelemetry/api@1.9.0)
    transitivePeerDependencies:
      - supports-color

  '@opentelemetry/instrumentation-socket.io@0.49.0(@opentelemetry/api@1.9.0)':
    dependencies:
      '@opentelemetry/api': 1.9.0
      '@opentelemetry/instrumentation': 0.202.0(@opentelemetry/api@1.9.0)
      '@opentelemetry/semantic-conventions': 1.34.0
    transitivePeerDependencies:
      - supports-color

  '@opentelemetry/instrumentation-tedious@0.21.0(@opentelemetry/api@1.9.0)':
    dependencies:
      '@opentelemetry/api': 1.9.0
      '@opentelemetry/instrumentation': 0.202.0(@opentelemetry/api@1.9.0)
      '@opentelemetry/semantic-conventions': 1.34.0
      '@types/tedious': 4.0.14
    transitivePeerDependencies:
      - supports-color

  '@opentelemetry/instrumentation-undici@0.13.1(@opentelemetry/api@1.9.0)':
    dependencies:
      '@opentelemetry/api': 1.9.0
      '@opentelemetry/core': 2.0.1(@opentelemetry/api@1.9.0)
      '@opentelemetry/instrumentation': 0.202.0(@opentelemetry/api@1.9.0)
    transitivePeerDependencies:
      - supports-color

  '@opentelemetry/instrumentation-winston@0.47.0(@opentelemetry/api@1.9.0)':
    dependencies:
      '@opentelemetry/api': 1.9.0
      '@opentelemetry/api-logs': 0.202.0
      '@opentelemetry/instrumentation': 0.202.0(@opentelemetry/api@1.9.0)
    transitivePeerDependencies:
      - supports-color

  '@opentelemetry/instrumentation@0.202.0(@opentelemetry/api@1.9.0)':
    dependencies:
      '@opentelemetry/api': 1.9.0
      '@opentelemetry/api-logs': 0.202.0
      import-in-the-middle: 1.14.2
      require-in-the-middle: 7.5.2
    transitivePeerDependencies:
      - supports-color

  '@opentelemetry/otlp-exporter-base@0.202.0(@opentelemetry/api@1.9.0)':
    dependencies:
      '@opentelemetry/api': 1.9.0
      '@opentelemetry/core': 2.0.1(@opentelemetry/api@1.9.0)
      '@opentelemetry/otlp-transformer': 0.202.0(@opentelemetry/api@1.9.0)

  '@opentelemetry/otlp-grpc-exporter-base@0.202.0(@opentelemetry/api@1.9.0)':
    dependencies:
      '@grpc/grpc-js': 1.13.4
      '@opentelemetry/api': 1.9.0
      '@opentelemetry/core': 2.0.1(@opentelemetry/api@1.9.0)
      '@opentelemetry/otlp-exporter-base': 0.202.0(@opentelemetry/api@1.9.0)
      '@opentelemetry/otlp-transformer': 0.202.0(@opentelemetry/api@1.9.0)

  '@opentelemetry/otlp-transformer@0.202.0(@opentelemetry/api@1.9.0)':
    dependencies:
      '@opentelemetry/api': 1.9.0
      '@opentelemetry/api-logs': 0.202.0
      '@opentelemetry/core': 2.0.1(@opentelemetry/api@1.9.0)
      '@opentelemetry/resources': 2.0.1(@opentelemetry/api@1.9.0)
      '@opentelemetry/sdk-logs': 0.202.0(@opentelemetry/api@1.9.0)
      '@opentelemetry/sdk-metrics': 2.0.1(@opentelemetry/api@1.9.0)
      '@opentelemetry/sdk-trace-base': 2.0.1(@opentelemetry/api@1.9.0)
      protobufjs: 7.5.3

  '@opentelemetry/propagation-utils@0.31.2(@opentelemetry/api@1.9.0)':
    dependencies:
      '@opentelemetry/api': 1.9.0

  '@opentelemetry/propagator-b3@2.0.1(@opentelemetry/api@1.9.0)':
    dependencies:
      '@opentelemetry/api': 1.9.0
      '@opentelemetry/core': 2.0.1(@opentelemetry/api@1.9.0)

  '@opentelemetry/propagator-jaeger@2.0.1(@opentelemetry/api@1.9.0)':
    dependencies:
      '@opentelemetry/api': 1.9.0
      '@opentelemetry/core': 2.0.1(@opentelemetry/api@1.9.0)

  '@opentelemetry/redis-common@0.37.0': {}

  '@opentelemetry/resource-detector-alibaba-cloud@0.31.2(@opentelemetry/api@1.9.0)':
    dependencies:
      '@opentelemetry/api': 1.9.0
      '@opentelemetry/core': 2.0.1(@opentelemetry/api@1.9.0)
      '@opentelemetry/resources': 2.0.1(@opentelemetry/api@1.9.0)
      '@opentelemetry/semantic-conventions': 1.34.0

  '@opentelemetry/resource-detector-aws@2.2.0(@opentelemetry/api@1.9.0)':
    dependencies:
      '@opentelemetry/api': 1.9.0
      '@opentelemetry/core': 2.0.1(@opentelemetry/api@1.9.0)
      '@opentelemetry/resources': 2.0.1(@opentelemetry/api@1.9.0)
      '@opentelemetry/semantic-conventions': 1.34.0

  '@opentelemetry/resource-detector-azure@0.9.0(@opentelemetry/api@1.9.0)':
    dependencies:
      '@opentelemetry/api': 1.9.0
      '@opentelemetry/core': 2.0.1(@opentelemetry/api@1.9.0)
      '@opentelemetry/resources': 2.0.1(@opentelemetry/api@1.9.0)
      '@opentelemetry/semantic-conventions': 1.34.0

  '@opentelemetry/resource-detector-container@0.7.2(@opentelemetry/api@1.9.0)':
    dependencies:
      '@opentelemetry/api': 1.9.0
      '@opentelemetry/core': 2.0.1(@opentelemetry/api@1.9.0)
      '@opentelemetry/resources': 2.0.1(@opentelemetry/api@1.9.0)
      '@opentelemetry/semantic-conventions': 1.34.0

  '@opentelemetry/resource-detector-gcp@0.36.0(@opentelemetry/api@1.9.0)':
    dependencies:
      '@opentelemetry/api': 1.9.0
      '@opentelemetry/core': 2.0.1(@opentelemetry/api@1.9.0)
      '@opentelemetry/resources': 2.0.1(@opentelemetry/api@1.9.0)
      '@opentelemetry/semantic-conventions': 1.34.0
      gcp-metadata: 6.1.1
    transitivePeerDependencies:
      - encoding
      - supports-color

  '@opentelemetry/resources@2.0.1(@opentelemetry/api@1.9.0)':
    dependencies:
      '@opentelemetry/api': 1.9.0
      '@opentelemetry/core': 2.0.1(@opentelemetry/api@1.9.0)
      '@opentelemetry/semantic-conventions': 1.34.0

  '@opentelemetry/sdk-logs@0.202.0(@opentelemetry/api@1.9.0)':
    dependencies:
      '@opentelemetry/api': 1.9.0
      '@opentelemetry/api-logs': 0.202.0
      '@opentelemetry/core': 2.0.1(@opentelemetry/api@1.9.0)
      '@opentelemetry/resources': 2.0.1(@opentelemetry/api@1.9.0)

  '@opentelemetry/sdk-metrics@2.0.1(@opentelemetry/api@1.9.0)':
    dependencies:
      '@opentelemetry/api': 1.9.0
      '@opentelemetry/core': 2.0.1(@opentelemetry/api@1.9.0)
      '@opentelemetry/resources': 2.0.1(@opentelemetry/api@1.9.0)

  '@opentelemetry/sdk-node@0.202.0(@opentelemetry/api@1.9.0)':
    dependencies:
      '@opentelemetry/api': 1.9.0
      '@opentelemetry/api-logs': 0.202.0
      '@opentelemetry/core': 2.0.1(@opentelemetry/api@1.9.0)
      '@opentelemetry/exporter-logs-otlp-grpc': 0.202.0(@opentelemetry/api@1.9.0)
      '@opentelemetry/exporter-logs-otlp-http': 0.202.0(@opentelemetry/api@1.9.0)
      '@opentelemetry/exporter-logs-otlp-proto': 0.202.0(@opentelemetry/api@1.9.0)
      '@opentelemetry/exporter-metrics-otlp-grpc': 0.202.0(@opentelemetry/api@1.9.0)
      '@opentelemetry/exporter-metrics-otlp-http': 0.202.0(@opentelemetry/api@1.9.0)
      '@opentelemetry/exporter-metrics-otlp-proto': 0.202.0(@opentelemetry/api@1.9.0)
      '@opentelemetry/exporter-prometheus': 0.202.0(@opentelemetry/api@1.9.0)
      '@opentelemetry/exporter-trace-otlp-grpc': 0.202.0(@opentelemetry/api@1.9.0)
      '@opentelemetry/exporter-trace-otlp-http': 0.202.0(@opentelemetry/api@1.9.0)
      '@opentelemetry/exporter-trace-otlp-proto': 0.202.0(@opentelemetry/api@1.9.0)
      '@opentelemetry/exporter-zipkin': 2.0.1(@opentelemetry/api@1.9.0)
      '@opentelemetry/instrumentation': 0.202.0(@opentelemetry/api@1.9.0)
      '@opentelemetry/propagator-b3': 2.0.1(@opentelemetry/api@1.9.0)
      '@opentelemetry/propagator-jaeger': 2.0.1(@opentelemetry/api@1.9.0)
      '@opentelemetry/resources': 2.0.1(@opentelemetry/api@1.9.0)
      '@opentelemetry/sdk-logs': 0.202.0(@opentelemetry/api@1.9.0)
      '@opentelemetry/sdk-metrics': 2.0.1(@opentelemetry/api@1.9.0)
      '@opentelemetry/sdk-trace-base': 2.0.1(@opentelemetry/api@1.9.0)
      '@opentelemetry/sdk-trace-node': 2.0.1(@opentelemetry/api@1.9.0)
      '@opentelemetry/semantic-conventions': 1.34.0
    transitivePeerDependencies:
      - supports-color

  '@opentelemetry/sdk-trace-base@2.0.1(@opentelemetry/api@1.9.0)':
    dependencies:
      '@opentelemetry/api': 1.9.0
      '@opentelemetry/core': 2.0.1(@opentelemetry/api@1.9.0)
      '@opentelemetry/resources': 2.0.1(@opentelemetry/api@1.9.0)
      '@opentelemetry/semantic-conventions': 1.34.0

  '@opentelemetry/sdk-trace-node@2.0.1(@opentelemetry/api@1.9.0)':
    dependencies:
      '@opentelemetry/api': 1.9.0
      '@opentelemetry/context-async-hooks': 2.0.1(@opentelemetry/api@1.9.0)
      '@opentelemetry/core': 2.0.1(@opentelemetry/api@1.9.0)
      '@opentelemetry/sdk-trace-base': 2.0.1(@opentelemetry/api@1.9.0)

  '@opentelemetry/semantic-conventions@1.34.0': {}

  '@opentelemetry/sql-common@0.41.0(@opentelemetry/api@1.9.0)':
    dependencies:
      '@opentelemetry/api': 1.9.0
      '@opentelemetry/core': 2.0.1(@opentelemetry/api@1.9.0)

  '@orama/orama@3.1.10': {}

  '@pkgjs/parseargs@0.11.0':
    optional: true

  '@protobufjs/aspromise@1.1.2': {}

  '@protobufjs/base64@1.1.2': {}

  '@protobufjs/codegen@2.0.4': {}

  '@protobufjs/eventemitter@1.1.0': {}

  '@protobufjs/fetch@1.1.0':
    dependencies:
      '@protobufjs/aspromise': 1.1.2
      '@protobufjs/inquire': 1.1.0

  '@protobufjs/float@1.0.2': {}

  '@protobufjs/inquire@1.1.0': {}

  '@protobufjs/path@1.1.2': {}

  '@protobufjs/pool@1.1.0': {}

  '@protobufjs/utf8@1.1.0': {}

  '@radix-ui/number@1.1.1': {}

  '@radix-ui/primitive@1.1.2': {}

  '@radix-ui/react-accordion@1.2.11(@types/react-dom@19.1.6(@types/react@19.1.8))(@types/react@19.1.8)(react-dom@19.1.0(react@19.1.0))(react@19.1.0)':
    dependencies:
      '@radix-ui/primitive': 1.1.2
      '@radix-ui/react-collapsible': 1.1.11(@types/react-dom@19.1.6(@types/react@19.1.8))(@types/react@19.1.8)(react-dom@19.1.0(react@19.1.0))(react@19.1.0)
      '@radix-ui/react-collection': 1.1.7(@types/react-dom@19.1.6(@types/react@19.1.8))(@types/react@19.1.8)(react-dom@19.1.0(react@19.1.0))(react@19.1.0)
      '@radix-ui/react-compose-refs': 1.1.2(@types/react@19.1.8)(react@19.1.0)
      '@radix-ui/react-context': 1.1.2(@types/react@19.1.8)(react@19.1.0)
      '@radix-ui/react-direction': 1.1.1(@types/react@19.1.8)(react@19.1.0)
      '@radix-ui/react-id': 1.1.1(@types/react@19.1.8)(react@19.1.0)
      '@radix-ui/react-primitive': 2.1.3(@types/react-dom@19.1.6(@types/react@19.1.8))(@types/react@19.1.8)(react-dom@19.1.0(react@19.1.0))(react@19.1.0)
      '@radix-ui/react-use-controllable-state': 1.2.2(@types/react@19.1.8)(react@19.1.0)
      react: 19.1.0
      react-dom: 19.1.0(react@19.1.0)
    optionalDependencies:
      '@types/react': 19.1.8
      '@types/react-dom': 19.1.6(@types/react@19.1.8)

  '@radix-ui/react-arrow@1.1.7(@types/react-dom@19.1.6(@types/react@19.1.8))(@types/react@19.1.8)(react-dom@19.1.0(react@19.1.0))(react@19.1.0)':
    dependencies:
      '@radix-ui/react-primitive': 2.1.3(@types/react-dom@19.1.6(@types/react@19.1.8))(@types/react@19.1.8)(react-dom@19.1.0(react@19.1.0))(react@19.1.0)
      react: 19.1.0
      react-dom: 19.1.0(react@19.1.0)
    optionalDependencies:
      '@types/react': 19.1.8
      '@types/react-dom': 19.1.6(@types/react@19.1.8)

  '@radix-ui/react-collapsible@1.1.11(@types/react-dom@19.1.6(@types/react@19.1.8))(@types/react@19.1.8)(react-dom@19.1.0(react@19.1.0))(react@19.1.0)':
    dependencies:
      '@radix-ui/primitive': 1.1.2
      '@radix-ui/react-compose-refs': 1.1.2(@types/react@19.1.8)(react@19.1.0)
      '@radix-ui/react-context': 1.1.2(@types/react@19.1.8)(react@19.1.0)
      '@radix-ui/react-id': 1.1.1(@types/react@19.1.8)(react@19.1.0)
      '@radix-ui/react-presence': 1.1.4(@types/react-dom@19.1.6(@types/react@19.1.8))(@types/react@19.1.8)(react-dom@19.1.0(react@19.1.0))(react@19.1.0)
      '@radix-ui/react-primitive': 2.1.3(@types/react-dom@19.1.6(@types/react@19.1.8))(@types/react@19.1.8)(react-dom@19.1.0(react@19.1.0))(react@19.1.0)
      '@radix-ui/react-use-controllable-state': 1.2.2(@types/react@19.1.8)(react@19.1.0)
      '@radix-ui/react-use-layout-effect': 1.1.1(@types/react@19.1.8)(react@19.1.0)
      react: 19.1.0
      react-dom: 19.1.0(react@19.1.0)
    optionalDependencies:
      '@types/react': 19.1.8
      '@types/react-dom': 19.1.6(@types/react@19.1.8)

  '@radix-ui/react-collection@1.1.7(@types/react-dom@19.1.6(@types/react@19.1.8))(@types/react@19.1.8)(react-dom@19.1.0(react@19.1.0))(react@19.1.0)':
    dependencies:
      '@radix-ui/react-compose-refs': 1.1.2(@types/react@19.1.8)(react@19.1.0)
      '@radix-ui/react-context': 1.1.2(@types/react@19.1.8)(react@19.1.0)
      '@radix-ui/react-primitive': 2.1.3(@types/react-dom@19.1.6(@types/react@19.1.8))(@types/react@19.1.8)(react-dom@19.1.0(react@19.1.0))(react@19.1.0)
      '@radix-ui/react-slot': 1.2.3(@types/react@19.1.8)(react@19.1.0)
      react: 19.1.0
      react-dom: 19.1.0(react@19.1.0)
    optionalDependencies:
      '@types/react': 19.1.8
      '@types/react-dom': 19.1.6(@types/react@19.1.8)

  '@radix-ui/react-compose-refs@1.1.2(@types/react@19.1.8)(react@19.1.0)':
    dependencies:
      react: 19.1.0
    optionalDependencies:
      '@types/react': 19.1.8

  '@radix-ui/react-context@1.1.2(@types/react@19.1.8)(react@19.1.0)':
    dependencies:
      react: 19.1.0
    optionalDependencies:
      '@types/react': 19.1.8

  '@radix-ui/react-dialog@1.1.14(@types/react-dom@19.1.6(@types/react@19.1.8))(@types/react@19.1.8)(react-dom@19.1.0(react@19.1.0))(react@19.1.0)':
    dependencies:
      '@radix-ui/primitive': 1.1.2
      '@radix-ui/react-compose-refs': 1.1.2(@types/react@19.1.8)(react@19.1.0)
      '@radix-ui/react-context': 1.1.2(@types/react@19.1.8)(react@19.1.0)
      '@radix-ui/react-dismissable-layer': 1.1.10(@types/react-dom@19.1.6(@types/react@19.1.8))(@types/react@19.1.8)(react-dom@19.1.0(react@19.1.0))(react@19.1.0)
      '@radix-ui/react-focus-guards': 1.1.2(@types/react@19.1.8)(react@19.1.0)
      '@radix-ui/react-focus-scope': 1.1.7(@types/react-dom@19.1.6(@types/react@19.1.8))(@types/react@19.1.8)(react-dom@19.1.0(react@19.1.0))(react@19.1.0)
      '@radix-ui/react-id': 1.1.1(@types/react@19.1.8)(react@19.1.0)
      '@radix-ui/react-portal': 1.1.9(@types/react-dom@19.1.6(@types/react@19.1.8))(@types/react@19.1.8)(react-dom@19.1.0(react@19.1.0))(react@19.1.0)
      '@radix-ui/react-presence': 1.1.4(@types/react-dom@19.1.6(@types/react@19.1.8))(@types/react@19.1.8)(react-dom@19.1.0(react@19.1.0))(react@19.1.0)
      '@radix-ui/react-primitive': 2.1.3(@types/react-dom@19.1.6(@types/react@19.1.8))(@types/react@19.1.8)(react-dom@19.1.0(react@19.1.0))(react@19.1.0)
      '@radix-ui/react-slot': 1.2.3(@types/react@19.1.8)(react@19.1.0)
      '@radix-ui/react-use-controllable-state': 1.2.2(@types/react@19.1.8)(react@19.1.0)
      aria-hidden: 1.2.6
      react: 19.1.0
      react-dom: 19.1.0(react@19.1.0)
      react-remove-scroll: 2.7.1(@types/react@19.1.8)(react@19.1.0)
    optionalDependencies:
      '@types/react': 19.1.8
      '@types/react-dom': 19.1.6(@types/react@19.1.8)

  '@radix-ui/react-direction@1.1.1(@types/react@19.1.8)(react@19.1.0)':
    dependencies:
      react: 19.1.0
    optionalDependencies:
      '@types/react': 19.1.8

  '@radix-ui/react-dismissable-layer@1.1.10(@types/react-dom@19.1.6(@types/react@19.1.8))(@types/react@19.1.8)(react-dom@19.1.0(react@19.1.0))(react@19.1.0)':
    dependencies:
      '@radix-ui/primitive': 1.1.2
      '@radix-ui/react-compose-refs': 1.1.2(@types/react@19.1.8)(react@19.1.0)
      '@radix-ui/react-primitive': 2.1.3(@types/react-dom@19.1.6(@types/react@19.1.8))(@types/react@19.1.8)(react-dom@19.1.0(react@19.1.0))(react@19.1.0)
      '@radix-ui/react-use-callback-ref': 1.1.1(@types/react@19.1.8)(react@19.1.0)
      '@radix-ui/react-use-escape-keydown': 1.1.1(@types/react@19.1.8)(react@19.1.0)
      react: 19.1.0
      react-dom: 19.1.0(react@19.1.0)
    optionalDependencies:
      '@types/react': 19.1.8
      '@types/react-dom': 19.1.6(@types/react@19.1.8)

  '@radix-ui/react-focus-guards@1.1.2(@types/react@19.1.8)(react@19.1.0)':
    dependencies:
      react: 19.1.0
    optionalDependencies:
      '@types/react': 19.1.8

  '@radix-ui/react-focus-scope@1.1.7(@types/react-dom@19.1.6(@types/react@19.1.8))(@types/react@19.1.8)(react-dom@19.1.0(react@19.1.0))(react@19.1.0)':
    dependencies:
      '@radix-ui/react-compose-refs': 1.1.2(@types/react@19.1.8)(react@19.1.0)
      '@radix-ui/react-primitive': 2.1.3(@types/react-dom@19.1.6(@types/react@19.1.8))(@types/react@19.1.8)(react-dom@19.1.0(react@19.1.0))(react@19.1.0)
      '@radix-ui/react-use-callback-ref': 1.1.1(@types/react@19.1.8)(react@19.1.0)
      react: 19.1.0
      react-dom: 19.1.0(react@19.1.0)
    optionalDependencies:
      '@types/react': 19.1.8
      '@types/react-dom': 19.1.6(@types/react@19.1.8)

  '@radix-ui/react-id@1.1.1(@types/react@19.1.8)(react@19.1.0)':
    dependencies:
      '@radix-ui/react-use-layout-effect': 1.1.1(@types/react@19.1.8)(react@19.1.0)
      react: 19.1.0
    optionalDependencies:
      '@types/react': 19.1.8

  '@radix-ui/react-navigation-menu@1.2.13(@types/react-dom@19.1.6(@types/react@19.1.8))(@types/react@19.1.8)(react-dom@19.1.0(react@19.1.0))(react@19.1.0)':
    dependencies:
      '@radix-ui/primitive': 1.1.2
      '@radix-ui/react-collection': 1.1.7(@types/react-dom@19.1.6(@types/react@19.1.8))(@types/react@19.1.8)(react-dom@19.1.0(react@19.1.0))(react@19.1.0)
      '@radix-ui/react-compose-refs': 1.1.2(@types/react@19.1.8)(react@19.1.0)
      '@radix-ui/react-context': 1.1.2(@types/react@19.1.8)(react@19.1.0)
      '@radix-ui/react-direction': 1.1.1(@types/react@19.1.8)(react@19.1.0)
      '@radix-ui/react-dismissable-layer': 1.1.10(@types/react-dom@19.1.6(@types/react@19.1.8))(@types/react@19.1.8)(react-dom@19.1.0(react@19.1.0))(react@19.1.0)
      '@radix-ui/react-id': 1.1.1(@types/react@19.1.8)(react@19.1.0)
      '@radix-ui/react-presence': 1.1.4(@types/react-dom@19.1.6(@types/react@19.1.8))(@types/react@19.1.8)(react-dom@19.1.0(react@19.1.0))(react@19.1.0)
      '@radix-ui/react-primitive': 2.1.3(@types/react-dom@19.1.6(@types/react@19.1.8))(@types/react@19.1.8)(react-dom@19.1.0(react@19.1.0))(react@19.1.0)
      '@radix-ui/react-use-callback-ref': 1.1.1(@types/react@19.1.8)(react@19.1.0)
      '@radix-ui/react-use-controllable-state': 1.2.2(@types/react@19.1.8)(react@19.1.0)
      '@radix-ui/react-use-layout-effect': 1.1.1(@types/react@19.1.8)(react@19.1.0)
      '@radix-ui/react-use-previous': 1.1.1(@types/react@19.1.8)(react@19.1.0)
      '@radix-ui/react-visually-hidden': 1.2.3(@types/react-dom@19.1.6(@types/react@19.1.8))(@types/react@19.1.8)(react-dom@19.1.0(react@19.1.0))(react@19.1.0)
      react: 19.1.0
      react-dom: 19.1.0(react@19.1.0)
    optionalDependencies:
      '@types/react': 19.1.8
      '@types/react-dom': 19.1.6(@types/react@19.1.8)

  '@radix-ui/react-popover@1.1.14(@types/react-dom@19.1.6(@types/react@19.1.8))(@types/react@19.1.8)(react-dom@19.1.0(react@19.1.0))(react@19.1.0)':
    dependencies:
      '@radix-ui/primitive': 1.1.2
      '@radix-ui/react-compose-refs': 1.1.2(@types/react@19.1.8)(react@19.1.0)
      '@radix-ui/react-context': 1.1.2(@types/react@19.1.8)(react@19.1.0)
      '@radix-ui/react-dismissable-layer': 1.1.10(@types/react-dom@19.1.6(@types/react@19.1.8))(@types/react@19.1.8)(react-dom@19.1.0(react@19.1.0))(react@19.1.0)
      '@radix-ui/react-focus-guards': 1.1.2(@types/react@19.1.8)(react@19.1.0)
      '@radix-ui/react-focus-scope': 1.1.7(@types/react-dom@19.1.6(@types/react@19.1.8))(@types/react@19.1.8)(react-dom@19.1.0(react@19.1.0))(react@19.1.0)
      '@radix-ui/react-id': 1.1.1(@types/react@19.1.8)(react@19.1.0)
      '@radix-ui/react-popper': 1.2.7(@types/react-dom@19.1.6(@types/react@19.1.8))(@types/react@19.1.8)(react-dom@19.1.0(react@19.1.0))(react@19.1.0)
      '@radix-ui/react-portal': 1.1.9(@types/react-dom@19.1.6(@types/react@19.1.8))(@types/react@19.1.8)(react-dom@19.1.0(react@19.1.0))(react@19.1.0)
      '@radix-ui/react-presence': 1.1.4(@types/react-dom@19.1.6(@types/react@19.1.8))(@types/react@19.1.8)(react-dom@19.1.0(react@19.1.0))(react@19.1.0)
      '@radix-ui/react-primitive': 2.1.3(@types/react-dom@19.1.6(@types/react@19.1.8))(@types/react@19.1.8)(react-dom@19.1.0(react@19.1.0))(react@19.1.0)
      '@radix-ui/react-slot': 1.2.3(@types/react@19.1.8)(react@19.1.0)
      '@radix-ui/react-use-controllable-state': 1.2.2(@types/react@19.1.8)(react@19.1.0)
      aria-hidden: 1.2.6
      react: 19.1.0
      react-dom: 19.1.0(react@19.1.0)
      react-remove-scroll: 2.7.1(@types/react@19.1.8)(react@19.1.0)
    optionalDependencies:
      '@types/react': 19.1.8
      '@types/react-dom': 19.1.6(@types/react@19.1.8)

  '@radix-ui/react-popper@1.2.7(@types/react-dom@19.1.6(@types/react@19.1.8))(@types/react@19.1.8)(react-dom@19.1.0(react@19.1.0))(react@19.1.0)':
    dependencies:
      '@floating-ui/react-dom': 2.1.4(react-dom@19.1.0(react@19.1.0))(react@19.1.0)
      '@radix-ui/react-arrow': 1.1.7(@types/react-dom@19.1.6(@types/react@19.1.8))(@types/react@19.1.8)(react-dom@19.1.0(react@19.1.0))(react@19.1.0)
      '@radix-ui/react-compose-refs': 1.1.2(@types/react@19.1.8)(react@19.1.0)
      '@radix-ui/react-context': 1.1.2(@types/react@19.1.8)(react@19.1.0)
      '@radix-ui/react-primitive': 2.1.3(@types/react-dom@19.1.6(@types/react@19.1.8))(@types/react@19.1.8)(react-dom@19.1.0(react@19.1.0))(react@19.1.0)
      '@radix-ui/react-use-callback-ref': 1.1.1(@types/react@19.1.8)(react@19.1.0)
      '@radix-ui/react-use-layout-effect': 1.1.1(@types/react@19.1.8)(react@19.1.0)
      '@radix-ui/react-use-rect': 1.1.1(@types/react@19.1.8)(react@19.1.0)
      '@radix-ui/react-use-size': 1.1.1(@types/react@19.1.8)(react@19.1.0)
      '@radix-ui/rect': 1.1.1
      react: 19.1.0
      react-dom: 19.1.0(react@19.1.0)
    optionalDependencies:
      '@types/react': 19.1.8
      '@types/react-dom': 19.1.6(@types/react@19.1.8)

  '@radix-ui/react-portal@1.1.9(@types/react-dom@19.1.6(@types/react@19.1.8))(@types/react@19.1.8)(react-dom@19.1.0(react@19.1.0))(react@19.1.0)':
    dependencies:
      '@radix-ui/react-primitive': 2.1.3(@types/react-dom@19.1.6(@types/react@19.1.8))(@types/react@19.1.8)(react-dom@19.1.0(react@19.1.0))(react@19.1.0)
      '@radix-ui/react-use-layout-effect': 1.1.1(@types/react@19.1.8)(react@19.1.0)
      react: 19.1.0
      react-dom: 19.1.0(react@19.1.0)
    optionalDependencies:
      '@types/react': 19.1.8
      '@types/react-dom': 19.1.6(@types/react@19.1.8)

  '@radix-ui/react-presence@1.1.4(@types/react-dom@19.1.6(@types/react@19.1.8))(@types/react@19.1.8)(react-dom@19.1.0(react@19.1.0))(react@19.1.0)':
    dependencies:
      '@radix-ui/react-compose-refs': 1.1.2(@types/react@19.1.8)(react@19.1.0)
      '@radix-ui/react-use-layout-effect': 1.1.1(@types/react@19.1.8)(react@19.1.0)
      react: 19.1.0
      react-dom: 19.1.0(react@19.1.0)
    optionalDependencies:
      '@types/react': 19.1.8
      '@types/react-dom': 19.1.6(@types/react@19.1.8)

  '@radix-ui/react-primitive@2.1.3(@types/react-dom@19.1.6(@types/react@19.1.8))(@types/react@19.1.8)(react-dom@19.1.0(react@19.1.0))(react@19.1.0)':
    dependencies:
      '@radix-ui/react-slot': 1.2.3(@types/react@19.1.8)(react@19.1.0)
      react: 19.1.0
      react-dom: 19.1.0(react@19.1.0)
    optionalDependencies:
      '@types/react': 19.1.8
      '@types/react-dom': 19.1.6(@types/react@19.1.8)

  '@radix-ui/react-roving-focus@1.1.10(@types/react-dom@19.1.6(@types/react@19.1.8))(@types/react@19.1.8)(react-dom@19.1.0(react@19.1.0))(react@19.1.0)':
    dependencies:
      '@radix-ui/primitive': 1.1.2
      '@radix-ui/react-collection': 1.1.7(@types/react-dom@19.1.6(@types/react@19.1.8))(@types/react@19.1.8)(react-dom@19.1.0(react@19.1.0))(react@19.1.0)
      '@radix-ui/react-compose-refs': 1.1.2(@types/react@19.1.8)(react@19.1.0)
      '@radix-ui/react-context': 1.1.2(@types/react@19.1.8)(react@19.1.0)
      '@radix-ui/react-direction': 1.1.1(@types/react@19.1.8)(react@19.1.0)
      '@radix-ui/react-id': 1.1.1(@types/react@19.1.8)(react@19.1.0)
      '@radix-ui/react-primitive': 2.1.3(@types/react-dom@19.1.6(@types/react@19.1.8))(@types/react@19.1.8)(react-dom@19.1.0(react@19.1.0))(react@19.1.0)
      '@radix-ui/react-use-callback-ref': 1.1.1(@types/react@19.1.8)(react@19.1.0)
      '@radix-ui/react-use-controllable-state': 1.2.2(@types/react@19.1.8)(react@19.1.0)
      react: 19.1.0
      react-dom: 19.1.0(react@19.1.0)
    optionalDependencies:
      '@types/react': 19.1.8
      '@types/react-dom': 19.1.6(@types/react@19.1.8)

  '@radix-ui/react-scroll-area@1.2.9(@types/react-dom@19.1.6(@types/react@19.1.8))(@types/react@19.1.8)(react-dom@19.1.0(react@19.1.0))(react@19.1.0)':
    dependencies:
      '@radix-ui/number': 1.1.1
      '@radix-ui/primitive': 1.1.2
      '@radix-ui/react-compose-refs': 1.1.2(@types/react@19.1.8)(react@19.1.0)
      '@radix-ui/react-context': 1.1.2(@types/react@19.1.8)(react@19.1.0)
      '@radix-ui/react-direction': 1.1.1(@types/react@19.1.8)(react@19.1.0)
      '@radix-ui/react-presence': 1.1.4(@types/react-dom@19.1.6(@types/react@19.1.8))(@types/react@19.1.8)(react-dom@19.1.0(react@19.1.0))(react@19.1.0)
      '@radix-ui/react-primitive': 2.1.3(@types/react-dom@19.1.6(@types/react@19.1.8))(@types/react@19.1.8)(react-dom@19.1.0(react@19.1.0))(react@19.1.0)
      '@radix-ui/react-use-callback-ref': 1.1.1(@types/react@19.1.8)(react@19.1.0)
      '@radix-ui/react-use-layout-effect': 1.1.1(@types/react@19.1.8)(react@19.1.0)
      react: 19.1.0
      react-dom: 19.1.0(react@19.1.0)
    optionalDependencies:
      '@types/react': 19.1.8
      '@types/react-dom': 19.1.6(@types/react@19.1.8)

  '@radix-ui/react-slot@1.2.3(@types/react@19.1.8)(react@19.1.0)':
    dependencies:
      '@radix-ui/react-compose-refs': 1.1.2(@types/react@19.1.8)(react@19.1.0)
      react: 19.1.0
    optionalDependencies:
      '@types/react': 19.1.8

  '@radix-ui/react-tabs@1.1.12(@types/react-dom@19.1.6(@types/react@19.1.8))(@types/react@19.1.8)(react-dom@19.1.0(react@19.1.0))(react@19.1.0)':
    dependencies:
      '@radix-ui/primitive': 1.1.2
      '@radix-ui/react-context': 1.1.2(@types/react@19.1.8)(react@19.1.0)
      '@radix-ui/react-direction': 1.1.1(@types/react@19.1.8)(react@19.1.0)
      '@radix-ui/react-id': 1.1.1(@types/react@19.1.8)(react@19.1.0)
      '@radix-ui/react-presence': 1.1.4(@types/react-dom@19.1.6(@types/react@19.1.8))(@types/react@19.1.8)(react-dom@19.1.0(react@19.1.0))(react@19.1.0)
      '@radix-ui/react-primitive': 2.1.3(@types/react-dom@19.1.6(@types/react@19.1.8))(@types/react@19.1.8)(react-dom@19.1.0(react@19.1.0))(react@19.1.0)
      '@radix-ui/react-roving-focus': 1.1.10(@types/react-dom@19.1.6(@types/react@19.1.8))(@types/react@19.1.8)(react-dom@19.1.0(react@19.1.0))(react@19.1.0)
      '@radix-ui/react-use-controllable-state': 1.2.2(@types/react@19.1.8)(react@19.1.0)
      react: 19.1.0
      react-dom: 19.1.0(react@19.1.0)
    optionalDependencies:
      '@types/react': 19.1.8
      '@types/react-dom': 19.1.6(@types/react@19.1.8)

  '@radix-ui/react-use-callback-ref@1.1.1(@types/react@19.1.8)(react@19.1.0)':
    dependencies:
      react: 19.1.0
    optionalDependencies:
      '@types/react': 19.1.8

  '@radix-ui/react-use-controllable-state@1.2.2(@types/react@19.1.8)(react@19.1.0)':
    dependencies:
      '@radix-ui/react-use-effect-event': 0.0.2(@types/react@19.1.8)(react@19.1.0)
      '@radix-ui/react-use-layout-effect': 1.1.1(@types/react@19.1.8)(react@19.1.0)
      react: 19.1.0
    optionalDependencies:
      '@types/react': 19.1.8

  '@radix-ui/react-use-effect-event@0.0.2(@types/react@19.1.8)(react@19.1.0)':
    dependencies:
      '@radix-ui/react-use-layout-effect': 1.1.1(@types/react@19.1.8)(react@19.1.0)
      react: 19.1.0
    optionalDependencies:
      '@types/react': 19.1.8

  '@radix-ui/react-use-escape-keydown@1.1.1(@types/react@19.1.8)(react@19.1.0)':
    dependencies:
      '@radix-ui/react-use-callback-ref': 1.1.1(@types/react@19.1.8)(react@19.1.0)
      react: 19.1.0
    optionalDependencies:
      '@types/react': 19.1.8

  '@radix-ui/react-use-layout-effect@1.1.1(@types/react@19.1.8)(react@19.1.0)':
    dependencies:
      react: 19.1.0
    optionalDependencies:
      '@types/react': 19.1.8

  '@radix-ui/react-use-previous@1.1.1(@types/react@19.1.8)(react@19.1.0)':
    dependencies:
      react: 19.1.0
    optionalDependencies:
      '@types/react': 19.1.8

  '@radix-ui/react-use-rect@1.1.1(@types/react@19.1.8)(react@19.1.0)':
    dependencies:
      '@radix-ui/rect': 1.1.1
      react: 19.1.0
    optionalDependencies:
      '@types/react': 19.1.8

  '@radix-ui/react-use-size@1.1.1(@types/react@19.1.8)(react@19.1.0)':
    dependencies:
      '@radix-ui/react-use-layout-effect': 1.1.1(@types/react@19.1.8)(react@19.1.0)
      react: 19.1.0
    optionalDependencies:
      '@types/react': 19.1.8

  '@radix-ui/react-visually-hidden@1.2.3(@types/react-dom@19.1.6(@types/react@19.1.8))(@types/react@19.1.8)(react-dom@19.1.0(react@19.1.0))(react@19.1.0)':
    dependencies:
      '@radix-ui/react-primitive': 2.1.3(@types/react-dom@19.1.6(@types/react@19.1.8))(@types/react@19.1.8)(react-dom@19.1.0(react@19.1.0))(react@19.1.0)
      react: 19.1.0
      react-dom: 19.1.0(react@19.1.0)
    optionalDependencies:
      '@types/react': 19.1.8
      '@types/react-dom': 19.1.6(@types/react@19.1.8)

  '@radix-ui/rect@1.1.1': {}

  '@rollup/rollup-android-arm-eabi@4.44.1':
    optional: true

  '@rollup/rollup-android-arm64@4.44.1':
    optional: true

  '@rollup/rollup-darwin-arm64@4.44.1':
    optional: true

  '@rollup/rollup-darwin-x64@4.44.1':
    optional: true

  '@rollup/rollup-freebsd-arm64@4.44.1':
    optional: true

  '@rollup/rollup-freebsd-x64@4.44.1':
    optional: true

  '@rollup/rollup-linux-arm-gnueabihf@4.44.1':
    optional: true

  '@rollup/rollup-linux-arm-musleabihf@4.44.1':
    optional: true

  '@rollup/rollup-linux-arm64-gnu@4.44.1':
    optional: true

  '@rollup/rollup-linux-arm64-musl@4.44.1':
    optional: true

  '@rollup/rollup-linux-loongarch64-gnu@4.44.1':
    optional: true

  '@rollup/rollup-linux-powerpc64le-gnu@4.44.1':
    optional: true

  '@rollup/rollup-linux-riscv64-gnu@4.44.1':
    optional: true

  '@rollup/rollup-linux-riscv64-musl@4.44.1':
    optional: true

  '@rollup/rollup-linux-s390x-gnu@4.44.1':
    optional: true

  '@rollup/rollup-linux-x64-gnu@4.44.1':
    optional: true

  '@rollup/rollup-linux-x64-musl@4.44.1':
    optional: true

  '@rollup/rollup-win32-arm64-msvc@4.44.1':
    optional: true

  '@rollup/rollup-win32-ia32-msvc@4.44.1':
    optional: true

  '@rollup/rollup-win32-x64-msvc@4.44.1':
    optional: true

  '@sec-ant/readable-stream@0.4.1': {}

  '@shikijs/core@3.7.0':
    dependencies:
      '@shikijs/types': 3.7.0
      '@shikijs/vscode-textmate': 10.0.2
      '@types/hast': 3.0.4
      hast-util-to-html: 9.0.5

  '@shikijs/engine-javascript@3.7.0':
    dependencies:
      '@shikijs/types': 3.7.0
      '@shikijs/vscode-textmate': 10.0.2
      oniguruma-to-es: 4.3.3

  '@shikijs/engine-oniguruma@3.7.0':
    dependencies:
      '@shikijs/types': 3.7.0
      '@shikijs/vscode-textmate': 10.0.2

  '@shikijs/langs@3.7.0':
    dependencies:
      '@shikijs/types': 3.7.0

  '@shikijs/rehype@3.7.0':
    dependencies:
      '@shikijs/types': 3.7.0
      '@types/hast': 3.0.4
      hast-util-to-string: 3.0.1
      shiki: 3.7.0
      unified: 11.0.5
      unist-util-visit: 5.0.0

  '@shikijs/themes@3.7.0':
    dependencies:
      '@shikijs/types': 3.7.0

  '@shikijs/transformers@3.7.0':
    dependencies:
      '@shikijs/core': 3.7.0
      '@shikijs/types': 3.7.0

  '@shikijs/types@3.7.0':
    dependencies:
      '@shikijs/vscode-textmate': 10.0.2
      '@types/hast': 3.0.4

  '@shikijs/vscode-textmate@10.0.2': {}

  '@sindresorhus/merge-streams@4.0.0': {}

  '@standard-schema/spec@1.0.0': {}

  '@swc/counter@0.1.3': {}

  '@swc/helpers@0.5.15':
    dependencies:
      tslib: 2.8.1

  '@tailwindcss/node@4.1.11':
    dependencies:
      '@ampproject/remapping': 2.3.0
      enhanced-resolve: 5.18.2
      jiti: 2.4.2
      lightningcss: 1.30.1
      magic-string: 0.30.17
      source-map-js: 1.2.1
      tailwindcss: 4.1.11

  '@tailwindcss/oxide-android-arm64@4.1.11':
    optional: true

  '@tailwindcss/oxide-darwin-arm64@4.1.11':
    optional: true

  '@tailwindcss/oxide-darwin-x64@4.1.11':
    optional: true

  '@tailwindcss/oxide-freebsd-x64@4.1.11':
    optional: true

  '@tailwindcss/oxide-linux-arm-gnueabihf@4.1.11':
    optional: true

  '@tailwindcss/oxide-linux-arm64-gnu@4.1.11':
    optional: true

  '@tailwindcss/oxide-linux-arm64-musl@4.1.11':
    optional: true

  '@tailwindcss/oxide-linux-x64-gnu@4.1.11':
    optional: true

  '@tailwindcss/oxide-linux-x64-musl@4.1.11':
    optional: true

  '@tailwindcss/oxide-wasm32-wasi@4.1.11':
    optional: true

  '@tailwindcss/oxide-win32-arm64-msvc@4.1.11':
    optional: true

  '@tailwindcss/oxide-win32-x64-msvc@4.1.11':
    optional: true

  '@tailwindcss/oxide@4.1.11':
    dependencies:
      detect-libc: 2.0.4
      tar: 7.4.3
    optionalDependencies:
      '@tailwindcss/oxide-android-arm64': 4.1.11
      '@tailwindcss/oxide-darwin-arm64': 4.1.11
      '@tailwindcss/oxide-darwin-x64': 4.1.11
      '@tailwindcss/oxide-freebsd-x64': 4.1.11
      '@tailwindcss/oxide-linux-arm-gnueabihf': 4.1.11
      '@tailwindcss/oxide-linux-arm64-gnu': 4.1.11
      '@tailwindcss/oxide-linux-arm64-musl': 4.1.11
      '@tailwindcss/oxide-linux-x64-gnu': 4.1.11
      '@tailwindcss/oxide-linux-x64-musl': 4.1.11
      '@tailwindcss/oxide-wasm32-wasi': 4.1.11
      '@tailwindcss/oxide-win32-arm64-msvc': 4.1.11
      '@tailwindcss/oxide-win32-x64-msvc': 4.1.11

  '@tailwindcss/postcss@4.1.11':
    dependencies:
      '@alloc/quick-lru': 5.2.0
      '@tailwindcss/node': 4.1.11
      '@tailwindcss/oxide': 4.1.11
      postcss: 8.5.6
      tailwindcss: 4.1.11

  '@tokenizer/inflate@0.2.7':
    dependencies:
      debug: 4.4.1
      fflate: 0.8.2
      token-types: 6.0.3
    transitivePeerDependencies:
      - supports-color

  '@tokenizer/token@0.3.0': {}

  '@tootallnate/once@2.0.0': {}

  '@types/aws-lambda@8.10.147': {}

  '@types/better-sqlite3@7.6.13':
    dependencies:
      '@types/node': 20.19.4

  '@types/bunyan@1.8.11':
    dependencies:
      '@types/node': 20.19.4

  '@types/caseless@0.12.5': {}

  '@types/chai@5.2.2':
    dependencies:
      '@types/deep-eql': 4.0.2

  '@types/connect@3.4.38':
    dependencies:
      '@types/node': 20.19.4

  '@types/debug@4.1.12':
    dependencies:
      '@types/ms': 2.1.0

  '@types/deep-eql@4.0.2': {}

<<<<<<< HEAD
  '@types/diff-match-patch@1.0.36': {}
=======
  '@types/docker-modem@3.0.6':
    dependencies:
      '@types/node': 20.19.4
      '@types/ssh2': 1.15.5

  '@types/dockerode@3.3.42':
    dependencies:
      '@types/docker-modem': 3.0.6
      '@types/node': 20.19.4
      '@types/ssh2': 1.15.5
>>>>>>> b9dd47f0

  '@types/estree-jsx@1.0.5':
    dependencies:
      '@types/estree': 1.0.8

  '@types/estree@1.0.8': {}

  '@types/hast@3.0.4':
    dependencies:
      '@types/unist': 3.0.3

  '@types/mdast@4.0.4':
    dependencies:
      '@types/unist': 3.0.3

  '@types/mdx@2.0.13': {}

  '@types/memcached@2.2.10':
    dependencies:
      '@types/node': 20.19.4

  '@types/ms@2.1.0': {}

  '@types/mysql@2.15.26':
    dependencies:
      '@types/node': 20.19.4

  '@types/node-fetch@2.6.12':
    dependencies:
      '@types/node': 20.19.4
      form-data: 4.0.3

  '@types/node@12.20.55': {}

  '@types/node@18.19.115':
    dependencies:
      undici-types: 5.26.5

  '@types/node@20.19.4':
    dependencies:
      undici-types: 6.21.0

  '@types/node@24.0.7':
    dependencies:
      undici-types: 7.8.0

  '@types/oracledb@6.5.2':
    dependencies:
      '@types/node': 20.19.4

  '@types/pg-pool@2.0.6':
    dependencies:
      '@types/pg': 8.15.1

  '@types/pg@8.15.1':
    dependencies:
      '@types/node': 20.19.4
      pg-protocol: 1.10.3
      pg-types: 4.0.2

  '@types/react-dom@19.1.6(@types/react@19.1.8)':
    dependencies:
      '@types/react': 19.1.8

  '@types/react@19.1.8':
    dependencies:
      csstype: 3.1.3

  '@types/request@2.48.12':
    dependencies:
      '@types/caseless': 0.12.5
      '@types/node': 20.19.4
      '@types/tough-cookie': 4.0.5
      form-data: 2.5.3

  '@types/ssh2@1.15.5':
    dependencies:
      '@types/node': 18.19.115

  '@types/tedious@4.0.14':
    dependencies:
      '@types/node': 20.19.4

  '@types/tough-cookie@4.0.5': {}

  '@types/unist@2.0.11': {}

  '@types/unist@3.0.3': {}

  '@ungap/structured-clone@1.3.0': {}

  '@vitest/expect@3.2.4':
    dependencies:
      '@types/chai': 5.2.2
      '@vitest/spy': 3.2.4
      '@vitest/utils': 3.2.4
      chai: 5.2.0
      tinyrainbow: 2.0.0

  '@vitest/mocker@3.2.4(vite@7.0.1(@types/node@20.19.4)(jiti@2.4.2)(lightningcss@1.30.1)(tsx@4.20.3)(yaml@2.8.0))':
    dependencies:
      '@vitest/spy': 3.2.4
      estree-walker: 3.0.3
      magic-string: 0.30.17
    optionalDependencies:
      vite: 7.0.1(@types/node@20.19.4)(jiti@2.4.2)(lightningcss@1.30.1)(tsx@4.20.3)(yaml@2.8.0)

  '@vitest/pretty-format@3.2.4':
    dependencies:
      tinyrainbow: 2.0.0

  '@vitest/runner@3.2.4':
    dependencies:
      '@vitest/utils': 3.2.4
      pathe: 2.0.3
      strip-literal: 3.0.0

  '@vitest/snapshot@3.2.4':
    dependencies:
      '@vitest/pretty-format': 3.2.4
      magic-string: 0.30.17
      pathe: 2.0.3

  '@vitest/spy@3.2.4':
    dependencies:
      tinyspy: 4.0.3

  '@vitest/utils@3.2.4':
    dependencies:
      '@vitest/pretty-format': 3.2.4
      loupe: 3.1.4
      tinyrainbow: 2.0.0

  abort-controller@3.0.0:
    dependencies:
      event-target-shim: 5.0.1

  accepts@2.0.0:
    dependencies:
      mime-types: 3.0.1
      negotiator: 1.0.0

  acorn-import-attributes@1.9.5(acorn@8.15.0):
    dependencies:
      acorn: 8.15.0

  acorn-jsx@5.3.2(acorn@8.15.0):
    dependencies:
      acorn: 8.15.0

  acorn@8.15.0: {}

  agent-base@6.0.2:
    dependencies:
      debug: 4.4.1
    transitivePeerDependencies:
      - supports-color

  agent-base@7.1.3: {}

  agentkeepalive@4.6.0:
    dependencies:
      humanize-ms: 1.2.1

  ai@4.3.16(react@19.1.0)(zod@3.25.71):
    dependencies:
      '@ai-sdk/provider': 1.1.3
      '@ai-sdk/provider-utils': 2.2.8(zod@3.25.71)
      '@ai-sdk/react': 1.2.12(react@19.1.0)(zod@3.25.71)
      '@ai-sdk/ui-utils': 1.2.11(zod@3.25.71)
      '@opentelemetry/api': 1.9.0
      jsondiffpatch: 0.6.0
      zod: 3.25.71
    optionalDependencies:
      react: 19.1.0

  ajv@6.12.6:
    dependencies:
      fast-deep-equal: 3.1.3
      fast-json-stable-stringify: 2.1.0
      json-schema-traverse: 0.4.1
      uri-js: 4.4.1

  ansi-colors@4.1.3: {}

  ansi-escapes@7.0.0:
    dependencies:
      environment: 1.1.0

  ansi-regex@5.0.1: {}

  ansi-regex@6.1.0: {}

  ansi-styles@4.3.0:
    dependencies:
      color-convert: 2.0.1

  ansi-styles@6.2.1: {}

  any-promise@1.3.0: {}

  argparse@1.0.10:
    dependencies:
      sprintf-js: 1.0.3

  argparse@2.0.1: {}

  aria-hidden@1.2.6:
    dependencies:
      tslib: 2.8.1

  array-union@2.1.0: {}

  arrify@2.0.1: {}

  asn1@0.2.6:
    dependencies:
      safer-buffer: 2.1.2

  assertion-error@2.0.1: {}

  astring@1.9.0: {}

  async-retry@1.3.3:
    dependencies:
      retry: 0.13.1

  asynckit@0.4.0: {}

  aws-ssl-profiles@1.1.2: {}

  axios@1.10.0:
    dependencies:
      follow-redirects: 1.15.9
      form-data: 4.0.3
      proxy-from-env: 1.1.0
    transitivePeerDependencies:
      - debug

  bail@2.0.2: {}

  balanced-match@1.0.2: {}

  base64-js@1.5.1: {}

  bcrypt-pbkdf@1.0.2:
    dependencies:
      tweetnacl: 0.14.5

  better-path-resolve@1.0.0:
    dependencies:
      is-windows: 1.0.2

  better-sqlite3@11.10.0:
    dependencies:
      bindings: 1.5.0
      prebuild-install: 7.1.3

  bignumber.js@9.3.0: {}

  bindings@1.5.0:
    dependencies:
      file-uri-to-path: 1.0.0

  bl@4.1.0:
    dependencies:
      buffer: 5.7.1
      inherits: 2.0.4
      readable-stream: 3.6.2

  body-parser@2.2.0:
    dependencies:
      bytes: 3.1.2
      content-type: 1.0.5
      debug: 4.4.1
      http-errors: 2.0.0
      iconv-lite: 0.6.3
      on-finished: 2.4.1
      qs: 6.14.0
      raw-body: 3.0.0
      type-is: 2.0.1
    transitivePeerDependencies:
      - supports-color

  brace-expansion@2.0.2:
    dependencies:
      balanced-match: 1.0.2

  braces@3.0.3:
    dependencies:
      fill-range: 7.1.1

  buffer-equal-constant-time@1.0.1: {}

  buffer@5.7.1:
    dependencies:
      base64-js: 1.5.1
      ieee754: 1.2.1

  buildcheck@0.0.6:
    optional: true

  bundle-require@5.1.0(esbuild@0.25.5):
    dependencies:
      esbuild: 0.25.5
      load-tsconfig: 0.2.5

  busboy@1.6.0:
    dependencies:
      streamsearch: 1.1.0

  bytes@3.1.2: {}

  cac@6.7.14: {}

  call-bind-apply-helpers@1.0.2:
    dependencies:
      es-errors: 1.3.0
      function-bind: 1.1.2

  call-bound@1.0.4:
    dependencies:
      call-bind-apply-helpers: 1.0.2
      get-intrinsic: 1.3.0

  caniuse-lite@1.0.30001726: {}

  ccount@2.0.1: {}

  chai@5.2.0:
    dependencies:
      assertion-error: 2.0.1
      check-error: 2.1.1
      deep-eql: 5.0.2
      loupe: 3.1.4
      pathval: 2.0.1

  chalk@5.4.1: {}

  character-entities-html4@2.1.0: {}

  character-entities-legacy@3.0.0: {}

  character-entities@2.0.2: {}

  character-reference-invalid@2.0.1: {}

  chardet@0.7.0: {}

  check-error@2.1.1: {}

  chokidar@4.0.3:
    dependencies:
      readdirp: 4.1.2

  chownr@1.1.4: {}

  chownr@3.0.0: {}

  ci-info@3.9.0: {}

  cjs-module-lexer@1.4.3: {}

  class-variance-authority@0.7.1:
    dependencies:
      clsx: 2.1.1

  cli-cursor@5.0.0:
    dependencies:
      restore-cursor: 5.1.0

  cli-truncate@4.0.0:
    dependencies:
      slice-ansi: 5.0.0
      string-width: 7.2.0

  client-only@0.0.1: {}

  cliui@8.0.1:
    dependencies:
      string-width: 4.2.3
      strip-ansi: 6.0.1
      wrap-ansi: 7.0.0

  cliui@9.0.1:
    dependencies:
      string-width: 7.2.0
      strip-ansi: 7.1.0
      wrap-ansi: 9.0.0

  clsx@2.1.1: {}

  collapse-white-space@2.1.0: {}

  color-convert@2.0.1:
    dependencies:
      color-name: 1.1.4

  color-name@1.1.4: {}

  color-string@1.9.1:
    dependencies:
      color-name: 1.1.4
      simple-swizzle: 0.2.2
    optional: true

  color@4.2.3:
    dependencies:
      color-convert: 2.0.1
      color-string: 1.9.1
    optional: true

  colorette@2.0.20: {}

  combined-stream@1.0.8:
    dependencies:
      delayed-stream: 1.0.0

  comma-separated-tokens@2.0.3: {}

  commander@13.1.0: {}

  commander@4.1.1: {}

  compute-scroll-into-view@3.1.1: {}

  confbox@0.1.8: {}

  consola@3.4.2: {}

  content-disposition@1.0.0:
    dependencies:
      safe-buffer: 5.2.1

  content-type@1.0.5: {}

  cookie-signature@1.2.2: {}

  cookie@0.7.2: {}

  cors@2.8.5:
    dependencies:
      object-assign: 4.1.1
      vary: 1.1.2

  cpu-features@0.0.10:
    dependencies:
      buildcheck: 0.0.6
      nan: 2.22.2
    optional: true

  cross-spawn@7.0.6:
    dependencies:
      path-key: 3.1.1
      shebang-command: 2.0.0
      which: 2.0.2

  cssesc@3.0.0: {}

  csstype@3.1.3: {}

  debug@4.4.1:
    dependencies:
      ms: 2.1.3

  decode-named-character-reference@1.2.0:
    dependencies:
      character-entities: 2.0.2

  decompress-response@6.0.0:
    dependencies:
      mimic-response: 3.1.0

  dedent@1.6.0: {}

  deep-eql@5.0.2: {}

  deep-extend@0.6.0: {}

  delayed-stream@1.0.0: {}

  denque@2.1.0: {}

  depd@2.0.0: {}

  dequal@2.0.3: {}

  detect-indent@6.1.0: {}

  detect-libc@2.0.4: {}

  detect-node-es@1.1.0: {}

  devlop@1.1.0:
    dependencies:
      dequal: 2.0.3

  diff-match-patch@1.0.5: {}

  dir-glob@3.0.1:
    dependencies:
      path-type: 4.0.0

  docker-modem@5.0.6:
    dependencies:
      debug: 4.4.1
      readable-stream: 3.6.2
      split-ca: 1.0.1
      ssh2: 1.16.0
    transitivePeerDependencies:
      - supports-color

  dockerode@4.0.7:
    dependencies:
      '@balena/dockerignore': 1.0.2
      '@grpc/grpc-js': 1.13.4
      '@grpc/proto-loader': 0.7.15
      docker-modem: 5.0.6
      protobufjs: 7.5.3
      tar-fs: 2.1.3
      uuid: 10.0.0
    transitivePeerDependencies:
      - supports-color

  dotenv@16.6.1: {}

  drizzle-orm@0.43.1(@electric-sql/pglite@0.3.4)(@opentelemetry/api@1.9.0)(@types/better-sqlite3@7.6.13)(@types/pg@8.15.1)(better-sqlite3@11.10.0)(kysely@0.28.2)(mysql2@3.14.1)(pg@8.16.3):
    optionalDependencies:
      '@electric-sql/pglite': 0.3.4
      '@opentelemetry/api': 1.9.0
      '@types/better-sqlite3': 7.6.13
      '@types/pg': 8.15.1
      better-sqlite3: 11.10.0
      kysely: 0.28.2
      mysql2: 3.14.1
      pg: 8.16.3

  dunder-proto@1.0.1:
    dependencies:
      call-bind-apply-helpers: 1.0.2
      es-errors: 1.3.0
      gopd: 1.2.0

  duplexify@4.1.3:
    dependencies:
      end-of-stream: 1.4.5
      inherits: 2.0.4
      readable-stream: 3.6.2
      stream-shift: 1.0.3

  eastasianwidth@0.2.0: {}

  ecdsa-sig-formatter@1.0.11:
    dependencies:
      safe-buffer: 5.2.1

  ee-first@1.1.1: {}

  emoji-regex@10.4.0: {}

  emoji-regex@8.0.0: {}

  emoji-regex@9.2.2: {}

  encodeurl@2.0.0: {}

  end-of-stream@1.4.5:
    dependencies:
      once: 1.4.0

  enhanced-resolve@5.18.2:
    dependencies:
      graceful-fs: 4.2.11
      tapable: 2.2.2

  enquirer@2.4.1:
    dependencies:
      ansi-colors: 4.1.3
      strip-ansi: 6.0.1

  environment@1.1.0: {}

  es-define-property@1.0.1: {}

  es-errors@1.3.0: {}

  es-module-lexer@1.7.0: {}

  es-object-atoms@1.1.1:
    dependencies:
      es-errors: 1.3.0

  es-set-tostringtag@2.1.0:
    dependencies:
      es-errors: 1.3.0
      get-intrinsic: 1.3.0
      has-tostringtag: 1.0.2
      hasown: 2.0.2

  esast-util-from-estree@2.0.0:
    dependencies:
      '@types/estree-jsx': 1.0.5
      devlop: 1.1.0
      estree-util-visit: 2.0.0
      unist-util-position-from-estree: 2.0.0

  esast-util-from-js@2.0.1:
    dependencies:
      '@types/estree-jsx': 1.0.5
      acorn: 8.15.0
      esast-util-from-estree: 2.0.0
      vfile-message: 4.0.2

  esbuild@0.25.5:
    optionalDependencies:
      '@esbuild/aix-ppc64': 0.25.5
      '@esbuild/android-arm': 0.25.5
      '@esbuild/android-arm64': 0.25.5
      '@esbuild/android-x64': 0.25.5
      '@esbuild/darwin-arm64': 0.25.5
      '@esbuild/darwin-x64': 0.25.5
      '@esbuild/freebsd-arm64': 0.25.5
      '@esbuild/freebsd-x64': 0.25.5
      '@esbuild/linux-arm': 0.25.5
      '@esbuild/linux-arm64': 0.25.5
      '@esbuild/linux-ia32': 0.25.5
      '@esbuild/linux-loong64': 0.25.5
      '@esbuild/linux-mips64el': 0.25.5
      '@esbuild/linux-ppc64': 0.25.5
      '@esbuild/linux-riscv64': 0.25.5
      '@esbuild/linux-s390x': 0.25.5
      '@esbuild/linux-x64': 0.25.5
      '@esbuild/netbsd-arm64': 0.25.5
      '@esbuild/netbsd-x64': 0.25.5
      '@esbuild/openbsd-arm64': 0.25.5
      '@esbuild/openbsd-x64': 0.25.5
      '@esbuild/sunos-x64': 0.25.5
      '@esbuild/win32-arm64': 0.25.5
      '@esbuild/win32-ia32': 0.25.5
      '@esbuild/win32-x64': 0.25.5

  escalade@3.2.0: {}

  escape-html@1.0.3: {}

  escape-string-regexp@5.0.0: {}

  esprima@4.0.1: {}

  estree-util-attach-comments@3.0.0:
    dependencies:
      '@types/estree': 1.0.8

  estree-util-build-jsx@3.0.1:
    dependencies:
      '@types/estree-jsx': 1.0.5
      devlop: 1.1.0
      estree-util-is-identifier-name: 3.0.0
      estree-walker: 3.0.3

  estree-util-is-identifier-name@3.0.0: {}

  estree-util-scope@1.0.0:
    dependencies:
      '@types/estree': 1.0.8
      devlop: 1.1.0

  estree-util-to-js@2.0.0:
    dependencies:
      '@types/estree-jsx': 1.0.5
      astring: 1.9.0
      source-map: 0.7.4

  estree-util-value-to-estree@3.4.0:
    dependencies:
      '@types/estree': 1.0.8

  estree-util-visit@2.0.0:
    dependencies:
      '@types/estree-jsx': 1.0.5
      '@types/unist': 3.0.3

  estree-walker@3.0.3:
    dependencies:
      '@types/estree': 1.0.8

  etag@1.8.1: {}

  event-target-shim@5.0.1: {}

  eventemitter3@5.0.1: {}

  eventsource-parser@3.0.3: {}

  eventsource@3.0.7:
    dependencies:
      eventsource-parser: 3.0.3

  eventsource@4.0.0:
    dependencies:
      eventsource-parser: 3.0.3

  execa@8.0.1:
    dependencies:
      cross-spawn: 7.0.6
      get-stream: 8.0.1
      human-signals: 5.0.0
      is-stream: 3.0.0
      merge-stream: 2.0.0
      npm-run-path: 5.3.0
      onetime: 6.0.0
      signal-exit: 4.1.0
      strip-final-newline: 3.0.0

  execa@9.6.0:
    dependencies:
      '@sindresorhus/merge-streams': 4.0.0
      cross-spawn: 7.0.6
      figures: 6.1.0
      get-stream: 9.0.1
      human-signals: 8.0.1
      is-plain-obj: 4.1.0
      is-stream: 4.0.1
      npm-run-path: 6.0.0
      pretty-ms: 9.2.0
      signal-exit: 4.1.0
      strip-final-newline: 4.0.0
      yoctocolors: 2.1.1

  expand-template@2.0.3: {}

  expect-type@1.2.1: {}

  express-rate-limit@7.5.1(express@5.1.0):
    dependencies:
      express: 5.1.0

  express@5.1.0:
    dependencies:
      accepts: 2.0.0
      body-parser: 2.2.0
      content-disposition: 1.0.0
      content-type: 1.0.5
      cookie: 0.7.2
      cookie-signature: 1.2.2
      debug: 4.4.1
      encodeurl: 2.0.0
      escape-html: 1.0.3
      etag: 1.8.1
      finalhandler: 2.1.0
      fresh: 2.0.0
      http-errors: 2.0.0
      merge-descriptors: 2.0.0
      mime-types: 3.0.1
      on-finished: 2.4.1
      once: 1.4.0
      parseurl: 1.3.3
      proxy-addr: 2.0.7
      qs: 6.14.0
      range-parser: 1.2.1
      router: 2.2.0
      send: 1.2.0
      serve-static: 2.2.0
      statuses: 2.0.2
      type-is: 2.0.1
      vary: 1.1.2
    transitivePeerDependencies:
      - supports-color

  extend@3.0.2: {}

  extendable-error@0.1.7: {}

  external-editor@3.1.0:
    dependencies:
      chardet: 0.7.0
      iconv-lite: 0.4.24
      tmp: 0.0.33

  fast-deep-equal@3.1.3: {}

  fast-glob@3.3.3:
    dependencies:
      '@nodelib/fs.stat': 2.0.5
      '@nodelib/fs.walk': 1.2.8
      glob-parent: 5.1.2
      merge2: 1.4.1
      micromatch: 4.0.8

  fast-json-stable-stringify@2.1.0: {}

  fast-xml-parser@4.5.3:
    dependencies:
      strnum: 1.1.2

  fastmcp@3.8.2:
    dependencies:
      '@modelcontextprotocol/sdk': 1.13.3
      '@standard-schema/spec': 1.0.0
      execa: 9.6.0
      file-type: 21.0.0
      fuse.js: 7.1.0
      mcp-proxy: 5.3.0
      strict-event-emitter-types: 2.0.0
      undici: 7.11.0
      uri-templates: 0.2.0
      xsschema: 0.3.0-beta.5(zod-to-json-schema@3.24.6(zod@3.25.71))(zod@3.25.71)
      yargs: 18.0.0
      zod: 3.25.71
      zod-to-json-schema: 3.24.6(zod@3.25.71)
    transitivePeerDependencies:
      - '@valibot/to-json-schema'
      - arktype
      - effect
      - supports-color
      - sury

  fastq@1.19.1:
    dependencies:
      reusify: 1.1.0

  fdir@6.4.6(picomatch@4.0.2):
    optionalDependencies:
      picomatch: 4.0.2

  fflate@0.8.2: {}

  figures@6.1.0:
    dependencies:
      is-unicode-supported: 2.1.0

  file-type@21.0.0:
    dependencies:
      '@tokenizer/inflate': 0.2.7
      strtok3: 10.3.1
      token-types: 6.0.3
      uint8array-extras: 1.4.0
    transitivePeerDependencies:
      - supports-color

  file-uri-to-path@1.0.0: {}

  fill-range@7.1.1:
    dependencies:
      to-regex-range: 5.0.1

  finalhandler@2.1.0:
    dependencies:
      debug: 4.4.1
      encodeurl: 2.0.0
      escape-html: 1.0.3
      on-finished: 2.4.1
      parseurl: 1.3.3
      statuses: 2.0.2
    transitivePeerDependencies:
      - supports-color

  find-up@4.1.0:
    dependencies:
      locate-path: 5.0.0
      path-exists: 4.0.0

  fix-dts-default-cjs-exports@1.0.1:
    dependencies:
      magic-string: 0.30.17
      mlly: 1.7.4
      rollup: 4.44.1

  follow-redirects@1.15.9: {}

  foreground-child@3.3.1:
    dependencies:
      cross-spawn: 7.0.6
      signal-exit: 4.1.0

  form-data-encoder@1.7.2: {}

  form-data@2.5.3:
    dependencies:
      asynckit: 0.4.0
      combined-stream: 1.0.8
      es-set-tostringtag: 2.1.0
      mime-types: 2.1.35
      safe-buffer: 5.2.1

  form-data@4.0.3:
    dependencies:
      asynckit: 0.4.0
      combined-stream: 1.0.8
      es-set-tostringtag: 2.1.0
      hasown: 2.0.2
      mime-types: 2.1.35

  formdata-node@4.4.1:
    dependencies:
      node-domexception: 1.0.0
      web-streams-polyfill: 4.0.0-beta.3

  forwarded-parse@2.1.2: {}

  forwarded@0.2.0: {}

  fresh@2.0.0: {}

  fs-constants@1.0.0: {}

  fs-extra@7.0.1:
    dependencies:
      graceful-fs: 4.2.11
      jsonfile: 4.0.0
      universalify: 0.1.2

  fs-extra@8.1.0:
    dependencies:
      graceful-fs: 4.2.11
      jsonfile: 4.0.0
      universalify: 0.1.2

  fsevents@2.3.3:
    optional: true

  fumadocs-core@15.6.1(@types/react@19.1.8)(next@15.3.4(@opentelemetry/api@1.9.0)(react-dom@19.1.0(react@19.1.0))(react@19.1.0))(react-dom@19.1.0(react@19.1.0))(react@19.1.0):
    dependencies:
      '@formatjs/intl-localematcher': 0.6.1
      '@orama/orama': 3.1.10
      '@shikijs/rehype': 3.7.0
      '@shikijs/transformers': 3.7.0
      github-slugger: 2.0.0
      hast-util-to-estree: 3.1.3
      hast-util-to-jsx-runtime: 2.3.6
      image-size: 2.0.2
      negotiator: 1.0.0
      npm-to-yarn: 3.0.1
      react-remove-scroll: 2.7.1(@types/react@19.1.8)(react@19.1.0)
      remark: 15.0.1
      remark-gfm: 4.0.1
      remark-rehype: 11.1.2
      scroll-into-view-if-needed: 3.1.0
      shiki: 3.7.0
      unist-util-visit: 5.0.0
    optionalDependencies:
      '@types/react': 19.1.8
      next: 15.3.4(@opentelemetry/api@1.9.0)(react-dom@19.1.0(react@19.1.0))(react@19.1.0)
      react: 19.1.0
      react-dom: 19.1.0(react@19.1.0)
    transitivePeerDependencies:
      - supports-color

  fumadocs-mdx@11.6.10(acorn@8.15.0)(fumadocs-core@15.6.1(@types/react@19.1.8)(next@15.3.4(@opentelemetry/api@1.9.0)(react-dom@19.1.0(react@19.1.0))(react@19.1.0))(react-dom@19.1.0(react@19.1.0))(react@19.1.0))(next@15.3.4(@opentelemetry/api@1.9.0)(react-dom@19.1.0(react@19.1.0))(react@19.1.0)):
    dependencies:
      '@mdx-js/mdx': 3.1.0(acorn@8.15.0)
      '@standard-schema/spec': 1.0.0
      chokidar: 4.0.3
      esbuild: 0.25.5
      estree-util-value-to-estree: 3.4.0
      fumadocs-core: 15.6.1(@types/react@19.1.8)(next@15.3.4(@opentelemetry/api@1.9.0)(react-dom@19.1.0(react@19.1.0))(react@19.1.0))(react-dom@19.1.0(react@19.1.0))(react@19.1.0)
      js-yaml: 4.1.0
      lru-cache: 11.1.0
      picocolors: 1.1.1
      tinyexec: 1.0.1
      tinyglobby: 0.2.14
      unist-util-visit: 5.0.0
      zod: 3.25.71
    optionalDependencies:
      next: 15.3.4(@opentelemetry/api@1.9.0)(react-dom@19.1.0(react@19.1.0))(react@19.1.0)
    transitivePeerDependencies:
      - acorn
      - supports-color

  fumadocs-ui@15.6.1(@types/react-dom@19.1.6(@types/react@19.1.8))(@types/react@19.1.8)(next@15.3.4(@opentelemetry/api@1.9.0)(react-dom@19.1.0(react@19.1.0))(react@19.1.0))(react-dom@19.1.0(react@19.1.0))(react@19.1.0)(tailwindcss@4.1.11):
    dependencies:
      '@radix-ui/react-accordion': 1.2.11(@types/react-dom@19.1.6(@types/react@19.1.8))(@types/react@19.1.8)(react-dom@19.1.0(react@19.1.0))(react@19.1.0)
      '@radix-ui/react-collapsible': 1.1.11(@types/react-dom@19.1.6(@types/react@19.1.8))(@types/react@19.1.8)(react-dom@19.1.0(react@19.1.0))(react@19.1.0)
      '@radix-ui/react-dialog': 1.1.14(@types/react-dom@19.1.6(@types/react@19.1.8))(@types/react@19.1.8)(react-dom@19.1.0(react@19.1.0))(react@19.1.0)
      '@radix-ui/react-direction': 1.1.1(@types/react@19.1.8)(react@19.1.0)
      '@radix-ui/react-navigation-menu': 1.2.13(@types/react-dom@19.1.6(@types/react@19.1.8))(@types/react@19.1.8)(react-dom@19.1.0(react@19.1.0))(react@19.1.0)
      '@radix-ui/react-popover': 1.1.14(@types/react-dom@19.1.6(@types/react@19.1.8))(@types/react@19.1.8)(react-dom@19.1.0(react@19.1.0))(react@19.1.0)
      '@radix-ui/react-presence': 1.1.4(@types/react-dom@19.1.6(@types/react@19.1.8))(@types/react@19.1.8)(react-dom@19.1.0(react@19.1.0))(react@19.1.0)
      '@radix-ui/react-scroll-area': 1.2.9(@types/react-dom@19.1.6(@types/react@19.1.8))(@types/react@19.1.8)(react-dom@19.1.0(react@19.1.0))(react@19.1.0)
      '@radix-ui/react-slot': 1.2.3(@types/react@19.1.8)(react@19.1.0)
      '@radix-ui/react-tabs': 1.1.12(@types/react-dom@19.1.6(@types/react@19.1.8))(@types/react@19.1.8)(react-dom@19.1.0(react@19.1.0))(react@19.1.0)
      class-variance-authority: 0.7.1
      fumadocs-core: 15.6.1(@types/react@19.1.8)(next@15.3.4(@opentelemetry/api@1.9.0)(react-dom@19.1.0(react@19.1.0))(react@19.1.0))(react-dom@19.1.0(react@19.1.0))(react@19.1.0)
      lodash.merge: 4.6.2
      next-themes: 0.4.6(react-dom@19.1.0(react@19.1.0))(react@19.1.0)
      postcss-selector-parser: 7.1.0
      react: 19.1.0
      react-dom: 19.1.0(react@19.1.0)
      react-medium-image-zoom: 5.2.14(react-dom@19.1.0(react@19.1.0))(react@19.1.0)
      scroll-into-view-if-needed: 3.1.0
      tailwind-merge: 3.3.1
    optionalDependencies:
      '@types/react': 19.1.8
      next: 15.3.4(@opentelemetry/api@1.9.0)(react-dom@19.1.0(react@19.1.0))(react@19.1.0)
      tailwindcss: 4.1.11
    transitivePeerDependencies:
      - '@oramacloud/client'
      - '@types/react-dom'
      - algoliasearch
      - supports-color

  function-bind@1.1.2: {}

  fuse.js@7.1.0: {}

  gaxios@6.7.1:
    dependencies:
      extend: 3.0.2
      https-proxy-agent: 7.0.6
      is-stream: 2.0.1
      node-fetch: 2.7.0
      uuid: 9.0.1
    transitivePeerDependencies:
      - encoding
      - supports-color

  gcp-metadata@6.1.1:
    dependencies:
      gaxios: 6.7.1
      google-logging-utils: 0.0.2
      json-bigint: 1.0.0
    transitivePeerDependencies:
      - encoding
      - supports-color

  generate-function@2.3.1:
    dependencies:
      is-property: 1.0.2

  get-caller-file@2.0.5: {}

  get-east-asian-width@1.3.0: {}

  get-intrinsic@1.3.0:
    dependencies:
      call-bind-apply-helpers: 1.0.2
      es-define-property: 1.0.1
      es-errors: 1.3.0
      es-object-atoms: 1.1.1
      function-bind: 1.1.2
      get-proto: 1.0.1
      gopd: 1.2.0
      has-symbols: 1.1.0
      hasown: 2.0.2
      math-intrinsics: 1.1.0

  get-nonce@1.0.1: {}

  get-proto@1.0.1:
    dependencies:
      dunder-proto: 1.0.1
      es-object-atoms: 1.1.1

  get-stream@8.0.1: {}

  get-stream@9.0.1:
    dependencies:
      '@sec-ant/readable-stream': 0.4.1
      is-stream: 4.0.1

  get-tsconfig@4.10.1:
    dependencies:
      resolve-pkg-maps: 1.0.0

  github-from-package@0.0.0: {}

  github-slugger@2.0.0: {}

  glob-parent@5.1.2:
    dependencies:
      is-glob: 4.0.3

  glob@10.4.5:
    dependencies:
      foreground-child: 3.3.1
      jackspeak: 3.4.3
      minimatch: 9.0.5
      minipass: 7.1.2
      package-json-from-dist: 1.0.1
      path-scurry: 1.11.1

  globby@11.1.0:
    dependencies:
      array-union: 2.1.0
      dir-glob: 3.0.1
      fast-glob: 3.3.3
      ignore: 5.3.2
      merge2: 1.4.1
      slash: 3.0.0

  google-auth-library@9.15.1:
    dependencies:
      base64-js: 1.5.1
      ecdsa-sig-formatter: 1.0.11
      gaxios: 6.7.1
      gcp-metadata: 6.1.1
      gtoken: 7.1.0
      jws: 4.0.0
    transitivePeerDependencies:
      - encoding
      - supports-color

  google-logging-utils@0.0.2: {}

  gopd@1.2.0: {}

  graceful-fs@4.2.11: {}

  gtoken@7.1.0:
    dependencies:
      gaxios: 6.7.1
      jws: 4.0.0
    transitivePeerDependencies:
      - encoding
      - supports-color

  has-symbols@1.1.0: {}

  has-tostringtag@1.0.2:
    dependencies:
      has-symbols: 1.1.0

  hasown@2.0.2:
    dependencies:
      function-bind: 1.1.2

  hast-util-to-estree@3.1.3:
    dependencies:
      '@types/estree': 1.0.8
      '@types/estree-jsx': 1.0.5
      '@types/hast': 3.0.4
      comma-separated-tokens: 2.0.3
      devlop: 1.1.0
      estree-util-attach-comments: 3.0.0
      estree-util-is-identifier-name: 3.0.0
      hast-util-whitespace: 3.0.0
      mdast-util-mdx-expression: 2.0.1
      mdast-util-mdx-jsx: 3.2.0
      mdast-util-mdxjs-esm: 2.0.1
      property-information: 7.1.0
      space-separated-tokens: 2.0.2
      style-to-js: 1.1.17
      unist-util-position: 5.0.0
      zwitch: 2.0.4
    transitivePeerDependencies:
      - supports-color

  hast-util-to-html@9.0.5:
    dependencies:
      '@types/hast': 3.0.4
      '@types/unist': 3.0.3
      ccount: 2.0.1
      comma-separated-tokens: 2.0.3
      hast-util-whitespace: 3.0.0
      html-void-elements: 3.0.0
      mdast-util-to-hast: 13.2.0
      property-information: 7.1.0
      space-separated-tokens: 2.0.2
      stringify-entities: 4.0.4
      zwitch: 2.0.4

  hast-util-to-jsx-runtime@2.3.6:
    dependencies:
      '@types/estree': 1.0.8
      '@types/hast': 3.0.4
      '@types/unist': 3.0.3
      comma-separated-tokens: 2.0.3
      devlop: 1.1.0
      estree-util-is-identifier-name: 3.0.0
      hast-util-whitespace: 3.0.0
      mdast-util-mdx-expression: 2.0.1
      mdast-util-mdx-jsx: 3.2.0
      mdast-util-mdxjs-esm: 2.0.1
      property-information: 7.1.0
      space-separated-tokens: 2.0.2
      style-to-js: 1.1.17
      unist-util-position: 5.0.0
      vfile-message: 4.0.2
    transitivePeerDependencies:
      - supports-color

  hast-util-to-string@3.0.1:
    dependencies:
      '@types/hast': 3.0.4

  hast-util-whitespace@3.0.0:
    dependencies:
      '@types/hast': 3.0.4

  html-entities@2.6.0: {}

  html-void-elements@3.0.0: {}

  http-errors@2.0.0:
    dependencies:
      depd: 2.0.0
      inherits: 2.0.4
      setprototypeof: 1.2.0
      statuses: 2.0.1
      toidentifier: 1.0.1

  http-proxy-agent@5.0.0:
    dependencies:
      '@tootallnate/once': 2.0.0
      agent-base: 6.0.2
      debug: 4.4.1
    transitivePeerDependencies:
      - supports-color

  https-proxy-agent@5.0.1:
    dependencies:
      agent-base: 6.0.2
      debug: 4.4.1
    transitivePeerDependencies:
      - supports-color

  https-proxy-agent@7.0.6:
    dependencies:
      agent-base: 7.1.3
      debug: 4.4.1
    transitivePeerDependencies:
      - supports-color

  human-id@4.1.1: {}

  human-signals@5.0.0: {}

  human-signals@8.0.1: {}

  humanize-ms@1.2.1:
    dependencies:
      ms: 2.1.3

  husky@9.1.7: {}

  iconv-lite@0.4.24:
    dependencies:
      safer-buffer: 2.1.2

  iconv-lite@0.6.3:
    dependencies:
      safer-buffer: 2.1.2

  ieee754@1.2.1: {}

  ignore@5.3.2: {}

  image-size@2.0.2: {}

  import-in-the-middle@1.14.2:
    dependencies:
      acorn: 8.15.0
      acorn-import-attributes: 1.9.5(acorn@8.15.0)
      cjs-module-lexer: 1.4.3
      module-details-from-path: 1.0.4

  inherits@2.0.4: {}

  ini@1.3.8: {}

  inline-style-parser@0.2.4: {}

  ipaddr.js@1.9.1: {}

  is-alphabetical@2.0.1: {}

  is-alphanumerical@2.0.1:
    dependencies:
      is-alphabetical: 2.0.1
      is-decimal: 2.0.1

  is-arrayish@0.3.2:
    optional: true

  is-core-module@2.16.1:
    dependencies:
      hasown: 2.0.2

  is-decimal@2.0.1: {}

  is-extglob@2.1.1: {}

  is-fullwidth-code-point@3.0.0: {}

  is-fullwidth-code-point@4.0.0: {}

  is-fullwidth-code-point@5.0.0:
    dependencies:
      get-east-asian-width: 1.3.0

  is-glob@4.0.3:
    dependencies:
      is-extglob: 2.1.1

  is-hexadecimal@2.0.1: {}

  is-number@7.0.0: {}

  is-plain-obj@4.1.0: {}

  is-promise@4.0.0: {}

  is-property@1.0.2: {}

  is-stream@2.0.1: {}

  is-stream@3.0.0: {}

  is-stream@4.0.1: {}

  is-subdir@1.2.0:
    dependencies:
      better-path-resolve: 1.0.0

  is-unicode-supported@2.1.0: {}

  is-windows@1.0.2: {}

  isexe@2.0.0: {}

  jackspeak@3.4.3:
    dependencies:
      '@isaacs/cliui': 8.0.2
    optionalDependencies:
      '@pkgjs/parseargs': 0.11.0

  jiti@2.4.2: {}

  joycon@3.1.1: {}

  js-tokens@9.0.1: {}

  js-yaml@3.14.1:
    dependencies:
      argparse: 1.0.10
      esprima: 4.0.1

  js-yaml@4.1.0:
    dependencies:
      argparse: 2.0.1

  json-bigint@1.0.0:
    dependencies:
      bignumber.js: 9.3.0

  json-schema-traverse@0.4.1: {}

  json-schema@0.4.0: {}

  jsondiffpatch@0.6.0:
    dependencies:
      '@types/diff-match-patch': 1.0.36
      chalk: 5.4.1
      diff-match-patch: 1.0.5

  jsonfile@4.0.0:
    optionalDependencies:
      graceful-fs: 4.2.11

  jwa@2.0.1:
    dependencies:
      buffer-equal-constant-time: 1.0.1
      ecdsa-sig-formatter: 1.0.11
      safe-buffer: 5.2.1

  jws@4.0.0:
    dependencies:
      jwa: 2.0.1
      safe-buffer: 5.2.1

  kysely@0.28.2: {}

  lightningcss-darwin-arm64@1.30.1:
    optional: true

  lightningcss-darwin-x64@1.30.1:
    optional: true

  lightningcss-freebsd-x64@1.30.1:
    optional: true

  lightningcss-linux-arm-gnueabihf@1.30.1:
    optional: true

  lightningcss-linux-arm64-gnu@1.30.1:
    optional: true

  lightningcss-linux-arm64-musl@1.30.1:
    optional: true

  lightningcss-linux-x64-gnu@1.30.1:
    optional: true

  lightningcss-linux-x64-musl@1.30.1:
    optional: true

  lightningcss-win32-arm64-msvc@1.30.1:
    optional: true

  lightningcss-win32-x64-msvc@1.30.1:
    optional: true

  lightningcss@1.30.1:
    dependencies:
      detect-libc: 2.0.4
    optionalDependencies:
      lightningcss-darwin-arm64: 1.30.1
      lightningcss-darwin-x64: 1.30.1
      lightningcss-freebsd-x64: 1.30.1
      lightningcss-linux-arm-gnueabihf: 1.30.1
      lightningcss-linux-arm64-gnu: 1.30.1
      lightningcss-linux-arm64-musl: 1.30.1
      lightningcss-linux-x64-gnu: 1.30.1
      lightningcss-linux-x64-musl: 1.30.1
      lightningcss-win32-arm64-msvc: 1.30.1
      lightningcss-win32-x64-msvc: 1.30.1

  lilconfig@3.1.3: {}

  lines-and-columns@1.2.4: {}

  lint-staged@15.5.2:
    dependencies:
      chalk: 5.4.1
      commander: 13.1.0
      debug: 4.4.1
      execa: 8.0.1
      lilconfig: 3.1.3
      listr2: 8.3.3
      micromatch: 4.0.8
      pidtree: 0.6.0
      string-argv: 0.3.2
      yaml: 2.8.0
    transitivePeerDependencies:
      - supports-color

  listr2@8.3.3:
    dependencies:
      cli-truncate: 4.0.0
      colorette: 2.0.20
      eventemitter3: 5.0.1
      log-update: 6.1.0
      rfdc: 1.4.1
      wrap-ansi: 9.0.0

  load-tsconfig@0.2.5: {}

  locate-path@5.0.0:
    dependencies:
      p-locate: 4.1.0

  lodash.camelcase@4.3.0: {}

  lodash.merge@4.6.2: {}

  lodash.sortby@4.7.0: {}

  lodash.startcase@4.4.0: {}

  log-update@6.1.0:
    dependencies:
      ansi-escapes: 7.0.0
      cli-cursor: 5.0.0
      slice-ansi: 7.1.0
      strip-ansi: 7.1.0
      wrap-ansi: 9.0.0

  long@5.3.2: {}

  longest-streak@3.1.0: {}

  loupe@3.1.4: {}

  lru-cache@10.4.3: {}

  lru-cache@11.1.0: {}

  lru-cache@7.18.3: {}

  lru.min@1.1.2: {}

  lucide-react@0.525.0(react@19.1.0):
    dependencies:
      react: 19.1.0

  magic-string@0.30.17:
    dependencies:
      '@jridgewell/sourcemap-codec': 1.5.4

  markdown-extensions@2.0.0: {}

  markdown-table@3.0.4: {}

  math-intrinsics@1.1.0: {}

  mcp-proxy@5.3.0:
    dependencies:
      '@modelcontextprotocol/sdk': 1.13.3
      eventsource: 4.0.0
      yargs: 18.0.0
    transitivePeerDependencies:
      - supports-color

  mdast-util-find-and-replace@3.0.2:
    dependencies:
      '@types/mdast': 4.0.4
      escape-string-regexp: 5.0.0
      unist-util-is: 6.0.0
      unist-util-visit-parents: 6.0.1

  mdast-util-from-markdown@2.0.2:
    dependencies:
      '@types/mdast': 4.0.4
      '@types/unist': 3.0.3
      decode-named-character-reference: 1.2.0
      devlop: 1.1.0
      mdast-util-to-string: 4.0.0
      micromark: 4.0.2
      micromark-util-decode-numeric-character-reference: 2.0.2
      micromark-util-decode-string: 2.0.1
      micromark-util-normalize-identifier: 2.0.1
      micromark-util-symbol: 2.0.1
      micromark-util-types: 2.0.2
      unist-util-stringify-position: 4.0.0
    transitivePeerDependencies:
      - supports-color

  mdast-util-gfm-autolink-literal@2.0.1:
    dependencies:
      '@types/mdast': 4.0.4
      ccount: 2.0.1
      devlop: 1.1.0
      mdast-util-find-and-replace: 3.0.2
      micromark-util-character: 2.1.1

  mdast-util-gfm-footnote@2.1.0:
    dependencies:
      '@types/mdast': 4.0.4
      devlop: 1.1.0
      mdast-util-from-markdown: 2.0.2
      mdast-util-to-markdown: 2.1.2
      micromark-util-normalize-identifier: 2.0.1
    transitivePeerDependencies:
      - supports-color

  mdast-util-gfm-strikethrough@2.0.0:
    dependencies:
      '@types/mdast': 4.0.4
      mdast-util-from-markdown: 2.0.2
      mdast-util-to-markdown: 2.1.2
    transitivePeerDependencies:
      - supports-color

  mdast-util-gfm-table@2.0.0:
    dependencies:
      '@types/mdast': 4.0.4
      devlop: 1.1.0
      markdown-table: 3.0.4
      mdast-util-from-markdown: 2.0.2
      mdast-util-to-markdown: 2.1.2
    transitivePeerDependencies:
      - supports-color

  mdast-util-gfm-task-list-item@2.0.0:
    dependencies:
      '@types/mdast': 4.0.4
      devlop: 1.1.0
      mdast-util-from-markdown: 2.0.2
      mdast-util-to-markdown: 2.1.2
    transitivePeerDependencies:
      - supports-color

  mdast-util-gfm@3.1.0:
    dependencies:
      mdast-util-from-markdown: 2.0.2
      mdast-util-gfm-autolink-literal: 2.0.1
      mdast-util-gfm-footnote: 2.1.0
      mdast-util-gfm-strikethrough: 2.0.0
      mdast-util-gfm-table: 2.0.0
      mdast-util-gfm-task-list-item: 2.0.0
      mdast-util-to-markdown: 2.1.2
    transitivePeerDependencies:
      - supports-color

  mdast-util-mdx-expression@2.0.1:
    dependencies:
      '@types/estree-jsx': 1.0.5
      '@types/hast': 3.0.4
      '@types/mdast': 4.0.4
      devlop: 1.1.0
      mdast-util-from-markdown: 2.0.2
      mdast-util-to-markdown: 2.1.2
    transitivePeerDependencies:
      - supports-color

  mdast-util-mdx-jsx@3.2.0:
    dependencies:
      '@types/estree-jsx': 1.0.5
      '@types/hast': 3.0.4
      '@types/mdast': 4.0.4
      '@types/unist': 3.0.3
      ccount: 2.0.1
      devlop: 1.1.0
      mdast-util-from-markdown: 2.0.2
      mdast-util-to-markdown: 2.1.2
      parse-entities: 4.0.2
      stringify-entities: 4.0.4
      unist-util-stringify-position: 4.0.0
      vfile-message: 4.0.2
    transitivePeerDependencies:
      - supports-color

  mdast-util-mdx@3.0.0:
    dependencies:
      mdast-util-from-markdown: 2.0.2
      mdast-util-mdx-expression: 2.0.1
      mdast-util-mdx-jsx: 3.2.0
      mdast-util-mdxjs-esm: 2.0.1
      mdast-util-to-markdown: 2.1.2
    transitivePeerDependencies:
      - supports-color

  mdast-util-mdxjs-esm@2.0.1:
    dependencies:
      '@types/estree-jsx': 1.0.5
      '@types/hast': 3.0.4
      '@types/mdast': 4.0.4
      devlop: 1.1.0
      mdast-util-from-markdown: 2.0.2
      mdast-util-to-markdown: 2.1.2
    transitivePeerDependencies:
      - supports-color

  mdast-util-phrasing@4.1.0:
    dependencies:
      '@types/mdast': 4.0.4
      unist-util-is: 6.0.0

  mdast-util-to-hast@13.2.0:
    dependencies:
      '@types/hast': 3.0.4
      '@types/mdast': 4.0.4
      '@ungap/structured-clone': 1.3.0
      devlop: 1.1.0
      micromark-util-sanitize-uri: 2.0.1
      trim-lines: 3.0.1
      unist-util-position: 5.0.0
      unist-util-visit: 5.0.0
      vfile: 6.0.3

  mdast-util-to-markdown@2.1.2:
    dependencies:
      '@types/mdast': 4.0.4
      '@types/unist': 3.0.3
      longest-streak: 3.1.0
      mdast-util-phrasing: 4.1.0
      mdast-util-to-string: 4.0.0
      micromark-util-classify-character: 2.0.1
      micromark-util-decode-string: 2.0.1
      unist-util-visit: 5.0.0
      zwitch: 2.0.4

  mdast-util-to-string@4.0.0:
    dependencies:
      '@types/mdast': 4.0.4

  media-typer@1.1.0: {}

  merge-descriptors@2.0.0: {}

  merge-stream@2.0.0: {}

  merge2@1.4.1: {}

  micromark-core-commonmark@2.0.3:
    dependencies:
      decode-named-character-reference: 1.2.0
      devlop: 1.1.0
      micromark-factory-destination: 2.0.1
      micromark-factory-label: 2.0.1
      micromark-factory-space: 2.0.1
      micromark-factory-title: 2.0.1
      micromark-factory-whitespace: 2.0.1
      micromark-util-character: 2.1.1
      micromark-util-chunked: 2.0.1
      micromark-util-classify-character: 2.0.1
      micromark-util-html-tag-name: 2.0.1
      micromark-util-normalize-identifier: 2.0.1
      micromark-util-resolve-all: 2.0.1
      micromark-util-subtokenize: 2.1.0
      micromark-util-symbol: 2.0.1
      micromark-util-types: 2.0.2

  micromark-extension-gfm-autolink-literal@2.1.0:
    dependencies:
      micromark-util-character: 2.1.1
      micromark-util-sanitize-uri: 2.0.1
      micromark-util-symbol: 2.0.1
      micromark-util-types: 2.0.2

  micromark-extension-gfm-footnote@2.1.0:
    dependencies:
      devlop: 1.1.0
      micromark-core-commonmark: 2.0.3
      micromark-factory-space: 2.0.1
      micromark-util-character: 2.1.1
      micromark-util-normalize-identifier: 2.0.1
      micromark-util-sanitize-uri: 2.0.1
      micromark-util-symbol: 2.0.1
      micromark-util-types: 2.0.2

  micromark-extension-gfm-strikethrough@2.1.0:
    dependencies:
      devlop: 1.1.0
      micromark-util-chunked: 2.0.1
      micromark-util-classify-character: 2.0.1
      micromark-util-resolve-all: 2.0.1
      micromark-util-symbol: 2.0.1
      micromark-util-types: 2.0.2

  micromark-extension-gfm-table@2.1.1:
    dependencies:
      devlop: 1.1.0
      micromark-factory-space: 2.0.1
      micromark-util-character: 2.1.1
      micromark-util-symbol: 2.0.1
      micromark-util-types: 2.0.2

  micromark-extension-gfm-tagfilter@2.0.0:
    dependencies:
      micromark-util-types: 2.0.2

  micromark-extension-gfm-task-list-item@2.1.0:
    dependencies:
      devlop: 1.1.0
      micromark-factory-space: 2.0.1
      micromark-util-character: 2.1.1
      micromark-util-symbol: 2.0.1
      micromark-util-types: 2.0.2

  micromark-extension-gfm@3.0.0:
    dependencies:
      micromark-extension-gfm-autolink-literal: 2.1.0
      micromark-extension-gfm-footnote: 2.1.0
      micromark-extension-gfm-strikethrough: 2.1.0
      micromark-extension-gfm-table: 2.1.1
      micromark-extension-gfm-tagfilter: 2.0.0
      micromark-extension-gfm-task-list-item: 2.1.0
      micromark-util-combine-extensions: 2.0.1
      micromark-util-types: 2.0.2

  micromark-extension-mdx-expression@3.0.1:
    dependencies:
      '@types/estree': 1.0.8
      devlop: 1.1.0
      micromark-factory-mdx-expression: 2.0.3
      micromark-factory-space: 2.0.1
      micromark-util-character: 2.1.1
      micromark-util-events-to-acorn: 2.0.3
      micromark-util-symbol: 2.0.1
      micromark-util-types: 2.0.2

  micromark-extension-mdx-jsx@3.0.2:
    dependencies:
      '@types/estree': 1.0.8
      devlop: 1.1.0
      estree-util-is-identifier-name: 3.0.0
      micromark-factory-mdx-expression: 2.0.3
      micromark-factory-space: 2.0.1
      micromark-util-character: 2.1.1
      micromark-util-events-to-acorn: 2.0.3
      micromark-util-symbol: 2.0.1
      micromark-util-types: 2.0.2
      vfile-message: 4.0.2

  micromark-extension-mdx-md@2.0.0:
    dependencies:
      micromark-util-types: 2.0.2

  micromark-extension-mdxjs-esm@3.0.0:
    dependencies:
      '@types/estree': 1.0.8
      devlop: 1.1.0
      micromark-core-commonmark: 2.0.3
      micromark-util-character: 2.1.1
      micromark-util-events-to-acorn: 2.0.3
      micromark-util-symbol: 2.0.1
      micromark-util-types: 2.0.2
      unist-util-position-from-estree: 2.0.0
      vfile-message: 4.0.2

  micromark-extension-mdxjs@3.0.0:
    dependencies:
      acorn: 8.15.0
      acorn-jsx: 5.3.2(acorn@8.15.0)
      micromark-extension-mdx-expression: 3.0.1
      micromark-extension-mdx-jsx: 3.0.2
      micromark-extension-mdx-md: 2.0.0
      micromark-extension-mdxjs-esm: 3.0.0
      micromark-util-combine-extensions: 2.0.1
      micromark-util-types: 2.0.2

  micromark-factory-destination@2.0.1:
    dependencies:
      micromark-util-character: 2.1.1
      micromark-util-symbol: 2.0.1
      micromark-util-types: 2.0.2

  micromark-factory-label@2.0.1:
    dependencies:
      devlop: 1.1.0
      micromark-util-character: 2.1.1
      micromark-util-symbol: 2.0.1
      micromark-util-types: 2.0.2

  micromark-factory-mdx-expression@2.0.3:
    dependencies:
      '@types/estree': 1.0.8
      devlop: 1.1.0
      micromark-factory-space: 2.0.1
      micromark-util-character: 2.1.1
      micromark-util-events-to-acorn: 2.0.3
      micromark-util-symbol: 2.0.1
      micromark-util-types: 2.0.2
      unist-util-position-from-estree: 2.0.0
      vfile-message: 4.0.2

  micromark-factory-space@2.0.1:
    dependencies:
      micromark-util-character: 2.1.1
      micromark-util-types: 2.0.2

  micromark-factory-title@2.0.1:
    dependencies:
      micromark-factory-space: 2.0.1
      micromark-util-character: 2.1.1
      micromark-util-symbol: 2.0.1
      micromark-util-types: 2.0.2

  micromark-factory-whitespace@2.0.1:
    dependencies:
      micromark-factory-space: 2.0.1
      micromark-util-character: 2.1.1
      micromark-util-symbol: 2.0.1
      micromark-util-types: 2.0.2

  micromark-util-character@2.1.1:
    dependencies:
      micromark-util-symbol: 2.0.1
      micromark-util-types: 2.0.2

  micromark-util-chunked@2.0.1:
    dependencies:
      micromark-util-symbol: 2.0.1

  micromark-util-classify-character@2.0.1:
    dependencies:
      micromark-util-character: 2.1.1
      micromark-util-symbol: 2.0.1
      micromark-util-types: 2.0.2

  micromark-util-combine-extensions@2.0.1:
    dependencies:
      micromark-util-chunked: 2.0.1
      micromark-util-types: 2.0.2

  micromark-util-decode-numeric-character-reference@2.0.2:
    dependencies:
      micromark-util-symbol: 2.0.1

  micromark-util-decode-string@2.0.1:
    dependencies:
      decode-named-character-reference: 1.2.0
      micromark-util-character: 2.1.1
      micromark-util-decode-numeric-character-reference: 2.0.2
      micromark-util-symbol: 2.0.1

  micromark-util-encode@2.0.1: {}

  micromark-util-events-to-acorn@2.0.3:
    dependencies:
      '@types/estree': 1.0.8
      '@types/unist': 3.0.3
      devlop: 1.1.0
      estree-util-visit: 2.0.0
      micromark-util-symbol: 2.0.1
      micromark-util-types: 2.0.2
      vfile-message: 4.0.2

  micromark-util-html-tag-name@2.0.1: {}

  micromark-util-normalize-identifier@2.0.1:
    dependencies:
      micromark-util-symbol: 2.0.1

  micromark-util-resolve-all@2.0.1:
    dependencies:
      micromark-util-types: 2.0.2

  micromark-util-sanitize-uri@2.0.1:
    dependencies:
      micromark-util-character: 2.1.1
      micromark-util-encode: 2.0.1
      micromark-util-symbol: 2.0.1

  micromark-util-subtokenize@2.1.0:
    dependencies:
      devlop: 1.1.0
      micromark-util-chunked: 2.0.1
      micromark-util-symbol: 2.0.1
      micromark-util-types: 2.0.2

  micromark-util-symbol@2.0.1: {}

  micromark-util-types@2.0.2: {}

  micromark@4.0.2:
    dependencies:
      '@types/debug': 4.1.12
      debug: 4.4.1
      decode-named-character-reference: 1.2.0
      devlop: 1.1.0
      micromark-core-commonmark: 2.0.3
      micromark-factory-space: 2.0.1
      micromark-util-character: 2.1.1
      micromark-util-chunked: 2.0.1
      micromark-util-combine-extensions: 2.0.1
      micromark-util-decode-numeric-character-reference: 2.0.2
      micromark-util-encode: 2.0.1
      micromark-util-normalize-identifier: 2.0.1
      micromark-util-resolve-all: 2.0.1
      micromark-util-sanitize-uri: 2.0.1
      micromark-util-subtokenize: 2.1.0
      micromark-util-symbol: 2.0.1
      micromark-util-types: 2.0.2
    transitivePeerDependencies:
      - supports-color

  micromatch@4.0.8:
    dependencies:
      braces: 3.0.3
      picomatch: 2.3.1

  mime-db@1.52.0: {}

  mime-db@1.54.0: {}

  mime-types@2.1.35:
    dependencies:
      mime-db: 1.52.0

  mime-types@3.0.1:
    dependencies:
      mime-db: 1.54.0

  mime@3.0.0: {}

  mimic-fn@4.0.0: {}

  mimic-function@5.0.1: {}

  mimic-response@3.1.0: {}

  minimatch@9.0.5:
    dependencies:
      brace-expansion: 2.0.2

  minimist@1.2.8: {}

  minipass@7.1.2: {}

  minizlib@3.0.2:
    dependencies:
      minipass: 7.1.2

  mkdirp-classic@0.5.3: {}

  mkdirp@3.0.1: {}

  mlly@1.7.4:
    dependencies:
      acorn: 8.15.0
      pathe: 2.0.3
      pkg-types: 1.3.1
      ufo: 1.6.1

  module-details-from-path@1.0.4: {}

  mri@1.2.0: {}

  ms@2.1.3: {}

  mysql2@3.14.1:
    dependencies:
      aws-ssl-profiles: 1.1.2
      denque: 2.1.0
      generate-function: 2.3.1
      iconv-lite: 0.6.3
      long: 5.3.2
      lru.min: 1.1.2
      named-placeholders: 1.1.3
      seq-queue: 0.0.5
      sqlstring: 2.3.3

  mz@2.7.0:
    dependencies:
      any-promise: 1.3.0
      object-assign: 4.1.1
      thenify-all: 1.6.0

  named-placeholders@1.1.3:
    dependencies:
      lru-cache: 7.18.3

  nan@2.22.2:
    optional: true

  nanoid@3.3.11: {}

  napi-build-utils@2.0.0: {}

  negotiator@1.0.0: {}

  next-themes@0.4.6(react-dom@19.1.0(react@19.1.0))(react@19.1.0):
    dependencies:
      react: 19.1.0
      react-dom: 19.1.0(react@19.1.0)

  next@15.3.4(@opentelemetry/api@1.9.0)(react-dom@19.1.0(react@19.1.0))(react@19.1.0):
    dependencies:
      '@next/env': 15.3.4
      '@swc/counter': 0.1.3
      '@swc/helpers': 0.5.15
      busboy: 1.6.0
      caniuse-lite: 1.0.30001726
      postcss: 8.4.31
      react: 19.1.0
      react-dom: 19.1.0(react@19.1.0)
      styled-jsx: 5.1.6(react@19.1.0)
    optionalDependencies:
      '@next/swc-darwin-arm64': 15.3.4
      '@next/swc-darwin-x64': 15.3.4
      '@next/swc-linux-arm64-gnu': 15.3.4
      '@next/swc-linux-arm64-musl': 15.3.4
      '@next/swc-linux-x64-gnu': 15.3.4
      '@next/swc-linux-x64-musl': 15.3.4
      '@next/swc-win32-arm64-msvc': 15.3.4
      '@next/swc-win32-x64-msvc': 15.3.4
      '@opentelemetry/api': 1.9.0
      sharp: 0.34.2
    transitivePeerDependencies:
      - '@babel/core'
      - babel-plugin-macros

  node-abi@3.75.0:
    dependencies:
      semver: 7.7.2

  node-domexception@1.0.0: {}

  node-fetch@2.7.0:
    dependencies:
      whatwg-url: 5.0.0

  npm-run-path@5.3.0:
    dependencies:
      path-key: 4.0.0

  npm-run-path@6.0.0:
    dependencies:
      path-key: 4.0.0
      unicorn-magic: 0.3.0

  npm-to-yarn@3.0.1: {}

  object-assign@4.1.1: {}

  object-inspect@1.13.4: {}

  obuf@1.1.2: {}

  on-finished@2.4.1:
    dependencies:
      ee-first: 1.1.1

  once@1.4.0:
    dependencies:
      wrappy: 1.0.2

  onetime@6.0.0:
    dependencies:
      mimic-fn: 4.0.0

  onetime@7.0.0:
    dependencies:
      mimic-function: 5.0.1

  oniguruma-parser@0.12.1: {}

  oniguruma-to-es@4.3.3:
    dependencies:
      oniguruma-parser: 0.12.1
      regex: 6.0.1
      regex-recursion: 6.0.2

  openai@4.104.0(ws@8.18.3)(zod@3.25.71):
    dependencies:
      '@types/node': 18.19.115
      '@types/node-fetch': 2.6.12
      abort-controller: 3.0.0
      agentkeepalive: 4.6.0
      form-data-encoder: 1.7.2
      formdata-node: 4.4.1
      node-fetch: 2.7.0
    optionalDependencies:
      ws: 8.18.3
      zod: 3.25.71
    transitivePeerDependencies:
      - encoding

  os-tmpdir@1.0.2: {}

  outdent@0.5.0: {}

  p-filter@2.1.0:
    dependencies:
      p-map: 2.1.0

  p-limit@2.3.0:
    dependencies:
      p-try: 2.2.0

  p-limit@3.1.0:
    dependencies:
      yocto-queue: 0.1.0

  p-locate@4.1.0:
    dependencies:
      p-limit: 2.3.0

  p-map@2.1.0: {}

  p-try@2.2.0: {}

  package-json-from-dist@1.0.1: {}

  package-manager-detector@0.2.11:
    dependencies:
      quansync: 0.2.10

  parse-entities@4.0.2:
    dependencies:
      '@types/unist': 2.0.11
      character-entities-legacy: 3.0.0
      character-reference-invalid: 2.0.1
      decode-named-character-reference: 1.2.0
      is-alphanumerical: 2.0.1
      is-decimal: 2.0.1
      is-hexadecimal: 2.0.1

  parse-ms@4.0.0: {}

  parseurl@1.3.3: {}

  path-exists@4.0.0: {}

  path-key@3.1.1: {}

  path-key@4.0.0: {}

  path-parse@1.0.7: {}

  path-scurry@1.11.1:
    dependencies:
      lru-cache: 10.4.3
      minipass: 7.1.2

  path-to-regexp@8.2.0: {}

  path-type@4.0.0: {}

  pathe@2.0.3: {}

  pathval@2.0.1: {}

  pg-cloudflare@1.2.7:
    optional: true

  pg-connection-string@2.9.1: {}

  pg-int8@1.0.1: {}

  pg-numeric@1.0.2: {}

  pg-pool@3.10.1(pg@8.16.3):
    dependencies:
      pg: 8.16.3

  pg-protocol@1.10.3: {}

  pg-types@2.2.0:
    dependencies:
      pg-int8: 1.0.1
      postgres-array: 2.0.0
      postgres-bytea: 1.0.0
      postgres-date: 1.0.7
      postgres-interval: 1.2.0

  pg-types@4.0.2:
    dependencies:
      pg-int8: 1.0.1
      pg-numeric: 1.0.2
      postgres-array: 3.0.4
      postgres-bytea: 3.0.0
      postgres-date: 2.1.0
      postgres-interval: 3.0.0
      postgres-range: 1.1.4

  pg@8.16.3:
    dependencies:
      pg-connection-string: 2.9.1
      pg-pool: 3.10.1(pg@8.16.3)
      pg-protocol: 1.10.3
      pg-types: 2.2.0
      pgpass: 1.0.5
    optionalDependencies:
      pg-cloudflare: 1.2.7

  pgpass@1.0.5:
    dependencies:
      split2: 4.2.0

  picocolors@1.1.1: {}

  picomatch@2.3.1: {}

  picomatch@4.0.2: {}

  pidtree@0.6.0: {}

  pify@4.0.1: {}

  pirates@4.0.7: {}

  pkce-challenge@5.0.0: {}

  pkg-types@1.3.1:
    dependencies:
      confbox: 0.1.8
      mlly: 1.7.4
      pathe: 2.0.3

  postcss-load-config@6.0.1(jiti@2.4.2)(postcss@8.5.6)(tsx@4.20.3)(yaml@2.8.0):
    dependencies:
      lilconfig: 3.1.3
    optionalDependencies:
      jiti: 2.4.2
      postcss: 8.5.6
      tsx: 4.20.3
      yaml: 2.8.0

  postcss-selector-parser@7.1.0:
    dependencies:
      cssesc: 3.0.0
      util-deprecate: 1.0.2

  postcss@8.4.31:
    dependencies:
      nanoid: 3.3.11
      picocolors: 1.1.1
      source-map-js: 1.2.1

  postcss@8.5.6:
    dependencies:
      nanoid: 3.3.11
      picocolors: 1.1.1
      source-map-js: 1.2.1

  postgres-array@2.0.0: {}

  postgres-array@3.0.4: {}

  postgres-bytea@1.0.0: {}

  postgres-bytea@3.0.0:
    dependencies:
      obuf: 1.1.2

  postgres-date@1.0.7: {}

  postgres-date@2.1.0: {}

  postgres-interval@1.2.0:
    dependencies:
      xtend: 4.0.2

  postgres-interval@3.0.0: {}

  postgres-range@1.1.4: {}

  prebuild-install@7.1.3:
    dependencies:
      detect-libc: 2.0.4
      expand-template: 2.0.3
      github-from-package: 0.0.0
      minimist: 1.2.8
      mkdirp-classic: 0.5.3
      napi-build-utils: 2.0.0
      node-abi: 3.75.0
      pump: 3.0.3
      rc: 1.2.8
      simple-get: 4.0.1
      tar-fs: 2.1.3
      tunnel-agent: 0.6.0

  prettier@2.8.8: {}

  pretty-ms@9.2.0:
    dependencies:
      parse-ms: 4.0.0

  property-information@7.1.0: {}

  protobufjs@7.5.3:
    dependencies:
      '@protobufjs/aspromise': 1.1.2
      '@protobufjs/base64': 1.1.2
      '@protobufjs/codegen': 2.0.4
      '@protobufjs/eventemitter': 1.1.0
      '@protobufjs/fetch': 1.1.0
      '@protobufjs/float': 1.0.2
      '@protobufjs/inquire': 1.1.0
      '@protobufjs/path': 1.1.2
      '@protobufjs/pool': 1.1.0
      '@protobufjs/utf8': 1.1.0
      '@types/node': 20.19.4
      long: 5.3.2

  proxy-addr@2.0.7:
    dependencies:
      forwarded: 0.2.0
      ipaddr.js: 1.9.1

  proxy-from-env@1.1.0: {}

  pump@3.0.3:
    dependencies:
      end-of-stream: 1.4.5
      once: 1.4.0

  punycode@2.3.1: {}

  qs@6.14.0:
    dependencies:
      side-channel: 1.1.0

  quansync@0.2.10: {}

  queue-microtask@1.2.3: {}

  range-parser@1.2.1: {}

  raw-body@3.0.0:
    dependencies:
      bytes: 3.1.2
      http-errors: 2.0.0
      iconv-lite: 0.6.3
      unpipe: 1.0.0

  rc@1.2.8:
    dependencies:
      deep-extend: 0.6.0
      ini: 1.3.8
      minimist: 1.2.8
      strip-json-comments: 2.0.1

  react-dom@19.1.0(react@19.1.0):
    dependencies:
      react: 19.1.0
      scheduler: 0.26.0

  react-medium-image-zoom@5.2.14(react-dom@19.1.0(react@19.1.0))(react@19.1.0):
    dependencies:
      react: 19.1.0
      react-dom: 19.1.0(react@19.1.0)

  react-remove-scroll-bar@2.3.8(@types/react@19.1.8)(react@19.1.0):
    dependencies:
      react: 19.1.0
      react-style-singleton: 2.2.3(@types/react@19.1.8)(react@19.1.0)
      tslib: 2.8.1
    optionalDependencies:
      '@types/react': 19.1.8

  react-remove-scroll@2.7.1(@types/react@19.1.8)(react@19.1.0):
    dependencies:
      react: 19.1.0
      react-remove-scroll-bar: 2.3.8(@types/react@19.1.8)(react@19.1.0)
      react-style-singleton: 2.2.3(@types/react@19.1.8)(react@19.1.0)
      tslib: 2.8.1
      use-callback-ref: 1.3.3(@types/react@19.1.8)(react@19.1.0)
      use-sidecar: 1.1.3(@types/react@19.1.8)(react@19.1.0)
    optionalDependencies:
      '@types/react': 19.1.8

  react-style-singleton@2.2.3(@types/react@19.1.8)(react@19.1.0):
    dependencies:
      get-nonce: 1.0.1
      react: 19.1.0
      tslib: 2.8.1
    optionalDependencies:
      '@types/react': 19.1.8

  react@19.1.0: {}

  read-yaml-file@1.1.0:
    dependencies:
      graceful-fs: 4.2.11
      js-yaml: 3.14.1
      pify: 4.0.1
      strip-bom: 3.0.0

  readable-stream@3.6.2:
    dependencies:
      inherits: 2.0.4
      string_decoder: 1.3.0
      util-deprecate: 1.0.2

  readdirp@4.1.2: {}

  recma-build-jsx@1.0.0:
    dependencies:
      '@types/estree': 1.0.8
      estree-util-build-jsx: 3.0.1
      vfile: 6.0.3

  recma-jsx@1.0.0(acorn@8.15.0):
    dependencies:
      acorn-jsx: 5.3.2(acorn@8.15.0)
      estree-util-to-js: 2.0.0
      recma-parse: 1.0.0
      recma-stringify: 1.0.0
      unified: 11.0.5
    transitivePeerDependencies:
      - acorn

  recma-parse@1.0.0:
    dependencies:
      '@types/estree': 1.0.8
      esast-util-from-js: 2.0.1
      unified: 11.0.5
      vfile: 6.0.3

  recma-stringify@1.0.0:
    dependencies:
      '@types/estree': 1.0.8
      estree-util-to-js: 2.0.0
      unified: 11.0.5
      vfile: 6.0.3

  regex-recursion@6.0.2:
    dependencies:
      regex-utilities: 2.3.0

  regex-utilities@2.3.0: {}

  regex@6.0.1:
    dependencies:
      regex-utilities: 2.3.0

  rehype-recma@1.0.0:
    dependencies:
      '@types/estree': 1.0.8
      '@types/hast': 3.0.4
      hast-util-to-estree: 3.1.3
    transitivePeerDependencies:
      - supports-color

  remark-gfm@4.0.1:
    dependencies:
      '@types/mdast': 4.0.4
      mdast-util-gfm: 3.1.0
      micromark-extension-gfm: 3.0.0
      remark-parse: 11.0.0
      remark-stringify: 11.0.0
      unified: 11.0.5
    transitivePeerDependencies:
      - supports-color

  remark-mdx@3.1.0:
    dependencies:
      mdast-util-mdx: 3.0.0
      micromark-extension-mdxjs: 3.0.0
    transitivePeerDependencies:
      - supports-color

  remark-parse@11.0.0:
    dependencies:
      '@types/mdast': 4.0.4
      mdast-util-from-markdown: 2.0.2
      micromark-util-types: 2.0.2
      unified: 11.0.5
    transitivePeerDependencies:
      - supports-color

  remark-rehype@11.1.2:
    dependencies:
      '@types/hast': 3.0.4
      '@types/mdast': 4.0.4
      mdast-util-to-hast: 13.2.0
      unified: 11.0.5
      vfile: 6.0.3

  remark-stringify@11.0.0:
    dependencies:
      '@types/mdast': 4.0.4
      mdast-util-to-markdown: 2.1.2
      unified: 11.0.5

  remark@15.0.1:
    dependencies:
      '@types/mdast': 4.0.4
      remark-parse: 11.0.0
      remark-stringify: 11.0.0
      unified: 11.0.5
    transitivePeerDependencies:
      - supports-color

  require-directory@2.1.1: {}

  require-in-the-middle@7.5.2:
    dependencies:
      debug: 4.4.1
      module-details-from-path: 1.0.4
      resolve: 1.22.10
    transitivePeerDependencies:
      - supports-color

  resolve-from@5.0.0: {}

  resolve-pkg-maps@1.0.0: {}

  resolve@1.22.10:
    dependencies:
      is-core-module: 2.16.1
      path-parse: 1.0.7
      supports-preserve-symlinks-flag: 1.0.0

  restore-cursor@5.1.0:
    dependencies:
      onetime: 7.0.0
      signal-exit: 4.1.0

  retry-request@7.0.2:
    dependencies:
      '@types/request': 2.48.12
      extend: 3.0.2
      teeny-request: 9.0.0
    transitivePeerDependencies:
      - encoding
      - supports-color

  retry@0.13.1: {}

  reusify@1.1.0: {}

  rfdc@1.4.1: {}

  rollup@4.44.1:
    dependencies:
      '@types/estree': 1.0.8
    optionalDependencies:
      '@rollup/rollup-android-arm-eabi': 4.44.1
      '@rollup/rollup-android-arm64': 4.44.1
      '@rollup/rollup-darwin-arm64': 4.44.1
      '@rollup/rollup-darwin-x64': 4.44.1
      '@rollup/rollup-freebsd-arm64': 4.44.1
      '@rollup/rollup-freebsd-x64': 4.44.1
      '@rollup/rollup-linux-arm-gnueabihf': 4.44.1
      '@rollup/rollup-linux-arm-musleabihf': 4.44.1
      '@rollup/rollup-linux-arm64-gnu': 4.44.1
      '@rollup/rollup-linux-arm64-musl': 4.44.1
      '@rollup/rollup-linux-loongarch64-gnu': 4.44.1
      '@rollup/rollup-linux-powerpc64le-gnu': 4.44.1
      '@rollup/rollup-linux-riscv64-gnu': 4.44.1
      '@rollup/rollup-linux-riscv64-musl': 4.44.1
      '@rollup/rollup-linux-s390x-gnu': 4.44.1
      '@rollup/rollup-linux-x64-gnu': 4.44.1
      '@rollup/rollup-linux-x64-musl': 4.44.1
      '@rollup/rollup-win32-arm64-msvc': 4.44.1
      '@rollup/rollup-win32-ia32-msvc': 4.44.1
      '@rollup/rollup-win32-x64-msvc': 4.44.1
      fsevents: 2.3.3

  router@2.2.0:
    dependencies:
      debug: 4.4.1
      depd: 2.0.0
      is-promise: 4.0.0
      parseurl: 1.3.3
      path-to-regexp: 8.2.0
    transitivePeerDependencies:
      - supports-color

  run-parallel@1.2.0:
    dependencies:
      queue-microtask: 1.2.3

  safe-buffer@5.2.1: {}

  safer-buffer@2.1.2: {}

  scheduler@0.26.0: {}

  scroll-into-view-if-needed@3.1.0:
    dependencies:
      compute-scroll-into-view: 3.1.1

  secure-json-parse@2.7.0: {}

  semver@7.7.2: {}

  send@1.2.0:
    dependencies:
      debug: 4.4.1
      encodeurl: 2.0.0
      escape-html: 1.0.3
      etag: 1.8.1
      fresh: 2.0.0
      http-errors: 2.0.0
      mime-types: 3.0.1
      ms: 2.1.3
      on-finished: 2.4.1
      range-parser: 1.2.1
      statuses: 2.0.2
    transitivePeerDependencies:
      - supports-color

  seq-queue@0.0.5: {}

  serve-static@2.2.0:
    dependencies:
      encodeurl: 2.0.0
      escape-html: 1.0.3
      parseurl: 1.3.3
      send: 1.2.0
    transitivePeerDependencies:
      - supports-color

  setprototypeof@1.2.0: {}

  sharp@0.34.2:
    dependencies:
      color: 4.2.3
      detect-libc: 2.0.4
      semver: 7.7.2
    optionalDependencies:
      '@img/sharp-darwin-arm64': 0.34.2
      '@img/sharp-darwin-x64': 0.34.2
      '@img/sharp-libvips-darwin-arm64': 1.1.0
      '@img/sharp-libvips-darwin-x64': 1.1.0
      '@img/sharp-libvips-linux-arm': 1.1.0
      '@img/sharp-libvips-linux-arm64': 1.1.0
      '@img/sharp-libvips-linux-ppc64': 1.1.0
      '@img/sharp-libvips-linux-s390x': 1.1.0
      '@img/sharp-libvips-linux-x64': 1.1.0
      '@img/sharp-libvips-linuxmusl-arm64': 1.1.0
      '@img/sharp-libvips-linuxmusl-x64': 1.1.0
      '@img/sharp-linux-arm': 0.34.2
      '@img/sharp-linux-arm64': 0.34.2
      '@img/sharp-linux-s390x': 0.34.2
      '@img/sharp-linux-x64': 0.34.2
      '@img/sharp-linuxmusl-arm64': 0.34.2
      '@img/sharp-linuxmusl-x64': 0.34.2
      '@img/sharp-wasm32': 0.34.2
      '@img/sharp-win32-arm64': 0.34.2
      '@img/sharp-win32-ia32': 0.34.2
      '@img/sharp-win32-x64': 0.34.2
    optional: true

  shebang-command@2.0.0:
    dependencies:
      shebang-regex: 3.0.0

  shebang-regex@3.0.0: {}

  shiki@3.7.0:
    dependencies:
      '@shikijs/core': 3.7.0
      '@shikijs/engine-javascript': 3.7.0
      '@shikijs/engine-oniguruma': 3.7.0
      '@shikijs/langs': 3.7.0
      '@shikijs/themes': 3.7.0
      '@shikijs/types': 3.7.0
      '@shikijs/vscode-textmate': 10.0.2
      '@types/hast': 3.0.4

  side-channel-list@1.0.0:
    dependencies:
      es-errors: 1.3.0
      object-inspect: 1.13.4

  side-channel-map@1.0.1:
    dependencies:
      call-bound: 1.0.4
      es-errors: 1.3.0
      get-intrinsic: 1.3.0
      object-inspect: 1.13.4

  side-channel-weakmap@1.0.2:
    dependencies:
      call-bound: 1.0.4
      es-errors: 1.3.0
      get-intrinsic: 1.3.0
      object-inspect: 1.13.4
      side-channel-map: 1.0.1

  side-channel@1.1.0:
    dependencies:
      es-errors: 1.3.0
      object-inspect: 1.13.4
      side-channel-list: 1.0.0
      side-channel-map: 1.0.1
      side-channel-weakmap: 1.0.2

  siginfo@2.0.0: {}

  signal-exit@4.1.0: {}

  simple-concat@1.0.1: {}

  simple-get@4.0.1:
    dependencies:
      decompress-response: 6.0.0
      once: 1.4.0
      simple-concat: 1.0.1

  simple-swizzle@0.2.2:
    dependencies:
      is-arrayish: 0.3.2
    optional: true

  sisteransi@1.0.5: {}

  slash@3.0.0: {}

  slice-ansi@5.0.0:
    dependencies:
      ansi-styles: 6.2.1
      is-fullwidth-code-point: 4.0.0

  slice-ansi@7.1.0:
    dependencies:
      ansi-styles: 6.2.1
      is-fullwidth-code-point: 5.0.0

  source-map-js@1.2.1: {}

  source-map@0.7.4: {}

  source-map@0.8.0-beta.0:
    dependencies:
      whatwg-url: 7.1.0

  space-separated-tokens@2.0.2: {}

  spawndamnit@3.0.1:
    dependencies:
      cross-spawn: 7.0.6
      signal-exit: 4.1.0

  split-ca@1.0.1: {}

  split2@4.2.0: {}

  sprintf-js@1.0.3: {}

  sqlstring@2.3.3: {}

  ssh2@1.16.0:
    dependencies:
      asn1: 0.2.6
      bcrypt-pbkdf: 1.0.2
    optionalDependencies:
      cpu-features: 0.0.10
      nan: 2.22.2

  stackback@0.0.2: {}

  statuses@2.0.1: {}

  statuses@2.0.2: {}

  std-env@3.9.0: {}

  stream-events@1.0.5:
    dependencies:
      stubs: 3.0.0

  stream-shift@1.0.3: {}

  streamsearch@1.1.0: {}

  strict-event-emitter-types@2.0.0: {}

  string-argv@0.3.2: {}

  string-width@4.2.3:
    dependencies:
      emoji-regex: 8.0.0
      is-fullwidth-code-point: 3.0.0
      strip-ansi: 6.0.1

  string-width@5.1.2:
    dependencies:
      eastasianwidth: 0.2.0
      emoji-regex: 9.2.2
      strip-ansi: 7.1.0

  string-width@7.2.0:
    dependencies:
      emoji-regex: 10.4.0
      get-east-asian-width: 1.3.0
      strip-ansi: 7.1.0

  string_decoder@1.3.0:
    dependencies:
      safe-buffer: 5.2.1

  stringify-entities@4.0.4:
    dependencies:
      character-entities-html4: 2.1.0
      character-entities-legacy: 3.0.0

  strip-ansi@6.0.1:
    dependencies:
      ansi-regex: 5.0.1

  strip-ansi@7.1.0:
    dependencies:
      ansi-regex: 6.1.0

  strip-bom@3.0.0: {}

  strip-final-newline@3.0.0: {}

  strip-final-newline@4.0.0: {}

  strip-json-comments@2.0.1: {}

  strip-literal@3.0.0:
    dependencies:
      js-tokens: 9.0.1

  strnum@1.1.2: {}

  strtok3@10.3.1:
    dependencies:
      '@tokenizer/token': 0.3.0

  stubs@3.0.0: {}

  style-to-js@1.1.17:
    dependencies:
      style-to-object: 1.0.9

  style-to-object@1.0.9:
    dependencies:
      inline-style-parser: 0.2.4

  styled-jsx@5.1.6(react@19.1.0):
    dependencies:
      client-only: 0.0.1
      react: 19.1.0

  sucrase@3.35.0:
    dependencies:
      '@jridgewell/gen-mapping': 0.3.12
      commander: 4.1.1
      glob: 10.4.5
      lines-and-columns: 1.2.4
      mz: 2.7.0
      pirates: 4.0.7
      ts-interface-checker: 0.1.13

  supports-preserve-symlinks-flag@1.0.0: {}

  swr@2.3.4(react@19.1.0):
    dependencies:
      dequal: 2.0.3
      react: 19.1.0
      use-sync-external-store: 1.5.0(react@19.1.0)

  tailwind-merge@3.3.1: {}

  tailwindcss@4.1.11: {}

  tapable@2.2.2: {}

  tar-fs@2.1.3:
    dependencies:
      chownr: 1.1.4
      mkdirp-classic: 0.5.3
      pump: 3.0.3
      tar-stream: 2.2.0

  tar-stream@2.2.0:
    dependencies:
      bl: 4.1.0
      end-of-stream: 1.4.5
      fs-constants: 1.0.0
      inherits: 2.0.4
      readable-stream: 3.6.2

  tar@7.4.3:
    dependencies:
      '@isaacs/fs-minipass': 4.0.1
      chownr: 3.0.0
      minipass: 7.1.2
      minizlib: 3.0.2
      mkdirp: 3.0.1
      yallist: 5.0.0

  teeny-request@9.0.0:
    dependencies:
      http-proxy-agent: 5.0.0
      https-proxy-agent: 5.0.1
      node-fetch: 2.7.0
      stream-events: 1.0.5
      uuid: 9.0.1
    transitivePeerDependencies:
      - encoding
      - supports-color

  term-size@2.2.1: {}

  thenify-all@1.6.0:
    dependencies:
      thenify: 3.3.1

  thenify@3.3.1:
    dependencies:
      any-promise: 1.3.0

  throttleit@2.1.0: {}

  tinybench@2.9.0: {}

  tinyexec@0.3.2: {}

  tinyexec@1.0.1: {}

  tinyglobby@0.2.14:
    dependencies:
      fdir: 6.4.6(picomatch@4.0.2)
      picomatch: 4.0.2

  tinypool@1.1.1: {}

  tinyrainbow@2.0.0: {}

  tinyspy@4.0.3: {}

  tmp@0.0.33:
    dependencies:
      os-tmpdir: 1.0.2

  to-regex-range@5.0.1:
    dependencies:
      is-number: 7.0.0

  toidentifier@1.0.1: {}

  token-types@6.0.3:
    dependencies:
      '@tokenizer/token': 0.3.0
      ieee754: 1.2.1

  tr46@0.0.3: {}

  tr46@1.0.1:
    dependencies:
      punycode: 2.3.1

  tree-kill@1.2.2: {}

  trim-lines@3.0.1: {}

  trough@2.2.0: {}

  ts-interface-checker@0.1.13: {}

  tslib@2.8.1: {}

  tsup@8.5.0(jiti@2.4.2)(postcss@8.5.6)(tsx@4.20.3)(typescript@5.8.3)(yaml@2.8.0):
    dependencies:
      bundle-require: 5.1.0(esbuild@0.25.5)
      cac: 6.7.14
      chokidar: 4.0.3
      consola: 3.4.2
      debug: 4.4.1
      esbuild: 0.25.5
      fix-dts-default-cjs-exports: 1.0.1
      joycon: 3.1.1
      picocolors: 1.1.1
      postcss-load-config: 6.0.1(jiti@2.4.2)(postcss@8.5.6)(tsx@4.20.3)(yaml@2.8.0)
      resolve-from: 5.0.0
      rollup: 4.44.1
      source-map: 0.8.0-beta.0
      sucrase: 3.35.0
      tinyexec: 0.3.2
      tinyglobby: 0.2.14
      tree-kill: 1.2.2
    optionalDependencies:
      postcss: 8.5.6
      typescript: 5.8.3
    transitivePeerDependencies:
      - jiti
      - supports-color
      - tsx
      - yaml

  tsx@4.20.3:
    dependencies:
      esbuild: 0.25.5
      get-tsconfig: 4.10.1
    optionalDependencies:
      fsevents: 2.3.3

  tunnel-agent@0.6.0:
    dependencies:
      safe-buffer: 5.2.1

  turbo-darwin-64@2.5.4:
    optional: true

  turbo-darwin-arm64@2.5.4:
    optional: true

  turbo-linux-64@2.5.4:
    optional: true

  turbo-linux-arm64@2.5.4:
    optional: true

  turbo-windows-64@2.5.4:
    optional: true

  turbo-windows-arm64@2.5.4:
    optional: true

  turbo@2.5.4:
    optionalDependencies:
      turbo-darwin-64: 2.5.4
      turbo-darwin-arm64: 2.5.4
      turbo-linux-64: 2.5.4
      turbo-linux-arm64: 2.5.4
      turbo-windows-64: 2.5.4
      turbo-windows-arm64: 2.5.4

  tweetnacl@0.14.5: {}

  type-is@2.0.1:
    dependencies:
      content-type: 1.0.5
      media-typer: 1.1.0
      mime-types: 3.0.1

  typescript@5.8.3: {}

  ufo@1.6.1: {}

  uint8array-extras@1.4.0: {}

  undici-types@5.26.5: {}

  undici-types@6.21.0: {}

  undici-types@7.8.0: {}

  undici@7.11.0: {}

  unicorn-magic@0.3.0: {}

  unified@11.0.5:
    dependencies:
      '@types/unist': 3.0.3
      bail: 2.0.2
      devlop: 1.1.0
      extend: 3.0.2
      is-plain-obj: 4.1.0
      trough: 2.2.0
      vfile: 6.0.3

  unist-util-is@6.0.0:
    dependencies:
      '@types/unist': 3.0.3

  unist-util-position-from-estree@2.0.0:
    dependencies:
      '@types/unist': 3.0.3

  unist-util-position@5.0.0:
    dependencies:
      '@types/unist': 3.0.3

  unist-util-stringify-position@4.0.0:
    dependencies:
      '@types/unist': 3.0.3

  unist-util-visit-parents@6.0.1:
    dependencies:
      '@types/unist': 3.0.3
      unist-util-is: 6.0.0

  unist-util-visit@5.0.0:
    dependencies:
      '@types/unist': 3.0.3
      unist-util-is: 6.0.0
      unist-util-visit-parents: 6.0.1

  universalify@0.1.2: {}

  unpipe@1.0.0: {}

  uri-js@4.4.1:
    dependencies:
      punycode: 2.3.1

  uri-templates@0.2.0: {}

  use-callback-ref@1.3.3(@types/react@19.1.8)(react@19.1.0):
    dependencies:
      react: 19.1.0
      tslib: 2.8.1
    optionalDependencies:
      '@types/react': 19.1.8

  use-sidecar@1.1.3(@types/react@19.1.8)(react@19.1.0):
    dependencies:
      detect-node-es: 1.1.0
      react: 19.1.0
      tslib: 2.8.1
    optionalDependencies:
      '@types/react': 19.1.8

  use-sync-external-store@1.5.0(react@19.1.0):
    dependencies:
      react: 19.1.0

  util-deprecate@1.0.2: {}

  uuid@10.0.0: {}

  uuid@11.1.0: {}

  uuid@8.3.2: {}

  uuid@9.0.1: {}

  vary@1.1.2: {}

  vfile-message@4.0.2:
    dependencies:
      '@types/unist': 3.0.3
      unist-util-stringify-position: 4.0.0

  vfile@6.0.3:
    dependencies:
      '@types/unist': 3.0.3
      vfile-message: 4.0.2

  vite-node@3.2.4(@types/node@20.19.4)(jiti@2.4.2)(lightningcss@1.30.1)(tsx@4.20.3)(yaml@2.8.0):
    dependencies:
      cac: 6.7.14
      debug: 4.4.1
      es-module-lexer: 1.7.0
      pathe: 2.0.3
      vite: 7.0.1(@types/node@20.19.4)(jiti@2.4.2)(lightningcss@1.30.1)(tsx@4.20.3)(yaml@2.8.0)
    transitivePeerDependencies:
      - '@types/node'
      - jiti
      - less
      - lightningcss
      - sass
      - sass-embedded
      - stylus
      - sugarss
      - supports-color
      - terser
      - tsx
      - yaml

  vite@7.0.1(@types/node@20.19.4)(jiti@2.4.2)(lightningcss@1.30.1)(tsx@4.20.3)(yaml@2.8.0):
    dependencies:
      esbuild: 0.25.5
      fdir: 6.4.6(picomatch@4.0.2)
      picomatch: 4.0.2
      postcss: 8.5.6
      rollup: 4.44.1
      tinyglobby: 0.2.14
    optionalDependencies:
      '@types/node': 20.19.4
      fsevents: 2.3.3
      jiti: 2.4.2
      lightningcss: 1.30.1
      tsx: 4.20.3
      yaml: 2.8.0

  vitest@3.2.4(@types/debug@4.1.12)(@types/node@20.19.4)(jiti@2.4.2)(lightningcss@1.30.1)(tsx@4.20.3)(yaml@2.8.0):
    dependencies:
      '@types/chai': 5.2.2
      '@vitest/expect': 3.2.4
      '@vitest/mocker': 3.2.4(vite@7.0.1(@types/node@20.19.4)(jiti@2.4.2)(lightningcss@1.30.1)(tsx@4.20.3)(yaml@2.8.0))
      '@vitest/pretty-format': 3.2.4
      '@vitest/runner': 3.2.4
      '@vitest/snapshot': 3.2.4
      '@vitest/spy': 3.2.4
      '@vitest/utils': 3.2.4
      chai: 5.2.0
      debug: 4.4.1
      expect-type: 1.2.1
      magic-string: 0.30.17
      pathe: 2.0.3
      picomatch: 4.0.2
      std-env: 3.9.0
      tinybench: 2.9.0
      tinyexec: 0.3.2
      tinyglobby: 0.2.14
      tinypool: 1.1.1
      tinyrainbow: 2.0.0
      vite: 7.0.1(@types/node@20.19.4)(jiti@2.4.2)(lightningcss@1.30.1)(tsx@4.20.3)(yaml@2.8.0)
      vite-node: 3.2.4(@types/node@20.19.4)(jiti@2.4.2)(lightningcss@1.30.1)(tsx@4.20.3)(yaml@2.8.0)
      why-is-node-running: 2.3.0
    optionalDependencies:
      '@types/debug': 4.1.12
      '@types/node': 20.19.4
    transitivePeerDependencies:
      - jiti
      - less
      - lightningcss
      - msw
      - sass
      - sass-embedded
      - stylus
      - sugarss
      - supports-color
      - terser
      - tsx
      - yaml

  web-streams-polyfill@4.0.0-beta.3: {}

  webidl-conversions@3.0.1: {}

  webidl-conversions@4.0.2: {}

  whatwg-url@5.0.0:
    dependencies:
      tr46: 0.0.3
      webidl-conversions: 3.0.1

  whatwg-url@7.1.0:
    dependencies:
      lodash.sortby: 4.7.0
      tr46: 1.0.1
      webidl-conversions: 4.0.2

  which@2.0.2:
    dependencies:
      isexe: 2.0.0

  why-is-node-running@2.3.0:
    dependencies:
      siginfo: 2.0.0
      stackback: 0.0.2

  wrap-ansi@7.0.0:
    dependencies:
      ansi-styles: 4.3.0
      string-width: 4.2.3
      strip-ansi: 6.0.1

  wrap-ansi@8.1.0:
    dependencies:
      ansi-styles: 6.2.1
      string-width: 5.1.2
      strip-ansi: 7.1.0

  wrap-ansi@9.0.0:
    dependencies:
      ansi-styles: 6.2.1
      string-width: 7.2.0
      strip-ansi: 7.1.0

  wrappy@1.0.2: {}

  ws@8.18.3: {}

  xsschema@0.3.0-beta.5(zod-to-json-schema@3.24.6(zod@3.25.71))(zod@3.25.71):
    optionalDependencies:
      zod: 3.25.71
      zod-to-json-schema: 3.24.6(zod@3.25.71)

  xtend@4.0.2: {}

  y18n@5.0.8: {}

  yallist@5.0.0: {}

  yaml@2.8.0: {}

  yargs-parser@21.1.1: {}

  yargs-parser@22.0.0: {}

  yargs@17.7.2:
    dependencies:
      cliui: 8.0.1
      escalade: 3.2.0
      get-caller-file: 2.0.5
      require-directory: 2.1.1
      string-width: 4.2.3
      y18n: 5.0.8
      yargs-parser: 21.1.1

  yargs@18.0.0:
    dependencies:
      cliui: 9.0.1
      escalade: 3.2.0
      get-caller-file: 2.0.5
      string-width: 7.2.0
      y18n: 5.0.8
      yargs-parser: 22.0.0

  yocto-queue@0.1.0: {}

  yoctocolors@2.1.1: {}

  zod-to-json-schema@3.24.6(zod@3.25.71):
    dependencies:
      zod: 3.25.71

  zod@3.25.71: {}

  zwitch@2.0.4: {}<|MERGE_RESOLUTION|>--- conflicted
+++ resolved
@@ -1945,16 +1945,14 @@
   '@types/deep-eql@4.0.2':
     resolution: {integrity: sha512-c9h9dVVMigMPc4bwTvC5dxqtqJZwQPePsWjPlpSOnojbor6pGqdk541lfA7AqFQr5pB1BRdq0juY9db81BwyFw==}
 
-<<<<<<< HEAD
   '@types/diff-match-patch@1.0.36':
     resolution: {integrity: sha512-xFdR6tkm0MWvBfO8xXCSsinYxHcqkQUlcHeSpMC2ukzOb6lwQAfDmW+Qt0AvlGd8HpsS28qKsB+oPeJn9I39jg==}
-=======
+
   '@types/docker-modem@3.0.6':
     resolution: {integrity: sha512-yKpAGEuKRSS8wwx0joknWxsmLha78wNMe9R2S3UNsVOkZded8UqOrV8KoeDXoXsjndxwyF3eIhyClGbO1SEhEg==}
 
   '@types/dockerode@3.3.42':
     resolution: {integrity: sha512-U1jqHMShibMEWHdxYhj3rCMNCiLx5f35i4e3CEUuW+JSSszc/tVqc6WCAPdhwBymG5R/vgbcceagK0St7Cq6Eg==}
->>>>>>> b9dd47f0
 
   '@types/estree-jsx@1.0.5':
     resolution: {integrity: sha512-52CcUVNFyfb1A2ALocQw/Dd1BQFNmSdkuC3BkZ6iqhdMfQz7JWOFRuJFloOzjk+6WijU56m9oKXFAXc7o3Towg==}
@@ -6844,9 +6842,8 @@
 
   '@types/deep-eql@4.0.2': {}
 
-<<<<<<< HEAD
   '@types/diff-match-patch@1.0.36': {}
-=======
+
   '@types/docker-modem@3.0.6':
     dependencies:
       '@types/node': 20.19.4
@@ -6857,7 +6854,6 @@
       '@types/docker-modem': 3.0.6
       '@types/node': 20.19.4
       '@types/ssh2': 1.15.5
->>>>>>> b9dd47f0
 
   '@types/estree-jsx@1.0.5':
     dependencies:
