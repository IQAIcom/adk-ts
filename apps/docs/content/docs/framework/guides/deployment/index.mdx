---
title: Deployment
description: Learn how to deploy ADK-TS agents to various platforms and environments
---

import { Cards, Card } from "fumadocs-ui/components/card";
import { Callout } from "fumadocs-ui/components/callout";

Deploy your ADK-TS agents to production using various platforms and deployment strategies. This guide covers core deployment concepts and platform-specific implementations.

<<<<<<< HEAD
## Quick Start Decision Tree

Choose your deployment path based on your needs:

<Cards>
  <Card
    title="🚀 Quick & Managed"
    description="Railway - easiest deployment, auto-detect or use Docker (5-15 min)"
    href="/docs/guides/deployment/railway"
  />
  <Card
    title="⚡ Serverless API"
    description="Vercel - serverless functions for API agents and webhooks (5-10 min)"
    href="/docs/guides/deployment/vercel"
  />
  <Card
    title="☁️ Enterprise Cloud"
    description="AWS - Lambda, ECS Fargate, or EC2 for scalable cloud deployment (15-60 min)"
    href="/docs/guides/deployment/aws"
  />
  <Card
    title="🔧 Self-Hosted & Flexible"
    description="Docker - full control, deploy anywhere you want (30+ min)"
    href="/docs/guides/deployment/docker"
=======
## Platform Guides

Deploy to popular cloud platforms with step-by-step instructions:

<Cards>
  <Card
    title="🚂 Railway"
    description="Deploy using Railway's container hosting platform"
    href="/docs/framework/guides/deployment/railway"
  />
  <Card
    title="🐳 Docker"
    description="Deploy using Docker containers to any platform"
    href="/docs/framework/guides/deployment/docker"
  />
</Cards>

## Agent-Specific Guides

Deployment guides for specific agent types with unique requirements:

<Cards>
  <Card
    title="📱 Telegram Bots"
    description="Deploy polling-based Telegram bots as background workers"
    href="/docs/framework/guides/deployment/telegram"
>>>>>>> 2bc4fcdd
  />
</Cards>

## Coming Soon

We're working on guides for additional platforms:

- **☁️ Google Cloud** - Cloud Run and GKE deployment
- **⚓ Kubernetes** - Container orchestration for scalable deployments
- **🔷 Azure** - Azure Functions and Container Instances

<Callout type="info" title="Contributions Welcome">
  Have experience deploying ADK-TS agents to other platforms? We welcome
  contributions! Share your deployment guides by opening a pull request on
  [GitHub](https://github.com/IQAIcom/adk-ts/pulls) or start a discussion in our
  [community forum](https://github.com/IQAIcom/adk-ts/discussions).
</Callout>

## Prerequisites

Before deploying your agent, ensure you have:

- **Built and tested** your ADK-TS agent locally
- **Environment variables** documented and ready to configure
- **Dependencies** properly defined in `package.json`
- **Production configuration** prepared (API keys, database connections, etc.)

## General Best Practices

- **Environment Variables**: Never commit sensitive data; use platform-specific secret management
- **Health Checks**: Implement health check endpoints for monitoring
- **Logging**: Configure proper logging for production debugging
- **Error Handling**: Ensure graceful error handling and recovery
- **Resource Limits**: Set appropriate memory and CPU limits
- **Monitoring**: Set up monitoring and alerting for your deployed agents

## Next Steps

Choose a deployment platform from the guides above to get started, or explore our other guides for best practices and troubleshooting tips.<|MERGE_RESOLUTION|>--- conflicted
+++ resolved
@@ -8,10 +8,11 @@
 
 Deploy your ADK-TS agents to production using various platforms and deployment strategies. This guide covers core deployment concepts and platform-specific implementations.
 
-<<<<<<< HEAD
 ## Quick Start Decision Tree
 
-Choose your deployment path based on your needs:
+### Platform Guides
+
+Deploy to popular cloud platforms with step-by-step instructions:
 
 <Cards>
   <Card
@@ -33,25 +34,10 @@
     title="🔧 Self-Hosted & Flexible"
     description="Docker - full control, deploy anywhere you want (30+ min)"
     href="/docs/guides/deployment/docker"
-=======
-## Platform Guides
-
-Deploy to popular cloud platforms with step-by-step instructions:
-
-<Cards>
-  <Card
-    title="🚂 Railway"
-    description="Deploy using Railway's container hosting platform"
-    href="/docs/framework/guides/deployment/railway"
-  />
-  <Card
-    title="🐳 Docker"
-    description="Deploy using Docker containers to any platform"
-    href="/docs/framework/guides/deployment/docker"
   />
 </Cards>
 
-## Agent-Specific Guides
+### Agent-Specific Guides
 
 Deployment guides for specific agent types with unique requirements:
 
@@ -60,7 +46,6 @@
     title="📱 Telegram Bots"
     description="Deploy polling-based Telegram bots as background workers"
     href="/docs/framework/guides/deployment/telegram"
->>>>>>> 2bc4fcdd
   />
 </Cards>
 
