--- conflicted
+++ resolved
@@ -278,7 +278,7 @@
 	}
 
 	error(text: string): void {
-		this.writeErr(chalk.red(text) + "\n");
+		this.writeErr(`${chalk.red(text)}\n`);
 	}
 
 	renderMarkdown(text: string): string {
@@ -289,7 +289,7 @@
 
 	printAnswer(markdown: string): void {
 		const rendered = this.renderMarkdown(markdown);
-		this.writeOut((rendered || "").trim() + "\n");
+		this.writeOut(`${(rendered || "").trim()}\n`);
 	}
 }
 
@@ -326,7 +326,9 @@
 			throw new Error(`Unexpected response format: ${JSON.stringify(data)}`);
 		} catch (error) {
 			throw new Error(
-				`Failed to fetch agents: ${error instanceof Error ? error.message : String(error)}`,
+				`Failed to fetch agents: ${
+					error instanceof Error ? error.message : String(error)
+				}`,
 			);
 		}
 	}
@@ -383,8 +385,8 @@
 					spinnerChars.some((char) => str.includes(char)) ||
 					str.includes("🤖 Thinking") ||
 					str.includes("\r") || // carriage returns for spinner updates
-					str.includes("\x1b")
-				); // ANSI escape codes for colors/positioning
+					str.includes("\x1b") // ANSI escape codes
+				);
 			};
 
 			// Temporarily override output during the fetch
@@ -406,36 +408,10 @@
 					throw new Error("No agent selected or agent path not available");
 				}
 
-<<<<<<< HEAD
-			if (!response.ok) {
-				s.stop("❌ Failed to send message");
-				const errorText = await response.text();
-
-				// Try to parse as JSON for pretty error
-				try {
-					const errorJson = JSON.parse(errorText);
-					if (errorJson.error && errorJson.message) {
-						// Pretty error from server
-						p.log.error(
-							`\n❌ ${errorJson.error}\n${"━".repeat(40)}\n${errorJson.message}`,
-						);
-						if (errorJson.details && Array.isArray(errorJson.details)) {
-							errorJson.details.forEach((detail: string) => {
-								p.log.message(`  ${detail}`);
-							});
-						}
-						return;
-					}
-				} catch {
-					// Not JSON, show raw error
-				}
-
-				p.log.error(errorText);
-				return;
-			}
-=======
 				const response = await fetch(
-					`${this.apiUrl}/api/agents/${encodeURIComponent(this.selectedAgent.relativePath)}/message`,
+					`${this.apiUrl}/api/agents/${encodeURIComponent(
+						this.selectedAgent.relativePath,
+					)}/message`,
 					{
 						method: "POST",
 						headers: { "Content-Type": "application/json" },
@@ -444,11 +420,30 @@
 				);
 
 				if (!response.ok) {
+					spinner.stop("❌ Failed to send message");
 					const errorText = await response.text();
-					spinner.stop("❌ Failed to send message");
-					throw new Error(`HTTP ${response.status}: ${errorText}`);
-				}
->>>>>>> c58ce8fe
+
+					// Try to parse JSON error for nicer formatting
+					try {
+						const errorJson = JSON.parse(errorText);
+						if (errorJson.error && errorJson.message) {
+							p.log.error(
+								`\n❌ ${errorJson.error}\n${"━".repeat(40)}\n${errorJson.message}`,
+							);
+							if (errorJson.details && Array.isArray(errorJson.details)) {
+								errorJson.details.forEach((detail: string) => {
+									p.log.message(`  ${detail}`);
+								});
+							}
+							return;
+						}
+					} catch {
+						// not JSON, just print the raw text
+					}
+
+					p.log.error(errorText);
+					return;
+				}
 
 				const result = (await response.json()) as {
 					response?: string;
