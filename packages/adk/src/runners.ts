import { SpanStatusCode } from "@opentelemetry/api";
import type { BaseAgent } from "./agents/base-agent";
import { InvocationContext } from "./agents/invocation-context";
import { RunConfig } from "./agents/run-config";
import { Event } from "./events/event";
import type { BaseMemoryService } from "./memory/base-memory-service";
import { InMemoryMemoryService } from "./memory/in-memory-memory-service";
import type { Message } from "./models/llm-request";
import type { MessageRole } from "./models/llm-request";
import type { SessionService } from "./sessions/base-session-service";
import { InMemorySessionService } from "./sessions/in-memory-session-service";
import type { Session } from "./sessions/session";
<<<<<<< HEAD
import { tracer } from "./telemetry";
=======
import type { MessageRole } from "./models/llm-request";
import type { BaseArtifactService } from "./artifacts/base-artifact-service";
import { InMemoryArtifactService } from "./artifacts/in-memory-artifact-service";
>>>>>>> cbe5b03e

/**
 * The Runner class is used to run agents.
 * It manages the execution of an agent within a session, handling message
 * processing, event generation, and interaction with various services.
 */
export class Runner {
	/**
	 * The app name of the runner.
	 */
	appName: string;

	/**
	 * The root agent to run.
	 */
	agent: BaseAgent;

	/**
	 * The session service for the runner.
	 */
	sessionService: SessionService;

	/**
	 * The memory service for the runner.
	 */
	memoryService?: BaseMemoryService;

	/**
	 * The artifact service for the runner.
	 */
	artifactService?: BaseArtifactService;

	/**
	 * Initializes the Runner.
	 */
	constructor({
		appName,
		agent,
		sessionService,
		memoryService,
		artifactService,
	}: {
		appName: string;
		agent: BaseAgent;
		sessionService: SessionService;
		memoryService?: BaseMemoryService;
		artifactService?: BaseArtifactService;
	}) {
		this.appName = appName;
		this.agent = agent;
		this.sessionService = sessionService;
		this.memoryService = memoryService;
		this.artifactService = artifactService;
	}

	/**
	 * Main entry method to run the agent in this runner.
	 */
	async *runAsync({
		userId,
		sessionId,
		newMessage,
		runConfig = new RunConfig(),
	}: {
		userId: string;
		sessionId: string;
		newMessage: Message;
		runConfig?: RunConfig;
	}): AsyncGenerator<Event, void, unknown> {
		const span = tracer.startSpan("invocation");

		// Get the session
		const session = await this.sessionService.getSession(sessionId);
		if (!session) {
			throw new Error(`Session not found: ${sessionId}`);
		}

		// Create invocation context
		const invocationContext = this._newInvocationContext({
			session,
			newMessage,
			runConfig,
		});

		// Append new message to session if provided
		if (newMessage) {
			await this._appendNewMessageToSession({
				session,
				newMessage,
				invocationContext,
			});
		}

		// Get responses from agent
		let lastPartialEvent: Event | null = null;
		let assistantContent = "";

		try {
			// Run the agent and yield events
			for await (const response of this.agent.runStreaming(invocationContext)) {
				const event = new Event({
					invocationId: invocationContext.sessionId,
					author: "assistant",
					content: response.content || "",
					function_call: response.function_call,
					tool_calls: response.tool_calls,
					partial: response.is_partial,
					raw_response: response.raw_response,
				});
				await this.sessionService.appendEvent(session, event);

				// Track partial events for debugging
				if (event.is_partial) {
					lastPartialEvent = event;
				}

				if (response.role === "assistant" && response.content) {
					assistantContent += response.content;
				}

				yield event;
			}

			if (assistantContent.trim()) {
				session.messages = session.messages || [];
				session.messages.push({
					role: "assistant",
					content: assistantContent,
				});
				await this.sessionService.updateSession(session);
			}
		} catch (error) {
			console.error("Error running agent:", error);

			// If we had partial events but no final event, create a final event
			if (lastPartialEvent && session.events && session.events.length === 0) {
				const finalEvent = new Event({
					invocationId: invocationContext.sessionId,
					author: "assistant",
					content: "Sorry, there was an error processing your request.",
					partial: false,
				});
				await this.sessionService.appendEvent(session, finalEvent);
				yield finalEvent;
			}

			span.recordException(error as Error);
			span.setStatus({
				code: SpanStatusCode.ERROR,
				message: error instanceof Error ? error.message : "Unknown error",
			});

			throw error;
		} finally {
			span.end();
		}
	}

	/**
	 * Appends a new message to the session.
	 */
	private async _appendNewMessageToSession({
		session,
		newMessage,
		invocationContext,
	}: {
		session: Session;
		newMessage: Message;
		invocationContext: InvocationContext;
	}): Promise<void> {
		// Create and append the event
		const event = new Event({
			invocationId: invocationContext.sessionId, // Using sessionId as invocationId for now
			author: "user",
			content:
				typeof newMessage.content === "string" ? newMessage.content : null,
		});

		if (event.author === "user" || event.author === "assistant") {
			session.messages = session.messages || [];
			session.messages.push({
				role: event.author as MessageRole,
				content: event.content,
			});
		}
		await this.sessionService.appendEvent(session, event);
	}

	/**
	 * Creates a new invocation context.
	 */
	private _newInvocationContext({
		session,
		newMessage,
		runConfig = new RunConfig(),
	}: {
		session: Session;
		newMessage?: Message;
		runConfig?: RunConfig;
	}): InvocationContext {
		return new InvocationContext({
			sessionId: session.id,
			messages: [
				...(session.messages || []),
				...(newMessage ? [newMessage] : []),
			],
			config: runConfig,
			userId: session.userId,
			appName: this.appName,
			sessionService: this.sessionService,
			memoryService: this.memoryService,
			artifactService: this.artifactService,
			metadata: session.metadata || {},
		});
	}
}

/**
 * An in-memory Runner for testing and development.
 */
export class InMemoryRunner extends Runner {
	/**
	 * Initializes the InMemoryRunner.
	 */
	constructor(
		agent: BaseAgent,
		{ appName = "InMemoryRunner" }: { appName?: string } = {},
	) {
		const inMemorySessionService = new InMemorySessionService();
		const inMemoryArtifactService = new InMemoryArtifactService();

		super({
			appName,
			agent,
			sessionService: inMemorySessionService,
			memoryService: new InMemoryMemoryService(),
			artifactService: inMemoryArtifactService,
		});
	}
}<|MERGE_RESOLUTION|>--- conflicted
+++ resolved
@@ -2,6 +2,8 @@
 import type { BaseAgent } from "./agents/base-agent";
 import { InvocationContext } from "./agents/invocation-context";
 import { RunConfig } from "./agents/run-config";
+import type { BaseArtifactService } from "./artifacts/base-artifact-service";
+import { InMemoryArtifactService } from "./artifacts/in-memory-artifact-service";
 import { Event } from "./events/event";
 import type { BaseMemoryService } from "./memory/base-memory-service";
 import { InMemoryMemoryService } from "./memory/in-memory-memory-service";
@@ -10,13 +12,7 @@
 import type { SessionService } from "./sessions/base-session-service";
 import { InMemorySessionService } from "./sessions/in-memory-session-service";
 import type { Session } from "./sessions/session";
-<<<<<<< HEAD
 import { tracer } from "./telemetry";
-=======
-import type { MessageRole } from "./models/llm-request";
-import type { BaseArtifactService } from "./artifacts/base-artifact-service";
-import { InMemoryArtifactService } from "./artifacts/in-memory-artifact-service";
->>>>>>> cbe5b03e
 
 /**
  * The Runner class is used to run agents.
