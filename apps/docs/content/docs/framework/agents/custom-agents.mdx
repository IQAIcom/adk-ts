--- conflicted
+++ resolved
@@ -779,7 +779,6 @@
     description="The building blocks of multi-agent systems"
     href="/docs/framework/agents/llm-agents"
   />
-<<<<<<< HEAD
   <Card
     title="🔄 Workflow Agents"
     description="Standard patterns for orchestrating multiple agents"
@@ -793,21 +792,6 @@
   <Card
     title="💾 Sessions & State"
     description="Manage data flow and persistence across agent interactions"
-=======
-  <Card
-    title="🔄 Workflow Agents"
-    description="Standard patterns to use before building custom logic"
-    href="/docs/framework/agents/workflow-agents"
-  />
-  <Card
-    title="📡 Events & Actions"
-    description="Communication system for agent coordination"
-    href="/docs/framework/events"
-  />
-  <Card
-    title="🧠 Sessions & State"
-    description="Managing data flow and persistence"
->>>>>>> cec1eaa3
     href="/docs/framework/sessions/session"
   />
 </Cards>