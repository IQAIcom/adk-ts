{
	"extends": "@iqai/tsconfig/module.json",
	"main": "./src/index.ts",
	"compilerOptions": {
		"outDir": "dist",
		"rootDir": ".",
		"declaration": true,
		"paths": {
			"@adk/*": [
				"./src/*"
			]
		},
		"types": [
			"node",
			"vitest/globals"
		]
	},
	"include": [
		"src",
<<<<<<< HEAD
		"tests"
=======
		"tests",
		"../../apps/examples/src/zod-schema-example"
>>>>>>> 60d6627f
	]
}<|MERGE_RESOLUTION|>--- conflicted
+++ resolved
@@ -17,11 +17,7 @@
 	},
 	"include": [
 		"src",
-<<<<<<< HEAD
-		"tests"
-=======
 		"tests",
 		"../../apps/examples/src/zod-schema-example"
->>>>>>> 60d6627f
 	]
 }