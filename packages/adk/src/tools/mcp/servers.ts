import { McpToolset } from "./index";
import type { McpConfig, SamplingHandler } from "./types";

/**
 * Simplified MCP Server Wrappers
 *
 * This module provides simplified wrapper functions for IQAI MCP servers and popular third-party MCP servers.
 * Instead of manually configuring McpToolset with verbose configuration objects, you can use these
 * convenience functions with flexible configuration objects.
 *
 * @example
 * ```typescript
 * // Old verbose way:
 * const toolset = new McpToolset({
 *   name: "Near Intents Swaps MCP Client",
 *   description: "Client for Near Intents Swaps",
 *   debug: env.DEBUG,
 *   retryOptions: { maxRetries: 2, initialDelay: 200 },
 *   transport: {
 *     mode: "stdio",
 *     command: "npx",
 *     args: ["-y", "@iqai/mcp-near"],
 *     env: {
 *       ACCOUNT_ID: env.ACCOUNT_ID,
 *       ACCOUNT_KEY: env.ACCOUNT_KEY,
 *       NEAR_NETWORK_ID: "testnet",
 *       PATH: env.PATH
 *     },
 *   },
 * });
 *
 * // New simplified way:
 * const toolset = McpNearAgent({
 *   env: {
 *     ACCOUNT_ID: env.ACCOUNT_ID,
 *     ACCOUNT_KEY: env.ACCOUNT_KEY,
 *     NEAR_NETWORK_ID: "testnet",
 *     PATH: env.PATH
 *   }
 * });
 *
 * // Usage with LLM Agent:
 * const nearTools = await toolset.getTools();
 * const agent = new LlmAgent({
 *   name: "near_assistant",
 *   model: "gemini-2.5-flash",
 *   tools: nearTools,
 * });
 * ```
 *
 * @example
 * ```typescript
 * // Multiple MCP servers:
 * const atpTools = await McpAtp({
 *   env: {
 *     ATP_WALLET_PRIVATE_KEY: env.WALLET_PRIVATE_KEY,
 *     ATP_API_KEY: env.ATP_API_KEY
 *   }
 * }).getTools();
 *
 * const fraxlendTools = await McpFraxlend({
 *   env: {
 *     WALLET_PRIVATE_KEY: env.WALLET_PRIVATE_KEY
 *   }
 * }).getTools();
 *
 * const agent = new LlmAgent({
 *   name: "defi_assistant",
 *   model: "gemini-2.5-flash",
 *   tools: [...atpTools, ...fraxlendTools],
 * });
 * ```
 *
 * @example
 * ```typescript
 * // Using MCP servers with sampling handlers:
 * import { createSamplingHandler, LlmResponse } from "@iqai/adk";
 *
 * const samplingHandler = createSamplingHandler(async (request) => {
 *   // Handle MCP sampling requests
 *   return new LlmResponse({
 *     content: {
 *       role: "model",
 *       parts: [{ text: "Response from sampling handler" }],
 *     },
 *   });
 * });
 *
 * const nearTools = await McpNearAgent({
 *   env: {
 *     ACCOUNT_ID: env.ACCOUNT_ID,
 *     ACCOUNT_KEY: env.ACCOUNT_KEY,
 *     NEAR_NETWORK_ID: "testnet",
 *     PATH: env.PATH
 *   },
 *   samplingHandler
 * }).getTools();
 *
 * const agent = new LlmAgent({
 *   name: "near_assistant",
 *   model: "gemini-2.5-flash",
 *   tools: nearTools,
 * });
 * ```
 */

/**
 * Base configuration interface for MCP servers
 */
export interface McpServerConfig {
	/** Environment variables to pass to the MCP server */
	env?: Record<string, any>;
	/** Enable debug logging */
	debug?: boolean;
	/** Custom description for the MCP server */
	description?: string;
	/** Retry configuration */
	retryOptions?: {
		maxRetries?: number;
		initialDelay?: number;
	};
	/** Sampling handler for processing MCP sampling requests */
	samplingHandler?: SamplingHandler;
}

/**
 * Creates a base MCP configuration from server config
 */
function createMcpConfig(
	name: string,
	packageName: string,
	config: McpServerConfig = {},
): McpConfig {
	const {
		debug,
		description,
		retryOptions,
		env: envVars = {},
		samplingHandler,
	} = config;

	// Convert all environment values to strings
	const env: Record<string, string> = {};
	for (const [key, value] of Object.entries(envVars)) {
		if (value !== undefined) {
			env[key] = String(value);
		}
	}

	// Always include PATH if not provided
	if (!env.PATH) {
		env.PATH = process.env.PATH || "";
	}

	return {
		name,
		description: description || `Client for ${name}`,
		debug: debug || false,
		retryOptions: retryOptions || { maxRetries: 2, initialDelay: 200 },
		transport: {
			mode: "stdio",
			command: "npx",
			args: ["-y", packageName],
			env,
		},
		samplingHandler,
	};
}

/**
 * MCP ABI - Smart contract ABI interactions for Ethereum-compatible blockchains
 *
 * Required env vars: CONTRACT_ABI, CONTRACT_ADDRESS
 * Optional env vars: CONTRACT_NAME, CHAIN_ID, RPC_URL, WALLET_PRIVATE_KEY
 */
export function McpAbi(config: McpServerConfig = {}): McpToolset {
	const mcpConfig = createMcpConfig("ABI MCP Client", "@iqai/mcp-abi", config);
	return new McpToolset(mcpConfig);
}

/**
 * MCP ATP - Interact with the IQ AI Agent Tokenization Platform
 *
 * Required env vars: ATP_WALLET_PRIVATE_KEY, ATP_API_KEY
 */
export function McpAtp(config: McpServerConfig = {}): McpToolset {
	const mcpConfig = createMcpConfig("ATP MCP Client", "@iqai/mcp-atp", config);
	return new McpToolset(mcpConfig);
}

/**
 * MCP BAMM - Borrow Automated Market Maker operations on Fraxtal
 *
 * Required env vars: WALLET_PRIVATE_KEY
 */
export function McpBamm(config: McpServerConfig = {}): McpToolset {
	const mcpConfig = createMcpConfig(
		"BAMM MCP Client",
		"@iqai/mcp-bamm",
		config,
	);
	return new McpToolset(mcpConfig);
}

/**
 * MCP FRAXLEND - Interact with the Fraxlend lending platform
 *
 * Required env vars: WALLET_PRIVATE_KEY
 */
export function McpFraxlend(config: McpServerConfig = {}): McpToolset {
	const mcpConfig = createMcpConfig(
		"Fraxlend MCP Client",
		"@iqai/mcp-fraxlend",
		config,
	);
	return new McpToolset(mcpConfig);
}

/**
 * MCP IQWiki - Access and manage IQ.wiki data and user activities
 *
 * No required env vars
 */
export function McpIqWiki(config: McpServerConfig = {}): McpToolset {
	const mcpConfig = createMcpConfig(
		"IQWiki MCP Client",
		"@iqai/mcp-iqwiki",
		config,
	);
	return new McpToolset(mcpConfig);
}

/**
 * MCP NEAR Agent - NEAR Protocol blockchain integration with AI-driven event processing
 *
 * Required env vars: ACCOUNT_ID, ACCOUNT_KEY
 * Optional env vars: NEAR_NETWORK_ID, NEAR_NODE_URL, NEAR_GAS_LIMIT
 */
export function McpNearAgent(config: McpServerConfig = {}): McpToolset {
	const mcpConfig = createMcpConfig(
		"NEAR Agent MCP Client",
		"@iqai/mcp-near-agent",
		config,
	);
	return new McpToolset(mcpConfig);
}

/**
 * MCP Near Intents Swaps - NEAR Protocol intent swaps functionality
 *
 * Required env vars: ACCOUNT_ID, ACCOUNT_KEY
 * Optional env vars: NEAR_NETWORK_ID, NEAR_NODE_URL, NEAR_GAS_LIMIT
 */
export function McpNearIntentSwaps(config: McpServerConfig = {}): McpToolset {
	const mcpConfig = createMcpConfig(
		"Near Intents Swaps MCP Client",
		"@iqai/mcp-near-intent-swaps",
		config,
	);
	return new McpToolset(mcpConfig);
}

/**
 * MCP ODOS - Interact with decentralized exchanges through ODOS aggregation
 *
 * Required env vars: WALLET_PRIVATE_KEY
 */
export function McpOdos(config: McpServerConfig = {}): McpToolset {
	const mcpConfig = createMcpConfig(
		"ODOS MCP Client",
		"@iqai/mcp-odos",
		config,
	);
	return new McpToolset(mcpConfig);
}

/**
 * MCP Telegram - Interact with Telegram bots and channels
 *
 * Required env vars: TELEGRAM_BOT_TOKEN
 */
export function McpTelegram(config: McpServerConfig = {}): McpToolset {
	const mcpConfig = createMcpConfig(
		"Telegram MCP Client",
		"@iqai/mcp-telegram",
		config,
	);
	return new McpToolset(mcpConfig);
}

/**
<<<<<<< HEAD
 * MCP Discord - Interact with Discord via MCP protocol
 *
 * Required env vars: DISCORD_TOKEN
 * Optional env vars: PATH
 */
export function McpDiscord(config: McpServerConfig = {}): McpToolset {
	const mcpConfig = createMcpConfig(
		"Discord MCP Client",
		"@iqai/mcp-discord",
=======
 * MCP CoinGecko - Access cryptocurrency market data and analytics
 *
 * Optional env vars: COINGECKO_PRO_API_KEY, COINGECKO_DEMO_API_KEY, COINGECKO_ENVIRONMENT
 */
export function McpCoinGecko(config: McpServerConfig = {}): McpToolset {
	const mcpConfig = createMcpConfig(
		"CoinGecko MCP Client",
		"@coingecko/coingecko-mcp",
>>>>>>> 37fc7513
		config,
	);
	return new McpToolset(mcpConfig);
}

/**
 * Popular third-party MCP servers
 * These can be added as we expand support for community MCP servers
 */

/**
 * MCP Filesystem - File system operations (third-party)
 *
 * Optional env vars: ALLOWED_DIRECTORIES (comma-separated list)
 */
export function McpFilesystem(config: McpServerConfig = {}): McpToolset {
	const mcpConfig = createMcpConfig(
		"Filesystem MCP Client",
		"@modelcontextprotocol/server-filesystem",
		config,
	);
	return new McpToolset(mcpConfig);
}

/**
 * MCP Memory - Memory and note-taking capabilities (third-party)
 *
 * No required env vars
 */
export function McpMemory(config: McpServerConfig = {}): McpToolset {
	const mcpConfig = createMcpConfig(
		"Memory MCP Client",
		"@modelcontextprotocol/server-memory",
		config,
	);
	return new McpToolset(mcpConfig);
}

/**
 * Generic MCP server function for any package
 *
 * @param packageName The npm package name of the MCP server
 * @param config Configuration object with environment variables and optional sampling handler
 * @param name Optional custom name for the client
 */
export function McpGeneric(
	packageName: string,
	config: McpServerConfig = {},
	name?: string,
): McpToolset {
	const clientName = name || `${packageName} Client`;
	const mcpConfig = createMcpConfig(clientName, packageName, config);
	return new McpToolset(mcpConfig);
}<|MERGE_RESOLUTION|>--- conflicted
+++ resolved
@@ -289,7 +289,6 @@
 }
 
 /**
-<<<<<<< HEAD
  * MCP Discord - Interact with Discord via MCP protocol
  *
  * Required env vars: DISCORD_TOKEN
@@ -299,7 +298,12 @@
 	const mcpConfig = createMcpConfig(
 		"Discord MCP Client",
 		"@iqai/mcp-discord",
-=======
+		config,
+	);
+	return new McpToolset(mcpConfig);
+}
+
+/**
  * MCP CoinGecko - Access cryptocurrency market data and analytics
  *
  * Optional env vars: COINGECKO_PRO_API_KEY, COINGECKO_DEMO_API_KEY, COINGECKO_ENVIRONMENT
@@ -308,7 +312,6 @@
 	const mcpConfig = createMcpConfig(
 		"CoinGecko MCP Client",
 		"@coingecko/coingecko-mcp",
->>>>>>> 37fc7513
 		config,
 	);
 	return new McpToolset(mcpConfig);
