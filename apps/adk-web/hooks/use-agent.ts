--- conflicted
+++ resolved
@@ -64,40 +64,11 @@
 	});
 
 	useEffect(() => {
-<<<<<<< HEAD
 		if (!selectedAgent) return;
-=======
-		if (selectedAgent) {
-			if (sessionEvents?.events) {
-				// Transform events into messages
-				const asMessages: Message[] = sessionEvents.events
-					.map((ev: EventItemDto, index: number) => {
-						const content = ev.content as any;
-						const textParts = Array.isArray(content?.parts)
-							? content.parts
-									.filter(
-										(p: any) =>
-											typeof p === "object" &&
-											"text" in p &&
-											typeof p.text === "string",
-									)
-									.map((p: any) => p.text)
-							: [];
-						const text = textParts.join("").trim();
-						return {
-id: ev.timestamp,
-							type: ev.author === "user" ? "user" : "assistant",
-							content: text,
-							timestamp: new Date(ev.timestamp * 1000),
-							author: ev.author,
-						} as Message;
-					})
-					.filter((m: Message) => m.content.length > 0);
->>>>>>> d08c933c
 
 		if (sessionEvents?.events) {
 			const asMessages: Message[] = sessionEvents.events
-				.map((ev: EventItemDto, index: number) => {
+				.map((ev: EventItemDto) => {
 					let text = "";
 
 					if (isEventContent(ev.content)) {
@@ -109,7 +80,7 @@
 					}
 
 					return {
-						id: index + 1,
+						id: ev.timestamp,
 						type: ev.author === "user" ? "user" : "assistant",
 						content: text,
 						timestamp: new Date(ev.timestamp * 1000),
