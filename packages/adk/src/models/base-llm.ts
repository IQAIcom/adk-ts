import { tracer } from "../telemetry";
import type { BaseLLMConnection } from "./base-llm-connection";
import type { LlmRequest } from "./llm-request";
import type { LlmResponse } from "./llm-response";

/**
 * Base class for all LLM implementations
 */
export abstract class BaseLLM {
	/**
	 * The name of the LLM model
	 */
	model: string;

	/**
	 * Constructor for BaseLLM
	 */
	constructor(model: string) {
		this.model = model;
	}

	/**
	 * Returns a list of supported models in regex for LLMRegistry
	 */
	static supportedModels(): string[] {
		return [];
	}

	/**
	 * Generates content from the given request
	 *
	 * @param llmRequest The request to send to the LLM
	 * @param stream Whether to do streaming call
	 * @returns A generator of LLMResponses
	 */
<<<<<<< HEAD
	abstract generateContentAsync(
		llmRequest: LlmRequest,
=======
	async *generateContentAsync(
		llmRequest: LLMRequest,
		stream?: boolean,
	): AsyncGenerator<LLMResponse, void, unknown> {
		yield* tracer.startActiveSpan(
			`llm_generate [${this.model}]`,
			async function* (span) {
				try {
					span.setAttributes({
						"gen_ai.system.name": "iqai-adk",
						"gen_ai.operation.name": "generate",
						"gen_ai.request.model": this.model,
						"gen_ai.request.max_tokens": llmRequest.config.max_tokens || 0,
						"gen_ai.request.temperature": llmRequest.config.temperature || 0,
						"gen_ai.request.top_p": llmRequest.config.top_p || 0,
						"adk.llm_request": JSON.stringify({
							model: llmRequest.model,
							messages: llmRequest.messages.map((msg) => ({
								role: msg.role,
								content:
									typeof msg.content === "string"
										? msg.content
										: "[complex_content]",
							})),
							config: {
								...llmRequest.config,
								functions: llmRequest.config.functions?.map((f) => f.name),
							},
						}),
						"adk.streaming": stream || false,
					});

					console.log("🤖 ADK LLM Request:", {
						model: this.model,
						messageCount: llmRequest.messages.length,
						streaming: stream || false,
						config: llmRequest.config,
					});

					let responseCount = 0;
					let totalTokens = 0;

					for await (const response of this.generateContentAsyncImpl(
						llmRequest,
						stream,
					)) {
						responseCount++;

						// Log each response chunk
						console.log(`🤖 ADK LLM Response ${responseCount}:`, {
							model: this.model,
							content:
								typeof response.content === "string"
									? response.content.substring(0, 200) +
										(response.content.length > 200 ? "..." : "")
									: "[complex_content]",
							finishReason: response.finish_reason,
							usage: response.usage,
						});

						// Update span attributes with response info
						if (response.usage) {
							totalTokens += response.usage.total_tokens || 0;
							span.setAttributes({
								"gen_ai.response.finish_reasons": [
									response.finish_reason || "unknown",
								],
								"gen_ai.usage.input_tokens": response.usage.prompt_tokens || 0,
								"gen_ai.usage.output_tokens":
									response.usage.completion_tokens || 0,
								"gen_ai.usage.total_tokens": response.usage.total_tokens || 0,
							});
						}

						yield response;
					}

					span.setAttributes({
						"adk.response_count": responseCount,
						"adk.total_tokens": totalTokens,
					});
				} catch (error) {
					span.recordException(error as Error);
					span.setStatus({ code: 2, message: (error as Error).message });
					console.error("❌ ADK LLM Error:", {
						model: this.model,
						error: (error as Error).message,
					});
					throw error;
				} finally {
					span.end();
				}
			}.bind(this),
		);
	}

	/**
	 * Implementation method to be overridden by subclasses
	 * This replaces the abstract generateContentAsync method
	 */
	protected abstract generateContentAsyncImpl(
		llmRequest: LLMRequest,
>>>>>>> 6ec4e897
		stream?: boolean,
	): AsyncGenerator<LlmResponse, void, unknown>;

	/**
	 * Creates a live connection to the LLM
	 *
	 * @param llmRequest The request to send to the LLM
	 * @returns BaseLLMConnection, the connection to the LLM
	 */
<<<<<<< HEAD
	connect(_llmRequest: LlmRequest): BaseLLMConnection {
		throw new Error(`Live connection is not supported for ${this.model}`);
=======
	connect(llmRequest: LLMRequest): BaseLLMConnection {
		return tracer.startActiveSpan(`llm_connect [${this.model}]`, (span) => {
			try {
				span.setAttributes({
					"gen_ai.system.name": "iqai-adk",
					"gen_ai.operation.name": "connect",
					"gen_ai.request.model": this.model,
				});

				throw new Error(`Live connection is not supported for ${this.model}`);
			} catch (error) {
				span.recordException(error as Error);
				span.setStatus({ code: 2, message: (error as Error).message });
				throw error;
			} finally {
				span.end();
			}
		});
>>>>>>> 6ec4e897
	}
}<|MERGE_RESOLUTION|>--- conflicted
+++ resolved
@@ -33,14 +33,10 @@
 	 * @param stream Whether to do streaming call
 	 * @returns A generator of LLMResponses
 	 */
-<<<<<<< HEAD
-	abstract generateContentAsync(
+	async *generateContentAsync(
 		llmRequest: LlmRequest,
-=======
-	async *generateContentAsync(
-		llmRequest: LLMRequest,
 		stream?: boolean,
-	): AsyncGenerator<LLMResponse, void, unknown> {
+	): AsyncGenerator<LlmResponse, void, unknown> {
 		yield* tracer.startActiveSpan(
 			`llm_generate [${this.model}]`,
 			async function* (span) {
@@ -138,8 +134,7 @@
 	 * This replaces the abstract generateContentAsync method
 	 */
 	protected abstract generateContentAsyncImpl(
-		llmRequest: LLMRequest,
->>>>>>> 6ec4e897
+		llmRequest: LlmRequest,
 		stream?: boolean,
 	): AsyncGenerator<LlmResponse, void, unknown>;
 
@@ -149,11 +144,7 @@
 	 * @param llmRequest The request to send to the LLM
 	 * @returns BaseLLMConnection, the connection to the LLM
 	 */
-<<<<<<< HEAD
-	connect(_llmRequest: LlmRequest): BaseLLMConnection {
-		throw new Error(`Live connection is not supported for ${this.model}`);
-=======
-	connect(llmRequest: LLMRequest): BaseLLMConnection {
+	connect(llmRequest: LlmRequest): BaseLLMConnection {
 		return tracer.startActiveSpan(`llm_connect [${this.model}]`, (span) => {
 			try {
 				span.setAttributes({
@@ -171,6 +162,5 @@
 				span.end();
 			}
 		});
->>>>>>> 6ec4e897
 	}
 }