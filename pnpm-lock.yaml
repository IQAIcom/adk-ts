--- conflicted
+++ resolved
@@ -153,137 +153,6 @@
         version: 4.20.3
       typescript:
         specifier: ^5.3.2
-        version: 5.8.3
-
-  apps/starter-templates/discord-bot:
-    dependencies:
-      '@iqai/adk':
-        specifier: ^0.1.8
-        version: 0.1.9(@opentelemetry/core@2.0.1(@opentelemetry/api@1.9.0))(@types/better-sqlite3@7.6.13)(@types/pg@8.15.1)(better-sqlite3@11.10.0)(mysql2@3.14.1)(pg@8.16.3)(react@19.1.0)(ws@8.18.3)
-      dotenv:
-        specifier: ^17.2.0
-        version: 17.2.0
-      zod:
-        specifier: ^4.0.5
-        version: 4.0.5
-    devDependencies:
-      '@types/node':
-        specifier: ^22.16.0
-        version: 22.16.5
-      rimraf:
-        specifier: ^6.0.1
-        version: 6.0.1
-      tsx:
-        specifier: ^4.20.3
-        version: 4.20.3
-      typescript:
-        specifier: ^5.8.3
-        version: 5.8.3
-
-  apps/starter-templates/hono-server:
-    dependencies:
-      '@hono/node-server':
-        specifier: ^1.17.1
-        version: 1.17.1(hono@4.8.5)
-      '@iqai/adk':
-        specifier: ^0.1.8
-        version: 0.1.9(@opentelemetry/core@2.0.1(@opentelemetry/api@1.9.0))(@types/better-sqlite3@7.6.13)(@types/pg@8.15.1)(better-sqlite3@11.10.0)(mysql2@3.14.1)(pg@8.16.3)(react@19.1.0)(ws@8.18.3)
-      dotenv:
-        specifier: ^17.2.0
-        version: 17.2.0
-      hono:
-        specifier: ^4.8.5
-        version: 4.8.5
-      zod:
-        specifier: ^4.0.5
-        version: 4.0.5
-    devDependencies:
-      '@types/node':
-        specifier: ^22.16.0
-        version: 22.16.5
-      rimraf:
-        specifier: ^6.0.1
-        version: 6.0.1
-      tsx:
-        specifier: ^4.20.3
-        version: 4.20.3
-      typescript:
-        specifier: ^5.8.3
-        version: 5.8.3
-
-  apps/starter-templates/mcp-starter:
-    dependencies:
-      dedent:
-        specifier: ^1.6.0
-        version: 1.6.0
-      fastmcp:
-        specifier: ^1.27.7
-        version: 1.27.7
-      zod:
-        specifier: ^3.25.7
-        version: 3.25.71
-    devDependencies:
-      '@changesets/cli':
-        specifier: ^2.29.4
-        version: 2.29.5
-      '@types/node':
-        specifier: ^22.15.19
-        version: 22.16.5
-      shx:
-        specifier: ^0.3.4
-        version: 0.3.4
-      typescript:
-        specifier: ^5.8.3
-        version: 5.8.3
-
-  apps/starter-templates/simple-agent:
-    dependencies:
-      '@iqai/adk':
-        specifier: ^0.1.8
-        version: 0.1.9(@opentelemetry/core@2.0.1(@opentelemetry/api@1.9.0))(@types/better-sqlite3@7.6.13)(@types/pg@8.15.1)(better-sqlite3@11.10.0)(mysql2@3.14.1)(pg@8.16.3)(react@19.1.0)(ws@8.18.3)
-      dotenv:
-        specifier: ^17.2.0
-        version: 17.2.0
-      zod:
-        specifier: ^4.0.5
-        version: 4.0.5
-    devDependencies:
-      '@types/node':
-        specifier: ^22.16.0
-        version: 22.16.5
-      rimraf:
-        specifier: ^6.0.1
-        version: 6.0.1
-      tsx:
-        specifier: ^4.20.3
-        version: 4.20.3
-      typescript:
-        specifier: ^5.8.3
-        version: 5.8.3
-
-  apps/starter-templates/telegram-bot:
-    dependencies:
-      '@iqai/adk':
-        specifier: ^0.1.8
-        version: 0.1.9(@opentelemetry/core@2.0.1(@opentelemetry/api@1.9.0))(@types/better-sqlite3@7.6.13)(@types/pg@8.15.1)(better-sqlite3@11.10.0)(mysql2@3.14.1)(pg@8.16.3)(react@19.1.0)(ws@8.18.3)
-      dotenv:
-        specifier: ^17.2.0
-        version: 17.2.0
-      zod:
-        specifier: ^4.0.5
-        version: 4.0.5
-    devDependencies:
-      '@types/node':
-        specifier: ^22.16.0
-        version: 22.16.5
-      rimraf:
-        specifier: ^6.0.1
-        version: 6.0.1
-      tsx:
-        specifier: ^4.20.3
-        version: 4.20.3
-      typescript:
-        specifier: ^5.8.3
         version: 5.8.3
 
   packages/adk:
@@ -842,12 +711,6 @@
     engines: {node: '>=6'}
     hasBin: true
 
-  '@hono/node-server@1.17.1':
-    resolution: {integrity: sha512-SY79W/C+2b1MyAzmIcV32Q47vO1b5XwLRwj8S9N6Jr5n1QCkIfAIH6umOSgqWZ4/v67hg6qq8Ha5vZonVidGsg==}
-    engines: {node: '>=18.14.1'}
-    peerDependencies:
-      hono: ^4
-
   '@img/sharp-darwin-arm64@0.34.2':
     resolution: {integrity: sha512-OfXHZPppddivUJnqyKoi5YVeHRkkNE2zUFT2gbpKxp/JZCFYEYubnMg+gOp6lWfasPrTS+KPosKqdI+ELYVDtg==}
     engines: {node: ^18.17.0 || ^20.3.0 || >=21.0.0}
@@ -963,29 +826,6 @@
     engines: {node: ^18.17.0 || ^20.3.0 || >=21.0.0}
     cpu: [x64]
     os: [win32]
-
-  '@iqai/adk@0.1.9':
-    resolution: {integrity: sha512-3XFEp6FNnL0D+sTHJQ1VN/00PrDLqfNoEA48ejMUTH206U9VZGwtEdQz3jmCPG7EaOGLBm6oPXBgm8ocwfGsUA==}
-    engines: {node: '>=22.0'}
-    peerDependencies:
-      better-sqlite3: ^11.10.0
-      mysql2: ^3.14.1
-      pg: ^8.16.0
-    peerDependenciesMeta:
-      better-sqlite3:
-        optional: true
-      mysql2:
-        optional: true
-      pg:
-        optional: true
-
-  '@isaacs/balanced-match@4.0.1':
-    resolution: {integrity: sha512-yzMTt9lEb8Gv7zRioUilSglI0c0smZ9k5D65677DLWLtWJaXIS3CqcGyUFByYKlnUj6TkjLVs54fBl6+TiGQDQ==}
-    engines: {node: 20 || >=22}
-
-  '@isaacs/brace-expansion@5.0.0':
-    resolution: {integrity: sha512-ZT55BDLV0yv0RBm2czMiZ+SqCGO7AvmOM3G/w2xhVPH+te0aKgFjmBvGlL1dH+ql2tgGO3MVrbb3jCKyvpgnxA==}
-    engines: {node: 20 || >=22}
 
   '@isaacs/cliui@8.0.2':
     resolution: {integrity: sha512-O8jcjabXaleOG9DQ0+ARXWZBTfnP4WNAqzuiJK7ll44AmxGKv/J2M4TPjxjY3znBCfvBXFzucm1twdyFybFqEA==}
@@ -2546,9 +2386,6 @@
     resolution: {integrity: sha512-02qvAaxv8tp7fBa/mw1ga98OGm+eCbqzJOKoRt70sLmfEEi+jyBYVTDGfCL/k06/4EMk/z01gCe7HoCH/f2LTg==}
     engines: {node: '>=18'}
 
-  brace-expansion@1.1.12:
-    resolution: {integrity: sha512-9T9UjW3r0UW5c1Q7GTwllptXwhvYmEzFhzMfZ9H7FQWt+uZePjZPjBP/W1ZEyZ1twGWom5/56TF4lPcqjnDHcg==}
-
   brace-expansion@2.0.2:
     resolution: {integrity: sha512-Jt0vHyM+jmUBqojB7E1NIYadt0vI0Qxjxd2TErW94wDz+E2LAm5vKMXXwg6ZZBTHPuUlDgQHKXvjGBdfcF1ZDQ==}
 
@@ -2713,9 +2550,6 @@
 
   compute-scroll-into-view@3.1.1:
     resolution: {integrity: sha512-VRhuHOLoKYOy4UbilLbUzbYg93XLjv2PncJC50EuTWPA3gaja1UjBsUP/D/9/juV3vQFr6XBEzn9KCAHdUvOHw==}
-
-  concat-map@0.0.1:
-    resolution: {integrity: sha512-/Srv4dswyQNBfohGpz9o6Yb3Gz3SrUDqBH5rTuhGR7ahtlbYKnVxw2bCFMRljaA7EXHaXZ8wsHdodFvbkhKmqg==}
 
   confbox@0.1.8:
     resolution: {integrity: sha512-RMtmw0iFkeR4YV+fUOSucriAQNb9g8zFR52MWCtl+cCZOFRNL6zeB395vPzFhEjjn4fMxXudmELnl/KF/WrK6w==}
@@ -2884,10 +2718,6 @@
 
   dotenv@16.6.1:
     resolution: {integrity: sha512-uBq4egWHTcTt33a72vpSG0z3HnPuIl6NqYcTrKEg2azoEyl2hpW0zqlxysq2pK9HlDIHyHyakeYaYnSAwd8bow==}
-    engines: {node: '>=12'}
-
-  dotenv@17.2.0:
-    resolution: {integrity: sha512-Q4sgBT60gzd0BB0lSyYD3xM4YxrXA9y4uBDof1JNYGzOXrQdQ6yX+7XIAqoFOGQFOTK1D3Hts5OllpxMDZFONQ==}
     engines: {node: '>=12'}
 
   drizzle-orm@0.43.1:
@@ -3182,10 +3012,6 @@
     resolution: {integrity: sha512-RKihhV+SHsIUGXObeVy9AXiBbFwkVk7Syp8XgwN5U3JV416+Gwp/GO9i0JYKmikykgz/UHRrrV4ROuZEo/T0ig==}
     hasBin: true
 
-  fastmcp@1.27.7:
-    resolution: {integrity: sha512-ozMJl5mTIWd2WMR6/hxBNEeSnFLUS9+PzzfLxQmejHOVg3A6IfRdCPVLGeNnXBhGjsK80JB2GPd4HDqd/szqLA==}
-    hasBin: true
-
   fastmcp@3.8.2:
     resolution: {integrity: sha512-GN8SBv2+vm+PYbckvT8ZVZvjxkkIaQhgoGp3WrJ28AlJVt1wmd8S332L7o7SfuFzyYA4kwT2ofEtYJtRlm/mcw==}
     hasBin: true
@@ -3211,10 +3037,6 @@
     resolution: {integrity: sha512-d+l3qxjSesT4V7v2fh+QnmFnUWv9lSpjarhShNTgBOfA0ttejbQUAlHLitbjkoRiDulW0OPoQPYIGhIC8ohejg==}
     engines: {node: '>=18'}
 
-  file-type@20.5.0:
-    resolution: {integrity: sha512-BfHZtG/l9iMm4Ecianu7P8HRD2tBHLtjXinm4X62XBOYzi7CYA7jyqfJzOvXHqzVrVPYqBo2/GvbARMaaJkKVg==}
-    engines: {node: '>=18'}
-
   file-type@21.0.0:
     resolution: {integrity: sha512-ek5xNX2YBYlXhiUXui3D/BXa3LdqPmoLJ7rqEx2bKJ7EAUEfmXgW0Das7Dc6Nr9MvqaOnIqiPV0mZk/r/UpNAg==}
     engines: {node: '>=20'}
@@ -3298,9 +3120,6 @@
   fs-minipass@2.1.0:
     resolution: {integrity: sha512-V/JgOLFCS+R6Vcq0slCuaeWEdNC3ouDlJMNIsacH2VtALiu9mV4LPrHc5cDl8k5aw6J8jwgWWpiTo5RYhmIzvg==}
     engines: {node: '>= 8'}
-
-  fs.realpath@1.0.0:
-    resolution: {integrity: sha512-OO0pH2lK6a0hZnAdau5ItzHPI6pUlvI7jMVnxUQRtw4owF2wk8lOSabtGDCTP4Ggrg2MbGnWO9X8K1t4+fGMDw==}
 
   fsevents@2.3.3:
     resolution: {integrity: sha512-5xoDfX+fL7faATnagmWPpbFtwh/R77WmMMqqHGS65C3vvB0YHrgF+B1YmZ3441tMj5n63k0212XNoJwzlhffQw==}
@@ -3429,15 +3248,6 @@
     resolution: {integrity: sha512-7Bv8RF0k6xjo7d4A/PxYLbUCfb6c+Vpd2/mB2yRDlew7Jb5hEXiCD9ibfO7wpk8i4sevK6DFny9h7EYbM3/sHg==}
     hasBin: true
 
-  glob@11.0.3:
-    resolution: {integrity: sha512-2Nim7dha1KVkaiF4q6Dj+ngPPMdfvLJEOpZk/jKiUAkqKebpGAWQXAq9z1xu9HKu5lWfqw/FASuccEjyznjPaA==}
-    engines: {node: 20 || >=22}
-    hasBin: true
-
-  glob@7.2.3:
-    resolution: {integrity: sha512-nFR0zLpU2YCaRxwoCJvL6UvCH2JFyFVIvwTLsIf21AuHlMskA1hhTdk+LlYJtOlYt9v6dvszD2BGRqBL+iQK9Q==}
-    deprecated: Glob versions prior to v9 are no longer supported
-
   globby@11.1.0:
     resolution: {integrity: sha512-jhIXaOzy1sb8IyocaruWSn1TjmnBVs8Ayhcy83rmxNJ8q2uWKCAj3CnJY+KpGSXCueAPc0i05kVvVKtP1t9S3g==}
     engines: {node: '>=10'}
@@ -3487,10 +3297,6 @@
 
   hast-util-whitespace@3.0.0:
     resolution: {integrity: sha512-88JUN06ipLwsnv+dVn+OIYOvAuvBMy/Qoi6O7mQHxdPXpjy+Cd6xRkWwux7DKO+4sYILtLBRIKgsdpS2gQc7qw==}
-
-  hono@4.8.5:
-    resolution: {integrity: sha512-Up2cQbtNz1s111qpnnECdTGqSIUIhZJMLikdKkshebQSEBcoUKq6XJayLGqSZWidiH0zfHRCJqFu062Mz5UuRA==}
-    engines: {node: '>=16.9.0'}
 
   html-entities@2.6.0:
     resolution: {integrity: sha512-kig+rMn/QOVRvr7c86gQ8lWXq+Hkv6CbAH1hLu+RG338StTpE8Z0b44SDVaqVu7HGKf27frdmUYEs9hTUX/cLQ==}
@@ -3557,10 +3363,6 @@
   import-in-the-middle@1.14.2:
     resolution: {integrity: sha512-5tCuY9BV8ujfOpwtAGgsTx9CGUapcFMEEyByLv1B+v2+6DhAcw+Zr0nhQT7uwaZ7DiourxFEscghOR8e1aPLQw==}
 
-  inflight@1.0.6:
-    resolution: {integrity: sha512-k92I/b08q4wvFscXCLvqfsHCrjrF7yiXsQuIVvVE7N82W3+aqpzuUdBbfhWcy/FZR3/4IgflMgKLOsvPDrGCJA==}
-    deprecated: This module is not supported, and leaks memory. Do not use it. Check out lru-cache if you want a good and tested way to coalesce async requests by a key value, which is much more comprehensive and powerful.
-
   inherits@2.0.4:
     resolution: {integrity: sha512-k/vGaX4/Yla3WzyMCvTQOXYeIHvqOKtnqBduzTHpzpQZzAskKMhZ2K+EnBiSM9zGSoIFeMpXKxa4dYeZIQqewQ==}
 
@@ -3569,10 +3371,6 @@
 
   inline-style-parser@0.2.4:
     resolution: {integrity: sha512-0aO8FkhNZlj/ZIbNi7Lxxr12obT7cL1moPfE4tg1LkX7LlLfC6DeX4l2ZEud1ukP9jNQyNnfzQVqwbwmAATY4Q==}
-
-  interpret@1.4.0:
-    resolution: {integrity: sha512-agE4QfB2Lkp9uICn7BAqoscw4SZP9kTE2hxiFI3jBPmXJfdqiahTbUuKGsMoN2GtqL9AxhYioAcVvgsb1HvRbA==}
-    engines: {node: '>= 0.10'}
 
   ipaddr.js@1.9.1:
     resolution: {integrity: sha512-0KI/607xoxSToH7GjN1FfSbLoU0+btTicjsQSWQlh/hZykN8KpmMf7uYwPW3R+akZ6R/w18ZlXSHBYXiYUPO3g==}
@@ -3660,10 +3458,6 @@
 
   jackspeak@3.4.3:
     resolution: {integrity: sha512-OGlZQpz2yfahA/Rd1Y8Cd9SIEsqvXkLVoSw/cgwhnhFMDbsQFeZYoJJ7bIZBS9BcamUW96asq/npPWugM+RQBw==}
-
-  jackspeak@4.1.1:
-    resolution: {integrity: sha512-zptv57P3GpL+O0I7VdMJNBZCu+BPHVQUk55Ft8/QCJjTVxrnJHuVuX/0Bl2A6/+2oyR/ZMEuFKwmzqqZ/U5nPQ==}
-    engines: {node: 20 || >=22}
 
   jiti@2.4.2:
     resolution: {integrity: sha512-rg9zJN+G4n2nfJl5MW3BMygZX56zKPNVEYYqq7adpmMh4Jn2QNEwhvQlFy6jPVdcod7txZtKHWnyZiA3a0zP7A==}
@@ -3861,10 +3655,6 @@
     resolution: {integrity: sha512-/IXtbwEk5HTPyEwyKX6hGkYXxM9nbj64B+ilVJnC/R6B0pH5G4V3b0pVbL7DBj4tkhBAppbQUlf6F6Xl9LHu1g==}
     engines: {node: '>= 0.4'}
 
-  mcp-proxy@2.14.3:
-    resolution: {integrity: sha512-2jmpBclH72z5ViXhdVWopKDLAyhnFGyIhR7MrjE3BLzgYv3pZwVMHKLOogu1aIWZN/J4OrlZp0jraHKjEPD1RQ==}
-    hasBin: true
-
   mcp-proxy@5.3.0:
     resolution: {integrity: sha512-dknV3cAOdxJXampGqeG56G1UWFWf+2Msmh+r7WbTBqrZXaOFiZh6TSmd3Eig2+QQ5eCkLjrdpVKyjnisUSkizA==}
     hasBin: true
@@ -4089,13 +3879,6 @@
   mimic-response@3.1.0:
     resolution: {integrity: sha512-z0yWI+4FDrrweS8Zmt4Ej5HdJmky15+L2e6Wgn3+iK5fWzb6T3fhNFq2+MeTRb064c6Wr4N/wv0DzQTjNzHNGQ==}
     engines: {node: '>=10'}
-
-  minimatch@10.0.3:
-    resolution: {integrity: sha512-IPZ167aShDZZUMdRk66cyQAW3qr0WzbHkPdMYa8bzZhlHhO3jALbKdxcaak7W9FfT2rZNpQuUu4Od7ILEpXSaw==}
-    engines: {node: 20 || >=22}
-
-  minimatch@3.1.2:
-    resolution: {integrity: sha512-J7p63hRiAjw1NDEww1W7i37+ByIrOWO5XQQAzZ3VOcL0PNybwpfmV/N05zFAzwQ9USyEcX6t3UO+K5aqBQOIHw==}
 
   minimatch@9.0.5:
     resolution: {integrity: sha512-G6T0ZX48xgozx7587koeX9Ys2NYy6Gmv//P89sEte9V9whIapMNF4idKxnW2QtCcLiTWlb/wfCabAtAFWhhBow==}
@@ -4344,10 +4127,6 @@
     resolution: {integrity: sha512-ak9Qy5Q7jYb2Wwcey5Fpvg2KoAc/ZIhLSLOSBmRmygPsGwkVVt0fZa0qrtMz+m6tJTAHfZQ8FnmB4MG4LWy7/w==}
     engines: {node: '>=8'}
 
-  path-is-absolute@1.0.1:
-    resolution: {integrity: sha512-AVbw3UJ2e9bq64vSaS9Am0fje1Pa8pbGqTTsmXfaIiMpnr5DlDhfJOuLj9Sf95ZPVDAUerDfEk88MPmPe7UCQg==}
-    engines: {node: '>=0.10.0'}
-
   path-key@3.1.1:
     resolution: {integrity: sha512-ojmeN0qd+y0jszEtoY48r0Peq5dwMEkIlCOu6Q5f41lfkswXuKtYrhgoTpLnyIcHm24Uhqx+5Tqm2InSwLhE6Q==}
     engines: {node: '>=8'}
@@ -4363,14 +4142,8 @@
     resolution: {integrity: sha512-Xa4Nw17FS9ApQFJ9umLiJS4orGjm7ZzwUrwamcGQuHSzDyth9boKDaycYdDcZDuqYATXw4HFXgaqWTctW/v1HA==}
     engines: {node: '>=16 || 14 >=14.18'}
 
-<<<<<<< HEAD
   path-to-regexp@0.1.12:
     resolution: {integrity: sha512-RA1GjUVMnvYFxuqovrEqZoxxW5NUZqbwKtYz/Tt7nXerk0LbLblQmrsgdeOxV5SFHf0UDggjS/bSeOZwt1pmEQ==}
-=======
-  path-scurry@2.0.0:
-    resolution: {integrity: sha512-ypGJsmGtdXUOeM5u93TyeIEfEhM6s+ljAhrk5vAvSx8uyY/02OvrZnA0YNGUrPXfpJMgI1ODd3nwz8Npx4O4cg==}
-    engines: {node: 20 || >=22}
->>>>>>> 9c3af8bd
 
   path-to-regexp@8.2.0:
     resolution: {integrity: sha512-TdrF7fW9Rphjq4RjrW0Kp2AW0Ahwu9sRGTkS6bvDi0SCwZlEZYmcfDbEsTz8RVk0EHIS/Vd1bv3JhG+1xZuAyQ==}
@@ -4665,10 +4438,6 @@
     resolution: {integrity: sha512-GDhwkLfywWL2s6vEjyhri+eXmfH6j1L7JE27WhqLeYzoh/A3DBaYGEj2H/HFZCn/kMfim73FXxEJTw06WtxQwg==}
     engines: {node: '>= 14.18.0'}
 
-  rechoir@0.6.2:
-    resolution: {integrity: sha512-HFM8rkZ+i3zrV+4LQjwQ0W+ez98pApMGM3HUrN04j3CqzPOzl9nmP15Y8YXNm8QHGv/eacOVEjqhmWpkRV0NAw==}
-    engines: {node: '>= 0.10'}
-
   recma-build-jsx@1.0.0:
     resolution: {integrity: sha512-8GtdyqaBcDfva+GUKDr3nev3VpKAhup1+RvkMvUxURHpW7QyIvk9F5wz7Vzo06CEMSilw6uArgRqhpiUcWp8ew==}
 
@@ -4750,11 +4519,6 @@
   rfdc@1.4.1:
     resolution: {integrity: sha512-q1b3N5QkRUWUl7iyylaaj3kOpIT0N2i9MqIEQXP73GVsN9cw3fdx8X63cEmWhJGi2PPCF23Ijp7ktmd39rawIA==}
 
-  rimraf@6.0.1:
-    resolution: {integrity: sha512-9dkvaxAsk/xNXSJzMgFqqMCuFgt2+KsOFek3TMLfo8NCPfWpBmqwyNn5Y+NX56QUYfCtsyhF3ayiboEoUmJk/A==}
-    engines: {node: 20 || >=22}
-    hasBin: true
-
   rollup@4.44.1:
     resolution: {integrity: sha512-x8H8aPvD+xbl0Do8oez5f5o8eMS3trfCghc4HhLAnCkj7Vl0d1JWGs0UF/D886zLW2rOj2QymV/JcSSsw+XDNg==}
     engines: {node: '>=18.0.0', npm: '>=8.0.0'}
@@ -4821,18 +4585,8 @@
     resolution: {integrity: sha512-7++dFhtcx3353uBaq8DDR4NuxBetBzC7ZQOhmTQInHEd6bSrXdiEyzCvG07Z44UYdLShWUyXt5M/yhz8ekcb1A==}
     engines: {node: '>=8'}
 
-  shelljs@0.8.5:
-    resolution: {integrity: sha512-TiwcRcrkhHvbrZbnRcFYMLl30Dfov3HKqzp5tO5b4pt6G/SezKcYhmDg15zXVBswHmctSAQKznqNW2LO5tTDow==}
-    engines: {node: '>=4'}
-    hasBin: true
-
   shiki@3.7.0:
     resolution: {integrity: sha512-ZcI4UT9n6N2pDuM2n3Jbk0sR4Swzq43nLPgS/4h0E3B/NrFn2HKElrDtceSf8Zx/OWYOo7G1SAtBLypCp+YXqg==}
-
-  shx@0.3.4:
-    resolution: {integrity: sha512-N6A9MLVqjxZYcVn8hLmtneQWIJtp8IKzMP4eMnx+nqkvXoqinUPCbUFLp2UcWTEIUONhlk0ewxr/jaVGlc+J+g==}
-    engines: {node: '>=6'}
-    hasBin: true
 
   side-channel-list@1.0.0:
     resolution: {integrity: sha512-FCLHtRD/gnpCiCHEiJLOwdmFP+wzCmDEkc9y7NsYxeF4u7Btsn1ZuwgwJGxImImHicJArLP4R0yX4c2KCrMrTA==}
@@ -5509,23 +5263,6 @@
       utf-8-validate:
         optional: true
 
-  xsschema@0.2.0-beta.3:
-    resolution: {integrity: sha512-ViOZ1a1kAPHvFjDJp4ITeutdlbnEs56lx/NotlvcitwN04eHnU3DhR+P5GvXT7A+69qKrXAx0YrccvmfwGnUGw==}
-    peerDependencies:
-      '@valibot/to-json-schema': ^1.0.0
-      arktype: ^2.1.16
-      effect: ^3.14.5
-      zod-to-json-schema: ^3.24.5
-    peerDependenciesMeta:
-      '@valibot/to-json-schema':
-        optional: true
-      arktype:
-        optional: true
-      effect:
-        optional: true
-      zod-to-json-schema:
-        optional: true
-
   xsschema@0.3.0-beta.5:
     resolution: {integrity: sha512-NYMPzYegZpL+zpTMswdg41+mmcyCkym38nvsZvPAHPDAOiOT8zAXrE28XvwyQDMsLuGE51IsJ+07RHYqTh4PUQ==}
     peerDependencies:
@@ -5604,9 +5341,6 @@
 
   zod@3.25.71:
     resolution: {integrity: sha512-BsBc/NPk7h8WsUWYWYL+BajcJPY8YhjelaWu2NMLuzgraKAz4Lb4/6K11g9jpuDetjMiqhZ6YaexFLOC0Ogi3Q==}
-
-  zod@4.0.5:
-    resolution: {integrity: sha512-/5UuuRPStvHXu7RS+gmvRf4NXrNxpSllGwDnCBcJZtQsKrviYXm54yDGV2KYNLT5kq0lHGcl7lqWJLgSaG+tgA==}
 
   zwitch@2.0.4:
     resolution: {integrity: sha512-bXE4cR/kVZhKZX/RjPEflHaKVhUVl85noU3v6b8apfQEc1x4A+zBxjZ4lN8LqGd6WZ3dl98pY4o717VFmoPp+A==}
@@ -6039,10 +5773,6 @@
       protobufjs: 7.5.3
       yargs: 17.7.2
 
-  '@hono/node-server@1.17.1(hono@4.8.5)':
-    dependencies:
-      hono: 4.8.5
-
   '@img/sharp-darwin-arm64@0.34.2':
     optionalDependencies:
       '@img/sharp-libvips-darwin-arm64': 1.1.0
@@ -6123,76 +5853,6 @@
 
   '@img/sharp-win32-x64@0.34.2':
     optional: true
-
-  '@iqai/adk@0.1.9(@opentelemetry/core@2.0.1(@opentelemetry/api@1.9.0))(@types/better-sqlite3@7.6.13)(@types/pg@8.15.1)(better-sqlite3@11.10.0)(mysql2@3.14.1)(pg@8.16.3)(react@19.1.0)(ws@8.18.3)':
-    dependencies:
-      '@anthropic-ai/sdk': 0.39.0
-      '@electric-sql/pglite': 0.3.4
-      '@google-cloud/storage': 7.16.0
-      '@google-cloud/vertexai': 0.5.0
-      '@google/genai': 1.8.0(@modelcontextprotocol/sdk@1.13.3)
-      '@modelcontextprotocol/sdk': 1.13.3
-      '@opentelemetry/api': 1.9.0
-      '@opentelemetry/auto-instrumentations-node': 0.60.1(@opentelemetry/api@1.9.0)(@opentelemetry/core@2.0.1(@opentelemetry/api@1.9.0))
-      '@opentelemetry/exporter-trace-otlp-http': 0.202.0(@opentelemetry/api@1.9.0)
-      '@opentelemetry/resources': 2.0.1(@opentelemetry/api@1.9.0)
-      '@opentelemetry/sdk-node': 0.202.0(@opentelemetry/api@1.9.0)
-      '@opentelemetry/sdk-trace-base': 2.0.1(@opentelemetry/api@1.9.0)
-      '@opentelemetry/sdk-trace-node': 2.0.1(@opentelemetry/api@1.9.0)
-      '@opentelemetry/semantic-conventions': 1.34.0
-      ai: 4.3.16(react@19.1.0)(zod@3.25.71)
-      axios: 1.10.0
-      chalk: 5.4.1
-      dedent: 1.6.0
-      dockerode: 4.0.7
-      dotenv: 16.6.1
-      drizzle-orm: 0.43.1(@electric-sql/pglite@0.3.4)(@opentelemetry/api@1.9.0)(@types/better-sqlite3@7.6.13)(@types/pg@8.15.1)(better-sqlite3@11.10.0)(kysely@0.28.2)(mysql2@3.14.1)(pg@8.16.3)
-      kysely: 0.28.2
-      openai: 4.104.0(ws@8.18.3)(zod@3.25.71)
-      uuid: 11.1.0
-      zod: 3.25.71
-    optionalDependencies:
-      better-sqlite3: 11.10.0
-      mysql2: 3.14.1
-      pg: 8.16.3
-    transitivePeerDependencies:
-      - '@aws-sdk/client-rds-data'
-      - '@cloudflare/workers-types'
-      - '@libsql/client'
-      - '@libsql/client-wasm'
-      - '@neondatabase/serverless'
-      - '@op-engineering/op-sqlite'
-      - '@opentelemetry/core'
-      - '@planetscale/database'
-      - '@prisma/client'
-      - '@tidbcloud/serverless'
-      - '@types/better-sqlite3'
-      - '@types/pg'
-      - '@types/sql.js'
-      - '@vercel/postgres'
-      - '@xata.io/client'
-      - babel-plugin-macros
-      - bufferutil
-      - bun-types
-      - debug
-      - encoding
-      - expo-sqlite
-      - gel
-      - knex
-      - postgres
-      - prisma
-      - react
-      - sql.js
-      - sqlite3
-      - supports-color
-      - utf-8-validate
-      - ws
-
-  '@isaacs/balanced-match@4.0.1': {}
-
-  '@isaacs/brace-expansion@5.0.0':
-    dependencies:
-      '@isaacs/balanced-match': 4.0.1
 
   '@isaacs/cliui@8.0.2':
     dependencies:
@@ -8003,11 +7663,6 @@
     transitivePeerDependencies:
       - supports-color
 
-  brace-expansion@1.1.12:
-    dependencies:
-      balanced-match: 1.0.2
-      concat-map: 0.0.1
-
   brace-expansion@2.0.2:
     dependencies:
       balanced-match: 1.0.2
@@ -8155,8 +7810,6 @@
   commander@4.1.1: {}
 
   compute-scroll-into-view@3.1.1: {}
-
-  concat-map@0.0.1: {}
 
   confbox@0.1.8: {}
 
@@ -8283,8 +7936,6 @@
       - supports-color
 
   dotenv@16.6.1: {}
-
-  dotenv@17.2.0: {}
 
   drizzle-orm@0.43.1(@electric-sql/pglite@0.3.4)(@opentelemetry/api@1.9.0)(@types/better-sqlite3@7.6.13)(@types/pg@8.15.1)(better-sqlite3@11.10.0)(kysely@0.28.2)(mysql2@3.14.1)(pg@8.16.3):
     optionalDependencies:
@@ -8611,27 +8262,6 @@
     dependencies:
       strnum: 1.1.2
 
-  fastmcp@1.27.7:
-    dependencies:
-      '@modelcontextprotocol/sdk': 1.13.3
-      '@standard-schema/spec': 1.0.0
-      execa: 9.6.0
-      file-type: 20.5.0
-      fuse.js: 7.1.0
-      mcp-proxy: 2.14.3
-      strict-event-emitter-types: 2.0.0
-      undici: 7.11.0
-      uri-templates: 0.2.0
-      xsschema: 0.2.0-beta.3(zod-to-json-schema@3.24.6(zod@3.25.71))
-      yargs: 17.7.2
-      zod: 3.25.71
-      zod-to-json-schema: 3.24.6(zod@3.25.71)
-    transitivePeerDependencies:
-      - '@valibot/to-json-schema'
-      - arktype
-      - effect
-      - supports-color
-
   fastmcp@3.8.2:
     dependencies:
       '@modelcontextprotocol/sdk': 1.13.3
@@ -8670,15 +8300,6 @@
     dependencies:
       is-unicode-supported: 2.1.0
 
-  file-type@20.5.0:
-    dependencies:
-      '@tokenizer/inflate': 0.2.7
-      strtok3: 10.3.1
-      token-types: 6.0.3
-      uint8array-extras: 1.4.0
-    transitivePeerDependencies:
-      - supports-color
-
   file-type@21.0.0:
     dependencies:
       '@tokenizer/inflate': 0.2.7
@@ -8783,8 +8404,6 @@
   fs-minipass@2.1.0:
     dependencies:
       minipass: 3.3.6
-
-  fs.realpath@1.0.0: {}
 
   fsevents@2.3.3:
     optional: true
@@ -8959,24 +8578,6 @@
       package-json-from-dist: 1.0.1
       path-scurry: 1.11.1
 
-  glob@11.0.3:
-    dependencies:
-      foreground-child: 3.3.1
-      jackspeak: 4.1.1
-      minimatch: 10.0.3
-      minipass: 7.1.2
-      package-json-from-dist: 1.0.1
-      path-scurry: 2.0.0
-
-  glob@7.2.3:
-    dependencies:
-      fs.realpath: 1.0.0
-      inflight: 1.0.6
-      inherits: 2.0.4
-      minimatch: 3.1.2
-      once: 1.4.0
-      path-is-absolute: 1.0.1
-
   globby@11.1.0:
     dependencies:
       array-union: 2.1.0
@@ -9085,8 +8686,6 @@
     dependencies:
       '@types/hast': 3.0.4
 
-  hono@4.8.5: {}
-
   html-entities@2.6.0: {}
 
   html-void-elements@3.0.0: {}
@@ -9154,18 +8753,11 @@
       cjs-module-lexer: 1.4.3
       module-details-from-path: 1.0.4
 
-  inflight@1.0.6:
-    dependencies:
-      once: 1.4.0
-      wrappy: 1.0.2
-
   inherits@2.0.4: {}
 
   ini@1.3.8: {}
 
   inline-style-parser@0.2.4: {}
-
-  interpret@1.4.0: {}
 
   ipaddr.js@1.9.1: {}
 
@@ -9230,10 +8822,6 @@
       '@isaacs/cliui': 8.0.2
     optionalDependencies:
       '@pkgjs/parseargs': 0.11.0
-
-  jackspeak@4.1.1:
-    dependencies:
-      '@isaacs/cliui': 8.0.2
 
   jiti@2.4.2: {}
 
@@ -9405,14 +8993,6 @@
   markdown-table@3.0.4: {}
 
   math-intrinsics@1.1.0: {}
-
-  mcp-proxy@2.14.3:
-    dependencies:
-      '@modelcontextprotocol/sdk': 1.13.3
-      eventsource: 4.0.0
-      yargs: 17.7.2
-    transitivePeerDependencies:
-      - supports-color
 
   mcp-proxy@5.3.0:
     dependencies:
@@ -9889,14 +9469,6 @@
   mimic-function@5.0.1: {}
 
   mimic-response@3.1.0: {}
-
-  minimatch@10.0.3:
-    dependencies:
-      '@isaacs/brace-expansion': 5.0.0
-
-  minimatch@3.1.2:
-    dependencies:
-      brace-expansion: 1.1.12
 
   minimatch@9.0.5:
     dependencies:
@@ -10129,8 +9701,6 @@
 
   path-exists@4.0.0: {}
 
-  path-is-absolute@1.0.1: {}
-
   path-key@3.1.1: {}
 
   path-key@4.0.0: {}
@@ -10142,14 +9712,7 @@
       lru-cache: 10.4.3
       minipass: 7.1.2
 
-<<<<<<< HEAD
   path-to-regexp@0.1.12: {}
-=======
-  path-scurry@2.0.0:
-    dependencies:
-      lru-cache: 11.1.0
-      minipass: 7.1.2
->>>>>>> 9c3af8bd
 
   path-to-regexp@8.2.0: {}
 
@@ -10426,10 +9989,6 @@
 
   readdirp@4.1.2: {}
 
-  rechoir@0.6.2:
-    dependencies:
-      resolve: 1.22.10
-
   recma-build-jsx@1.0.0:
     dependencies:
       '@types/estree': 1.0.8
@@ -10567,11 +10126,6 @@
   reusify@1.1.0: {}
 
   rfdc@1.4.1: {}
-
-  rimraf@6.0.1:
-    dependencies:
-      glob: 11.0.3
-      package-json-from-dist: 1.0.1
 
   rollup@4.44.1:
     dependencies:
@@ -10718,12 +10272,6 @@
 
   shebang-regex@3.0.0: {}
 
-  shelljs@0.8.5:
-    dependencies:
-      glob: 7.2.3
-      interpret: 1.4.0
-      rechoir: 0.6.2
-
   shiki@3.7.0:
     dependencies:
       '@shikijs/core': 3.7.0
@@ -10734,11 +10282,6 @@
       '@shikijs/types': 3.7.0
       '@shikijs/vscode-textmate': 10.0.2
       '@types/hast': 3.0.4
-
-  shx@0.3.4:
-    dependencies:
-      minimist: 1.2.8
-      shelljs: 0.8.5
 
   side-channel-list@1.0.0:
     dependencies:
@@ -11414,10 +10957,6 @@
 
   ws@8.18.3: {}
 
-  xsschema@0.2.0-beta.3(zod-to-json-schema@3.24.6(zod@3.25.71)):
-    optionalDependencies:
-      zod-to-json-schema: 3.24.6(zod@3.25.71)
-
   xsschema@0.3.0-beta.5(zod-to-json-schema@3.24.6(zod@3.25.71))(zod@3.25.71):
     optionalDependencies:
       zod: 3.25.71
@@ -11468,6 +11007,4 @@
 
   zod@3.25.71: {}
 
-  zod@4.0.5: {}
-
   zwitch@2.0.4: {}