import { existsSync } from "node:fs";
import { join, normalize } from "node:path";
import { pathToFileURL } from "node:url";
import { format } from "node:util";
import {
	AgentBuilder,
	Event,
	FullMessage,
	InMemorySessionService,
	Session,
	State,
} from "@iqai/adk";
import { Injectable, Logger } from "@nestjs/common";
import type { Agent, LoadedAgent } from "../../common/types";
import { AgentLoader } from "./agent-loader.service";
import { AgentScanner } from "./agent-scanner.service";

const DEFAULT_APP_NAME = "adk-server";
const USER_ID_PREFIX = "user_";

@Injectable()
export class AgentManager {
	private agents = new Map<string, Agent>();
	private loadedAgents = new Map<string, LoadedAgent>();
	private scanner: AgentScanner;
	private loader: AgentLoader;
	private logger: Logger;

	constructor(
		private sessionService: InMemorySessionService,
		quiet = false,
	) {
		this.scanner = new AgentScanner(quiet);
		this.loader = new AgentLoader(quiet);
		this.logger = new Logger("agent-manager");
	}

	getAgents(): Map<string, Agent> {
		return this.agents;
	}

	getLoadedAgents(): Map<string, LoadedAgent> {
		return this.loadedAgents;
	}

	scanAgents(agentsDir: string): void {
		this.logger.log(format("Scanning agents in directory: %s", agentsDir));
		this.agents = this.scanner.scanAgents(agentsDir, this.loadedAgents);
		this.logger.log(format("Found agents: %o", Array.from(this.agents.keys())));
	}

	async startAgent(agentPath: string): Promise<void> {
		this.logger.log(format("Starting agent: %s", agentPath));
		const agent = this.validateAndGetAgent(agentPath);

		if (this.loadedAgents.has(agentPath)) {
			return; // Already running
		}

		try {
			// Load agent module safely without stack traces on failure
			let exportedAgent: any;
			try {
				exportedAgent = await this.loadAgentModule(agent);
			} catch (e) {
				const msg = e instanceof Error ? e.message : String(e);
				this.logger.error(`❌ Failed to import agent: ${msg}`);
				throw new Error(msg);
			}

			const sessionToUse = await this.getOrCreateSession(
				agentPath,
				exportedAgent,
			);
			const runner = await this.createRunnerWithSession(
				exportedAgent,
				sessionToUse,
				agentPath,
			);

			await this.storeLoadedAgent(
				agentPath,
				exportedAgent,
				runner,
				sessionToUse,
				agent,
			);
		} catch (error) {
			const agentName = agent?.name ?? agentPath;
			const message = error instanceof Error ? error.message : String(error);

			// log without stack
			this.logger.error(`Failed to load agent "${agentName}": ${message}`);

			// rethrow without stack
			const cleanError = new Error(`Failed to load agent: ${message}`);
			cleanError.stack = undefined;
			throw cleanError;
		}
	}

	private validateAndGetAgent(agentPath: string): Agent {
		const agent = this.agents.get(agentPath);
		if (!agent) {
			this.logger.error("Agent not found in agents map: %s", agentPath);
			this.logger.debug(
				format("Available agents: %o", Array.from(this.agents.keys())),
			);
			throw new Error(`Agent not found: ${agentPath}`);
		}
		this.logger.log("Agent found, proceeding to load...");
		return agent;
	}

	private async loadAgentModule(agent: Agent): Promise<any> {
		let agentFilePath = normalize(join(agent.absolutePath, "agent.js"));
		if (!existsSync(agentFilePath)) {
			agentFilePath = normalize(join(agent.absolutePath, "agent.ts"));
		}
		if (!existsSync(agentFilePath)) {
			throw new Error(
				`No agent.js or agent.ts file found in ${agent.absolutePath}`,
			);
		}

		this.loader.loadEnvironmentVariables(agentFilePath);
		const agentFileUrl = pathToFileURL(agentFilePath).href;

		try {
			const agentModule: Record<string, unknown> = agentFilePath.endsWith(".ts")
				? await this.loader.importTypeScriptFile(
						agentFilePath,
						agent.projectRoot,
					)
				: ((await import(agentFileUrl)) as Record<string, unknown>);

			const exportedAgent = await this.loader.resolveAgentExport(agentModule);

			if (!exportedAgent?.name) {
				throw new Error(
					`Invalid agent export in ${agentFilePath}. Expected a BaseAgent instance with a name property.`,
				);
			}

			return exportedAgent;
		} catch (e) {
			const msg = e instanceof Error ? e.message : String(e);
			throw new Error(msg);
		}
	}

	private async getOrCreateSession(
		agentPath: string,
		exportedAgent: any,
	): Promise<Session> {
		const userId = `${USER_ID_PREFIX}${agentPath}`;
		const appName = DEFAULT_APP_NAME;

		const existingSessions = await this.sessionService.listSessions(
			appName,
			userId,
		);

		if (existingSessions.sessions.length > 0) {
			const mostRecentSession = existingSessions.sessions.reduce(
				(latest, current) =>
					current.lastUpdateTime > latest.lastUpdateTime ? current : latest,
			);

			// Check if the session has state, if not, initialize it
			if (
				!mostRecentSession.state ||
				Object.keys(mostRecentSession.state).length === 0
			) {
				this.logger.log(
					"Existing session has no state, will initialize with default state",
				);

				// Get the default/initial state from the agent if available
				const initialState = this.getInitialStateForAgent(exportedAgent);

				if (initialState) {
					const stateUpdateEvent = new Event({
						author: "system",
						actions: {
							stateDelta: initialState,
							artifactDelta: {},
						},
						content: {
							parts: [
								{
									text: "Initialized session with default state from agent definition.",
								},
							],
						},
					});

					// This updates both the session in storage and the local `mostRecentSession` object.
					await this.sessionService.appendEvent(
						mostRecentSession,
						stateUpdateEvent,
					);
					this.logger.log(
						format("Updated session with initial state: %o", {
							sessionId: mostRecentSession.id,
							stateKeys: Object.keys(initialState),
						}),
					);
				}
			}

			this.logger.log(
				format("Reusing existing session: %o", {
					sessionId: mostRecentSession.id,
					hasState: !!mostRecentSession.state,
					stateKeys: mostRecentSession.state
						? Object.keys(mostRecentSession.state)
						: [],
					lastUpdateTime: mostRecentSession.lastUpdateTime,
				}),
			);
			return mostRecentSession;
		}

<<<<<<< HEAD
=======
		// No existing sessions found, create a new one
>>>>>>> 3b98f62f
		this.logger.log("No existing sessions found, creating new session");

		// Get initial state
		const initialState = this.getInitialStateForAgent(exportedAgent);

		const agentBuilder = AgentBuilder.create(exportedAgent.name).withAgent(
			exportedAgent,
		);
		agentBuilder.withSessionService(this.sessionService, {
			userId,
			appName,
			state: initialState,
		});
		const { session } = await agentBuilder.build();

		this.logger.log(
			format("New session created: %o", {
				sessionId: session.id,
				hasState: !!session.state,
				stateKeys: session.state ? Object.keys(session.state) : [],
			}),
		);

		return session;
	}

	/**
	 * Extract initial state from the agent definition
	 * This allows agents to define their default state
	 */
	private getInitialStateForAgent(exportedAgent: any) {
		const sessions = exportedAgent?.sessionService?.sessions;
		if (!sessions) return undefined;

		for (const [, userSessions] of sessions) {
			for (const [, session] of userSessions) {
				// session itself is a Map of actual session objects
				for (const [, innerSession] of session) {
					const state = innerSession?.state;
					if (!state) continue;

					const stateKeys =
						state instanceof Map
							? Array.from(state.keys())
							: Object.keys(state);

					if (
						(state instanceof Map && state.size > 0) ||
						(typeof state === "object" && stateKeys.length > 0)
					) {
						return state as State;
					}
				}
			}
		}
		return undefined;
	}

	private async createRunnerWithSession(
		exportedAgent: any,
		sessionToUse: Session,
		agentPath: string,
	): Promise<any> {
		const userId = `${USER_ID_PREFIX}${agentPath}`;
		const appName = DEFAULT_APP_NAME;

		const agentBuilder = AgentBuilder.create(exportedAgent.name).withAgent(
			exportedAgent,
		);

		const initialState = this.getInitialStateForAgent(exportedAgent);
		agentBuilder.withSessionService(this.sessionService, {
			userId,
			appName,
<<<<<<< HEAD
			state: undefined,
			sessionId: sessionToUse.id,
=======
			state: initialState,
			sessionId: sessionToUse.id, // Use the selected session ID
>>>>>>> 3b98f62f
		});
		const { runner } = await agentBuilder.build();
		return runner;
	}

	private async storeLoadedAgent(
		agentPath: string,
		exportedAgent: any,
		runner: any,
		sessionToUse: Session,
		agent: Agent,
	): Promise<void> {
		const userId = `${USER_ID_PREFIX}${agentPath}`;
		const appName = DEFAULT_APP_NAME;

		const loadedAgent: LoadedAgent = {
			agent: exportedAgent,
			runner,
			sessionId: sessionToUse.id,
			userId,
			appName,
		};

		this.loadedAgents.set(agentPath, loadedAgent);
		agent.instance = exportedAgent;
		agent.name = exportedAgent.name;

		try {
			const existingSession = await this.sessionService.getSession(
				appName,
				userId,
				sessionToUse.id,
			);
			if (!existingSession) {
				this.logger.log(
					format("Creating session in sessionService: %s", sessionToUse.id),
				);
				await this.sessionService.createSession(
					appName,
					userId,
					sessionToUse.state,
					sessionToUse.id,
				);
			}
		} catch (error) {
			const msg = error instanceof Error ? error.message : String(error);
			this.logger.error(`Error ensuring session exists: ${msg}`);
		}
	}

	async stopAgent(agentPath: string): Promise<void> {
		this.loadedAgents.delete(agentPath);
		const agent = this.agents.get(agentPath);
		if (agent) {
			agent.instance = undefined;
		}
	}

	async sendMessageToAgent(
		agentPath: string,
		message: string,
		attachments?: Array<{ name: string; mimeType: string; data: string }>,
	): Promise<string> {
		if (!this.loadedAgents.has(agentPath)) {
			await this.startAgent(agentPath);
		}

		const loadedAgent = this.loadedAgents.get(agentPath);
		if (!loadedAgent) {
			throw new Error("Agent failed to start");
		}

		try {
			const fullMessage: FullMessage = {
				parts: [
					{ text: message },
					...(attachments || []).map((file) => ({
						inlineData: { mimeType: file.mimeType, data: file.data },
					})),
				],
			};

			let accumulated = "";
			for await (const event of loadedAgent.runner.runAsync({
				userId: loadedAgent.userId,
				sessionId: loadedAgent.sessionId,
				newMessage: fullMessage,
			})) {
				const parts = event?.content?.parts;
				if (Array.isArray(parts)) {
					accumulated += parts
						.map((p: any) =>
							p && typeof p === "object" && "text" in p ? p.text : "",
						)
						.join("");
				}
			}
			return accumulated.trim();
		} catch (error) {
			const msg = error instanceof Error ? error.message : String(error);
			this.logger.error(`Error sending message to agent ${agentPath}: ${msg}`);
			throw new Error(`Failed to send message to agent: ${msg}`);
		}
	}

	stopAllAgents(): void {
		for (const [agentPath] of Array.from(this.loadedAgents.entries())) {
			this.stopAgent(agentPath);
		}
	}
}<|MERGE_RESOLUTION|>--- conflicted
+++ resolved
@@ -222,10 +222,6 @@
 			return mostRecentSession;
 		}
 
-<<<<<<< HEAD
-=======
-		// No existing sessions found, create a new one
->>>>>>> 3b98f62f
 		this.logger.log("No existing sessions found, creating new session");
 
 		// Get initial state
@@ -296,18 +292,13 @@
 			exportedAgent,
 		);
 
-		const initialState = this.getInitialStateForAgent(exportedAgent);
 		agentBuilder.withSessionService(this.sessionService, {
 			userId,
 			appName,
-<<<<<<< HEAD
-			state: undefined,
+			state: sessionToUse.state,
 			sessionId: sessionToUse.id,
-=======
-			state: initialState,
-			sessionId: sessionToUse.id, // Use the selected session ID
->>>>>>> 3b98f62f
 		});
+
 		const { runner } = await agentBuilder.build();
 		return runner;
 	}
