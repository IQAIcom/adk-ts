import { existsSync } from "node:fs";
import { join, normalize } from "node:path";
import { pathToFileURL } from "node:url";
import { format } from "node:util";
import type { BaseAgent, BuiltAgent, EnhancedRunner } from "@iqai/adk";
import { FullMessage, InMemorySessionService, Session } from "@iqai/adk";
import { Injectable, Logger } from "@nestjs/common";
import type { Agent, ContentPart, LoadedAgent } from "../../common/types";
import { AgentLoader } from "./agent-loader.service";
import type {
	ModuleExport,
	SessionState,
	SessionWithState,
} from "./agent-loader.types";
import {
	clearAgentSessions as clearAgentSessionsHelper,
	createRunnerWithSession as createRunnerWithSessionHelper,
	getExistingSession as getExistingSessionHelper,
	getOrCreateSession as getOrCreateSessionHelper,
	hashState as hashStateHelper,
	storeLoadedAgent as storeLoadedAgentHelper,
} from "./agent-manager/sessions";
import { extractInitialState as extractInitialStateHelper } from "./agent-manager/state";
import { AgentScanner } from "./agent-scanner.service";

/**
 * Agent-like object with optional sessionService
 */
interface AgentWithSessionService {
	sessionService?: SessionServiceLike;
}

/**
 * Session service structure with sessions map
 */
interface SessionServiceLike {
	sessions?: Map<string, Map<string, Map<string, SessionWithState>>>;
}

@Injectable()
export class AgentManager {
	private agents = new Map<string, Agent>();
	private loadedAgents = new Map<string, LoadedAgent>();
	private builtAgents = new Map<string, BuiltAgent>();
	private initialStateHashes = new Map<string, string>();
	private scanner: AgentScanner;
	private loader: AgentLoader;
	private logger: Logger;

	constructor(
		private sessionService: InMemorySessionService,
		quiet = false,
	) {
		this.scanner = new AgentScanner(quiet);
		this.loader = new AgentLoader(quiet);
		this.logger = new Logger("agent-manager");
	}

	getAgents(): Map<string, Agent> {
		return this.agents;
	}

	getLoadedAgents(): Map<string, LoadedAgent> {
		return this.loadedAgents;
	}

	scanAgents(agentsDir: string): void {
		this.logger.log(format("Scanning agents in directory: %s", agentsDir));
		this.agents = this.scanner.scanAgents(agentsDir, this.loadedAgents);
		this.logger.log(format("Found agents: %o", Array.from(this.agents.keys())));
	}

	/**
	 * Start an agent, optionally restoring a previous session.
	 * @param agentPath - The path to the agent
	 * @param preservedSessionId - Optional session ID to restore (used during hot reload)
	 * @param forceFullReload - Force cache invalidation and session reset (used when initial state changes)
	 */
	async startAgent(
		agentPath: string,
		preservedSessionId?: string,
		forceFullReload?: boolean,
	): Promise<void> {
		this.logger.log(
			format(
				"Starting agent: %s%s",
				agentPath,
				preservedSessionId ? ` (restoring session ${preservedSessionId})` : "",
			),
		);

		const agent = this.validateAndGetAgent(agentPath);

		if (this.loadedAgents.has(agentPath)) {
			return; // Already running
		}

		try {
			const agentResult = await this.loadAgentModule(agent, forceFullReload);

			// Check if initial state has changed
			const initialState = this.extractInitialState(agentResult);
			const stateHash = hashStateHelper(initialState);
			const previousStateHash = this.initialStateHashes.get(agentPath);
			const stateChanged = previousStateHash && previousStateHash !== stateHash;

			let sessionIdToUse = preservedSessionId;
			if (stateChanged) {
				this.logger.log(
					format(
						"Initial state changed for %s - forcing full reload (old: %s, new: %s)",
						agentPath,
						previousStateHash,
						stateHash,
					),
				);
				// Clear existing sessions when initial state changes
				await clearAgentSessionsHelper(
					this.sessionService,
					agentPath,
					this.logger,
				);
				sessionIdToUse = undefined; // Don't preserve session if state changed
			}

			// Store the new state hash
			this.initialStateHashes.set(agentPath, stateHash);

			const sessionToUse =
				sessionIdToUse && !stateChanged
					? await getExistingSessionHelper(
							this.sessionService,
							agentPath,
							sessionIdToUse,
							this.logger,
						)
					: await getOrCreateSessionHelper(
							this.sessionService,
							agentPath,
							agentResult,
							(r) => extractInitialStateHelper(r, this.logger),
							this.logger,
						);
			const runner = await createRunnerWithSessionHelper(
				this.sessionService,
				agentResult.agent,
				sessionToUse,
				agentPath,
			);
			await storeLoadedAgentHelper(
				this.sessionService,
				agentPath,
				agentResult,
				runner,
				sessionToUse,
				agent,
				(path, payload) => this.loadedAgents.set(path, payload as LoadedAgent),
				this.logger,
				(path, built) => this.builtAgents.set(path, built),
			);
		} catch (error) {
			const agentName = agent?.name ?? agentPath;
			this.logger.error(
				`Failed to load agent "${agentName}": ${error instanceof Error ? error.message : String(error)}`,
			);
			throw new Error(
				`Failed to load agent: ${error instanceof Error ? error.message : String(error)}`,
			);
		}
	}

	private validateAndGetAgent(agentPath: string): Agent {
		const agent = this.agents.get(agentPath);
		if (!agent) {
			this.logger.error("Agent not found in agents map: %s", agentPath);
			this.logger.debug(
				format("Available agents: %o", Array.from(this.agents.keys())),
			);
			throw new Error(`Agent not found: ${agentPath}`);
		}
		this.logger.log("Agent found, proceeding to load...");
		return agent;
	}

	private async loadAgentModule(
		agent: Agent,
		forceInvalidateCache?: boolean,
	): Promise<{ agent: BaseAgent; builtAgent?: BuiltAgent }> {
		// Try both .js and .ts files, prioritizing .js if it exists
		// Normalize paths for cross-platform compatibility
		let agentFilePath = normalize(join(agent.absolutePath, "agent.js"));
		if (!existsSync(agentFilePath)) {
			agentFilePath = normalize(join(agent.absolutePath, "agent.ts"));
		}

		if (!existsSync(agentFilePath)) {
			throw new Error(
				`No agent.js or agent.ts file found in ${agent.absolutePath}`,
			);
		}

		// Load environment variables from the project directory before importing
		this.loader.loadEnvironmentVariables(agentFilePath);

		const agentFileUrl = pathToFileURL(agentFilePath).href;

		// Use dynamic import to load the agent
		// For TS files, pass the project root to avoid redundant project root discovery
		const agentModule: ModuleExport = agentFilePath.endsWith(".ts")
			? await this.loader.importTypeScriptFile(
					agentFilePath,
					agent.projectRoot,
					forceInvalidateCache,
				)
			: ((await import(agentFileUrl)) as ModuleExport);

		const agentResult = await this.loader.resolveAgentExport(
			agentModule as ModuleExport,
		);

		// Validate basic shape
		if (!agentResult?.agent?.name) {
			throw new Error(
				`Invalid agent export in ${agentFilePath}. Expected a BaseAgent instance with a name property.`,
			);
		}

		// Return the full result (agent + builtAgent if available)
		return agentResult;
	}

	/**
	 * Get an existing session by ID, falling back to creating a new one if not found
	 */
	private async getExistingSession(
		agentPath: string,
		sessionId: string,
	): Promise<Session> {
		return getExistingSessionHelper(
			this.sessionService,
			agentPath,
			sessionId,
			this.logger,
		);
	}

	private async getOrCreateSession(
		agentPath: string,
		agentResult: { agent: BaseAgent; builtAgent?: BuiltAgent },
	): Promise<Session> {
		return getOrCreateSessionHelper(
			this.sessionService,
			agentPath,
			agentResult,
			(r) => extractInitialStateHelper(r, this.logger),
			this.logger,
		);
	}

	private async createRunnerWithSession(
		baseAgent: BaseAgent,
		sessionToUse: Session,
		agentPath: string,
	): Promise<EnhancedRunner> {
		return createRunnerWithSessionHelper(
			this.sessionService,
			baseAgent,
			sessionToUse,
			agentPath,
		);
	}

	private async storeLoadedAgent(
		agentPath: string,
		agentResult: { agent: BaseAgent; builtAgent?: BuiltAgent },
		runner: EnhancedRunner,
		sessionToUse: Session,
		agent: Agent,
	): Promise<void> {
		return storeLoadedAgentHelper(
			this.sessionService,
			agentPath,
			agentResult,
			runner,
			sessionToUse,
			agent,
			(path, payload) => this.loadedAgents.set(path, payload as LoadedAgent),
			this.logger,
			(path, built) => this.builtAgents.set(path, built),
		);
	}

	async stopAgent(agentPath: string): Promise<void> {
		// Deprecated: explicit stop not needed; keep method no-op for backward compatibility
		this.loadedAgents.delete(agentPath);
		this.builtAgents.delete(agentPath);
		const agent = this.agents.get(agentPath);
		if (agent) {
			agent.instance = undefined;
		}
	}

	async sendMessageToAgent(
		agentPath: string,
		message: string,
		attachments?: Array<{ name: string; mimeType: string; data: string }>,
	): Promise<string> {
		// Auto-start the agent if it's not already running
		if (!this.loadedAgents.has(agentPath)) {
			await this.startAgent(agentPath);
		}

		const loadedAgent = this.loadedAgents.get(agentPath);
		if (!loadedAgent) {
			throw new Error("Agent failed to start");
		}

		try {
			// Build FullMessage (text + optional attachments)
			const fullMessage: FullMessage = {
				parts: [
					{ text: message },
					...(attachments || []).map((file) => ({
						inlineData: { mimeType: file.mimeType, data: file.data },
					})),
				],
			};

			// Always run against the CURRENT loadedAgent.sessionId (switchable)
			let accumulated = "";
			for await (const event of loadedAgent.runner.runAsync({
				userId: loadedAgent.userId,
				sessionId: loadedAgent.sessionId,
				newMessage: fullMessage,
			})) {
				const parts = (event?.content?.parts || []) as ContentPart[];
				accumulated += parts.map((p) => (p?.text ? p.text : "")).join("");
			}
			return accumulated.trim();
		} catch (error) {
			const errorMessage =
				error instanceof Error ? error.message : String(error);
			this.logger.error(
				`Error sending message to agent ${agentPath}: ${errorMessage}`,
			);
			throw new Error(`Failed to send message to agent: ${errorMessage}`);
		}
	}

	/**
	 * Get initial state for an agent path
	 * Public method that can be called by other services
	 */
	getInitialStateForAgent(agentPath: string): SessionState | undefined {
		const agent = this.agents.get(agentPath);
		if (!agent) {
			return undefined;
		}
		if (!agent.instance) {
			return undefined;
		}
		// Use the builtAgent from the separate map if available
		const builtAgent = this.builtAgents.get(agentPath);
		const agentResult = {
			agent: agent.instance,
			builtAgent: builtAgent,
		};
		return this.extractInitialState(agentResult);
	}

	/**
	 * Extract initial state from an agent result
	 */
	private extractInitialState(agentResult: {
		agent: BaseAgent;
		builtAgent?: BuiltAgent;
	}): SessionState | undefined {
		return extractInitialStateHelper(agentResult, this.logger);
	}

	/**
	 * Get session info for all loaded agents before stopping
	 * Used for preserving sessions during hot reload
	 */
	getLoadedAgentSessions(): Map<string, string> {
		const sessions = new Map<string, string>();
		for (const [agentPath, loadedAgent] of this.loadedAgents.entries()) {
			sessions.set(agentPath, loadedAgent.sessionId);
		}
		return sessions;
	}

	/**
	 * Check if initial state has changed for any loaded agent
	 * Returns true if any agent's initial state hash has changed
	 */
	async hasInitialStateChanged(): Promise<boolean> {
		for (const [agentPath, agent] of this.agents.entries()) {
			if (!this.loadedAgents.has(agentPath)) {
				continue; // Skip agents that aren't loaded
			}

			try {
				// Temporarily load the agent to check its state
				const agentResult = await this.loadAgentModule(agent, false);
				const initialState = this.extractInitialState(agentResult);
				const stateHash = hashStateHelper(initialState);
				const previousStateHash = this.initialStateHashes.get(agentPath);

				if (previousStateHash && previousStateHash !== stateHash) {
					this.logger.log(
						format(
							"Detected initial state change for %s (old: %s, new: %s)",
							agentPath,
							previousStateHash,
							stateHash,
						),
					);
					return true;
				}
			} catch (error) {
				// If we can't load the agent, assume state might have changed
				this.logger.warn(
					format(
						"Failed to check state for %s: %s",
						agentPath,
						error instanceof Error ? error.message : String(error),
					),
				);
				return true; // Be safe and reload
			}
		}
		return false;
	}

	stopAllAgents(): void {
		for (const [agentPath] of Array.from(this.loadedAgents.entries())) {
			this.stopAgent(agentPath);
		}
		this.builtAgents.clear();
	}

	/**
	 * Hash the initial state to detect changes
	 */
	private hashState(state: SessionState | undefined): string {
<<<<<<< HEAD
		return hashStateHelper(state);
=======
		if (!state || Object.keys(state).length === 0) {
			return "empty";
		}
		// Sort keys to ensure consistent hashing regardless of property order
		const sortedState = JSON.stringify(state, Object.keys(state).sort());
		return createHash("sha256").update(sortedState).digest("hex");
>>>>>>> dfbf54e8
	}

	/**
	 * Clear all sessions for an agent (used when initial state changes)
	 */
	private async clearAgentSessions(agentPath: string): Promise<void> {
		return clearAgentSessionsHelper(
			this.sessionService,
			agentPath,
			this.logger,
		);
	}
}<|MERGE_RESOLUTION|>--- conflicted
+++ resolved
@@ -2,16 +2,12 @@
 import { join, normalize } from "node:path";
 import { pathToFileURL } from "node:url";
 import { format } from "node:util";
-import type { BaseAgent, BuiltAgent, EnhancedRunner } from "@iqai/adk";
-import { FullMessage, InMemorySessionService, Session } from "@iqai/adk";
+import type { BaseAgent, BuiltAgent } from "@iqai/adk";
+import { FullMessage, InMemorySessionService } from "@iqai/adk";
 import { Injectable, Logger } from "@nestjs/common";
 import type { Agent, ContentPart, LoadedAgent } from "../../common/types";
 import { AgentLoader } from "./agent-loader.service";
-import type {
-	ModuleExport,
-	SessionState,
-	SessionWithState,
-} from "./agent-loader.types";
+import type { ModuleExport, SessionState } from "./agent-loader.types";
 import {
 	clearAgentSessions as clearAgentSessionsHelper,
 	createRunnerWithSession as createRunnerWithSessionHelper,
@@ -22,20 +18,6 @@
 } from "./agent-manager/sessions";
 import { extractInitialState as extractInitialStateHelper } from "./agent-manager/state";
 import { AgentScanner } from "./agent-scanner.service";
-
-/**
- * Agent-like object with optional sessionService
- */
-interface AgentWithSessionService {
-	sessionService?: SessionServiceLike;
-}
-
-/**
- * Session service structure with sessions map
- */
-interface SessionServiceLike {
-	sessions?: Map<string, Map<string, Map<string, SessionWithState>>>;
-}
 
 @Injectable()
 export class AgentManager {
@@ -227,67 +209,6 @@
 
 		// Return the full result (agent + builtAgent if available)
 		return agentResult;
-	}
-
-	/**
-	 * Get an existing session by ID, falling back to creating a new one if not found
-	 */
-	private async getExistingSession(
-		agentPath: string,
-		sessionId: string,
-	): Promise<Session> {
-		return getExistingSessionHelper(
-			this.sessionService,
-			agentPath,
-			sessionId,
-			this.logger,
-		);
-	}
-
-	private async getOrCreateSession(
-		agentPath: string,
-		agentResult: { agent: BaseAgent; builtAgent?: BuiltAgent },
-	): Promise<Session> {
-		return getOrCreateSessionHelper(
-			this.sessionService,
-			agentPath,
-			agentResult,
-			(r) => extractInitialStateHelper(r, this.logger),
-			this.logger,
-		);
-	}
-
-	private async createRunnerWithSession(
-		baseAgent: BaseAgent,
-		sessionToUse: Session,
-		agentPath: string,
-	): Promise<EnhancedRunner> {
-		return createRunnerWithSessionHelper(
-			this.sessionService,
-			baseAgent,
-			sessionToUse,
-			agentPath,
-		);
-	}
-
-	private async storeLoadedAgent(
-		agentPath: string,
-		agentResult: { agent: BaseAgent; builtAgent?: BuiltAgent },
-		runner: EnhancedRunner,
-		sessionToUse: Session,
-		agent: Agent,
-	): Promise<void> {
-		return storeLoadedAgentHelper(
-			this.sessionService,
-			agentPath,
-			agentResult,
-			runner,
-			sessionToUse,
-			agent,
-			(path, payload) => this.loadedAgents.set(path, payload as LoadedAgent),
-			this.logger,
-			(path, built) => this.builtAgents.set(path, built),
-		);
 	}
 
 	async stopAgent(agentPath: string): Promise<void> {
@@ -444,26 +365,6 @@
 	 * Hash the initial state to detect changes
 	 */
 	private hashState(state: SessionState | undefined): string {
-<<<<<<< HEAD
 		return hashStateHelper(state);
-=======
-		if (!state || Object.keys(state).length === 0) {
-			return "empty";
-		}
-		// Sort keys to ensure consistent hashing regardless of property order
-		const sortedState = JSON.stringify(state, Object.keys(state).sort());
-		return createHash("sha256").update(sortedState).digest("hex");
->>>>>>> dfbf54e8
-	}
-
-	/**
-	 * Clear all sessions for an agent (used when initial state changes)
-	 */
-	private async clearAgentSessions(agentPath: string): Promise<void> {
-		return clearAgentSessionsHelper(
-			this.sessionService,
-			agentPath,
-			this.logger,
-		);
 	}
 }