--- conflicted
+++ resolved
@@ -1,15 +1,10 @@
 import { createHash } from "node:crypto";
-<<<<<<< HEAD
 import { existsSync, mkdirSync, statSync, unlinkSync } from "node:fs";
-=======
-import { existsSync, mkdirSync, rmSync, unlinkSync } from "node:fs";
->>>>>>> 5edf82e4
 import { createRequire } from "node:module";
 import { dirname, join, normalize, resolve } from "node:path";
 import { pathToFileURL } from "node:url";
 import { Injectable, Logger } from "@nestjs/common";
 import { findProjectRoot } from "../../common/find-project-root";
-<<<<<<< HEAD
 import { AgentResolver } from "./agent-loader/agent-resolver";
 import { CACHE_DIR, CacheUtils } from "./agent-loader/cache-utils";
 import { EnvUtils } from "./agent-loader/env-utils";
@@ -17,23 +12,6 @@
 import { PathUtils } from "./agent-loader/path-utils";
 import { TypeGuards } from "./agent-loader/type-guards";
 import type { AgentExportResult, ModuleExport } from "./agent-loader.types";
-=======
-import {
-	isRebuildNeeded as checkRebuildNeeded,
-	createExternalizePlugin,
-} from "./agent-loader/build-utils";
-import { loadEnvironmentVariables as loadEnv } from "./agent-loader/env";
-import { createPathMappingPlugin } from "./agent-loader/path-plugin";
-import { resolveAgentExport as resolveAgentExportHelper } from "./agent-loader/resolver";
-import { normalizePathForEsbuild } from "./agent-loader/utils";
-import type {
-	AgentExportResult,
-	ModuleExport,
-	RequireLike,
-} from "./agent-loader.types";
-
-const ADK_CACHE_DIR = ".adk-cache";
->>>>>>> 5edf82e4
 
 @Injectable()
 export class AgentLoader {
@@ -45,6 +23,8 @@
 	private readonly errorUtils: ErrorHandlingUtils;
 	private readonly guards: TypeGuards;
 	private readonly resolver: AgentResolver;
+	private static activeCacheFiles = new Set<string>();
+	private static projectRoots = new Set<string>();
 
 	constructor(private quiet = false) {
 		this.logger = new Logger("agent-loader");
@@ -76,7 +56,6 @@
 		CacheUtils.cleanupAllCacheFiles(logger, quiet);
 	}
 
-<<<<<<< HEAD
 	loadEnvironmentVariables(agentFilePath: string): void {
 		this.envUtils.loadEnvironmentVariables(agentFilePath);
 	}
@@ -119,7 +98,8 @@
 			}
 			return true;
 		}
-=======
+	}
+
 	/**
 	 * Track a cache file for cleanup
 	 */
@@ -133,7 +113,6 @@
 	 */
 	private normalizePath(path: string): string {
 		return path.replace(/\\/g, "/");
->>>>>>> 5edf82e4
 	}
 
 	/**
@@ -177,37 +156,16 @@
 			// Force rebuild if explicitly requested (e.g., initial state changed)
 			const needRebuild =
 				forceInvalidateCache ||
-				checkRebuildNeeded(
-					outFile,
-					normalizedFilePath,
-					tsconfigPath,
-					this.logger,
-					this.quiet,
-				);
+				this.isRebuildNeeded(outFile, normalizedFilePath, tsconfigPath);
 
 			if (forceInvalidateCache && !this.quiet) {
 				this.logger.log(`Forcing cache invalidation for ${normalizedFilePath}`);
 			}
 
-<<<<<<< HEAD
 			const plugins = [
 				this.pathUtils.createPathMappingPlugin(projectRoot),
 				this.pathUtils.createExternalizePlugin(),
 			];
-=======
-			const ALWAYS_EXTERNAL_SCOPES = ["@iqai/"];
-			const alwaysExternal = ["@iqai/adk"];
-			const plugin = createExternalizePlugin(
-				alwaysExternal,
-				ALWAYS_EXTERNAL_SCOPES,
-			);
-
-			const pathMappingPlugin = createPathMappingPlugin(projectRoot, {
-				logger: this.logger,
-				quiet: this.quiet,
-			});
-			const plugins = [pathMappingPlugin, plugin];
->>>>>>> 5edf82e4
 
 			if (needRebuild) {
 				// Delete old cache file before rebuilding
@@ -229,11 +187,7 @@
 				}
 
 				await build({
-<<<<<<< HEAD
 					entryPoints: [this.pathUtils.normalizePath(normalizedFilePath)],
-=======
-					entryPoints: [normalizePathForEsbuild(normalizedFilePath)],
->>>>>>> 5edf82e4
 					outfile: outFile,
 					bundle: true,
 					format: "cjs",
@@ -298,7 +252,6 @@
 			return mod;
 		} catch (e) {
 			const msg = e instanceof Error ? e.message : String(e);
-<<<<<<< HEAD
 
 			const envCheck = this.errorUtils.isMissingEnvError(e);
 			if (!envCheck.isMissing) {
@@ -327,22 +280,5 @@
 			mod as unknown as Record<string, unknown>,
 		);
 		return { agent };
-=======
-			if (/Cannot find module/.test(msg)) {
-				this.logger.error(
-					`Module resolution failed while loading agent file '${normalizedFilePath}'.\n> ${msg}\nThis usually means the dependency is declared in a parent workspace package (e.g. @iqai/adk) and got externalized,\nbut is not installed in the agent project's own node_modules (common with PNPM isolated hoisting).\nFix: add it to the agent project's package.json or run: pnpm add <missing-pkg> -F <agent-workspace>.`,
-				);
-			}
-			throw new Error(`Failed to import TS agent via esbuild: ${msg}`);
-		}
-	}
-
-	loadEnvironmentVariables(agentFilePath: string): void {
-		loadEnv(agentFilePath, this.logger);
-	}
-
-	async resolveAgentExport(mod: ModuleExport): Promise<AgentExportResult> {
-		return resolveAgentExportHelper(mod);
->>>>>>> 5edf82e4
 	}
 }